--- conflicted
+++ resolved
@@ -3848,7 +3848,6 @@
     static let onboardingDaysInterval = TimeInterval(60.days)
 }
 
-<<<<<<< HEAD
 extension BrowserViewController: NSFetchedResultsControllerDelegate {
     func controllerDidChangeContent(_ controller: NSFetchedResultsController<NSFetchRequestResult>) {
         if #available(iOS 14.0, *) {
@@ -3892,10 +3891,11 @@
             UIApplication.shared.open(settingsUrl)
         }
         completionHandler()
-=======
+    }
+}
+
 extension BrowserViewController: PlaylistHelperDelegate {
     func present(controller: UIViewController) {
         present(controller, animated: true)
->>>>>>> 19963dfb
     }
 }