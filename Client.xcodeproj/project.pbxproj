// !$*UTF8*$!
{
	archiveVersion = 1;
	classes = {
	};
	objectVersion = 46;
	objects = {

/* Begin PBXBuildFile section */
		03CCC9181AF05E7300DBF30D /* RelativeDatesTests.swift in Sources */ = {isa = PBXBuildFile; fileRef = 03CCC9171AF05E7300DBF30D /* RelativeDatesTests.swift */; };
		0A4B012020D02EC4004D4011 /* TabsBarViewController.swift in Sources */ = {isa = PBXBuildFile; fileRef = 0A4B011F20D02EC4004D4011 /* TabsBarViewController.swift */; };
		0A4B012220D02F26004D4011 /* TabBarCell.swift in Sources */ = {isa = PBXBuildFile; fileRef = 0A4B012120D02F26004D4011 /* TabBarCell.swift */; };
		0A4B012420D0321A004D4011 /* UX.swift in Sources */ = {isa = PBXBuildFile; fileRef = 0A4B012320D0321A004D4011 /* UX.swift */; };
		0A4CB76920D8178E00A9CF4A /* HomePanelDelegates.swift in Sources */ = {isa = PBXBuildFile; fileRef = 0A4CB76820D8178E00A9CF4A /* HomePanelDelegates.swift */; };
<<<<<<< HEAD
		0AA4FC392109D685000B173A /* CRUDProtocols.swift in Sources */ = {isa = PBXBuildFile; fileRef = 0AA4FC382109D685000B173A /* CRUDProtocols.swift */; };
=======
		0A6231F72121F875007B429B /* CoreDataTestCase.swift in Sources */ = {isa = PBXBuildFile; fileRef = 0A6231F62121F875007B429B /* CoreDataTestCase.swift */; };
		0A6231F921221603007B429B /* DataControllerTests.swift in Sources */ = {isa = PBXBuildFile; fileRef = 0A6231F821221602007B429B /* DataControllerTests.swift */; };
		0A6231FB21221815007B429B /* BookmarkTests.swift in Sources */ = {isa = PBXBuildFile; fileRef = 0A6231FA21221815007B429B /* BookmarkTests.swift */; };
		0A6231FD21222E36007B429B /* TabMOTests.swift in Sources */ = {isa = PBXBuildFile; fileRef = 0A6231FC21222E36007B429B /* TabMOTests.swift */; };
		0A6231FF2122EF12007B429B /* DeviceTests.swift in Sources */ = {isa = PBXBuildFile; fileRef = 0A6231FE2122EF12007B429B /* DeviceTests.swift */; };
		0A6232012125DA20007B429B /* HistoryTests.swift in Sources */ = {isa = PBXBuildFile; fileRef = 0A6232002125DA20007B429B /* HistoryTests.swift */; };
>>>>>>> af198375
		0AADC4C820D2A55A00FDE368 /* TopSitesViewController.swift in Sources */ = {isa = PBXBuildFile; fileRef = 0AADC4C720D2A55A00FDE368 /* TopSitesViewController.swift */; };
		0AADC4CA20D2A66E00FDE368 /* FavoriteCell.swift in Sources */ = {isa = PBXBuildFile; fileRef = 0AADC4C920D2A66E00FDE368 /* FavoriteCell.swift */; };
		0AADC4D220D2A6A200FDE368 /* FavoritesHelper.swift in Sources */ = {isa = PBXBuildFile; fileRef = 0AADC4CE20D2A6A200FDE368 /* FavoritesHelper.swift */; };
		0AADC4D320D2A6A200FDE368 /* FavoritesTileDecorator.swift in Sources */ = {isa = PBXBuildFile; fileRef = 0AADC4CF20D2A6A200FDE368 /* FavoritesTileDecorator.swift */; };
		0AADC4D420D2A6A200FDE368 /* FavoritesDataSource.swift in Sources */ = {isa = PBXBuildFile; fileRef = 0AADC4D020D2A6A200FDE368 /* FavoritesDataSource.swift */; };
		0AADC4D520D2A6A200FDE368 /* PreloadedFavorites.swift in Sources */ = {isa = PBXBuildFile; fileRef = 0AADC4D120D2A6A200FDE368 /* PreloadedFavorites.swift */; };
		0AADC4D720D2B03900FDE368 /* BraveShieldStatsView.swift in Sources */ = {isa = PBXBuildFile; fileRef = 0AADC4D620D2B03900FDE368 /* BraveShieldStatsView.swift */; };
		0ABA874320E68CF500D2694F /* SessionData.swift in Sources */ = {isa = PBXBuildFile; fileRef = 74C027441B2A348C001B1E88 /* SessionData.swift */; };
		0AC5791C212AF6C40072F13B /* FaviconMOTests.swift in Sources */ = {isa = PBXBuildFile; fileRef = 0AC5791B212AF6C40072F13B /* FaviconMOTests.swift */; };
		0AED05DF212B1B7B00DBDBB8 /* DomainTests.swift in Sources */ = {isa = PBXBuildFile; fileRef = 0AED05DE212B1B7B00DBDBB8 /* DomainTests.swift */; };
		0B21E8061E26CCB7000C8779 /* EarlGrey.framework in CopyFiles */ = {isa = PBXBuildFile; fileRef = 0B21E8051E26CCB7000C8779 /* EarlGrey.framework */; settings = {ATTRIBUTES = (CodeSignOnCopy, ); }; };
		0B305E1B1E3A98A900BE0767 /* BookmarkingTests.swift in Sources */ = {isa = PBXBuildFile; fileRef = 0B305E1A1E3A98A900BE0767 /* BookmarkingTests.swift */; };
		0B3D670E1E09B90B00C1EFC7 /* AuthenticationTest.swift in Sources */ = {isa = PBXBuildFile; fileRef = 0B3D670D1E09B90B00C1EFC7 /* AuthenticationTest.swift */; };
		0B3E7D951B27A7CE00E2E84D /* AboutHomeHandler.swift in Sources */ = {isa = PBXBuildFile; fileRef = 0B3E7D931B27A7CE00E2E84D /* AboutHomeHandler.swift */; };
		0B54BD191B698B7C004C822C /* SuggestedSites.swift in Sources */ = {isa = PBXBuildFile; fileRef = 0B54BD181B698B7C004C822C /* SuggestedSites.swift */; };
		0B5A93421B1EB572004F47A2 /* readablePage.html in Resources */ = {isa = PBXBuildFile; fileRef = 0B5A93411B1EB572004F47A2 /* readablePage.html */; };
		0B62EFD21AD63CD100ACB9CD /* Clearables.swift in Sources */ = {isa = PBXBuildFile; fileRef = 0B62EFD11AD63CD100ACB9CD /* Clearables.swift */; };
		0B6FBAB21AC1F830007EC669 /* numberedPage.html in Resources */ = {isa = PBXBuildFile; fileRef = 0B6FBAB11AC1F830007EC669 /* numberedPage.html */; };
		0B729D371E047D6A008E6859 /* HomePageSettingsTest.swift in Sources */ = {isa = PBXBuildFile; fileRef = 0B729D361E047D6A008E6859 /* HomePageSettingsTest.swift */; };
		0B742CCF1B32493E00EE9264 /* libsqlcipher.a in Frameworks */ = {isa = PBXBuildFile; fileRef = 0B742CCC1B32491400EE9264 /* libsqlcipher.a */; };
		0B7C1E951F6097AD006A8869 /* TrackingProtectionTests.swift in Sources */ = {isa = PBXBuildFile; fileRef = 0B7C1E941F6097AD006A8869 /* TrackingProtectionTests.swift */; };
		0B8E0FF41A932BD500161DC3 /* ImageIO.framework in Frameworks */ = {isa = PBXBuildFile; fileRef = 0B8E0FF31A932BD500161DC3 /* ImageIO.framework */; };
		0BA1E00E1B03FB0B007675AF /* NetError.html in Resources */ = {isa = PBXBuildFile; fileRef = 0BA1E00D1B03FB0B007675AF /* NetError.html */; };
		0BA1E02E1B046F1E007675AF /* ErrorPageHelper.swift in Sources */ = {isa = PBXBuildFile; fileRef = 0BA1E02D1B046F1E007675AF /* ErrorPageHelper.swift */; };
		0BA1E0301B051A07007675AF /* NetError.css in Resources */ = {isa = PBXBuildFile; fileRef = 0BA1E02F1B051A07007675AF /* NetError.css */; };
		0BA8964B1A250E6500C1010C /* ProfileTest.swift in Sources */ = {isa = PBXBuildFile; fileRef = 0BA896491A250E6500C1010C /* ProfileTest.swift */; };
		0BA8964C1A250E6500C1010C /* TestBookmarks.swift in Sources */ = {isa = PBXBuildFile; fileRef = 0BA8964A1A250E6500C1010C /* TestBookmarks.swift */; };
		0BB5B2881AC0A2B90052877D /* SnackBar.swift in Sources */ = {isa = PBXBuildFile; fileRef = 0BB5B2861AC0A2B90052877D /* SnackBar.swift */; };
		0BB5B30B1AC0AD1F0052877D /* LoginsHelper.swift in Sources */ = {isa = PBXBuildFile; fileRef = 0BB5B30A1AC0AD1F0052877D /* LoginsHelper.swift */; };
		0BC9C9C41F26F54D000E8AB5 /* SiteLoadTest.swift in Sources */ = {isa = PBXBuildFile; fileRef = 0BC9C9C31F26F54D000E8AB5 /* SiteLoadTest.swift */; };
		0BD19A671A25309B0084FBA7 /* NSUserDefaultsPrefs.swift in Sources */ = {isa = PBXBuildFile; fileRef = 0BD19A661A25309B0084FBA7 /* NSUserDefaultsPrefs.swift */; };
		0BDA56B01B26B1D5008C9B96 /* TestLogins.swift in Sources */ = {isa = PBXBuildFile; fileRef = 0BDA56AE1B26B1D5008C9B96 /* TestLogins.swift */; };
		0BDA56B21B26B1E4008C9B96 /* Logins.swift in Sources */ = {isa = PBXBuildFile; fileRef = 0BDA56B11B26B1E4008C9B96 /* Logins.swift */; };
		0BDA56B41B26B203008C9B96 /* SQLiteLogins.swift in Sources */ = {isa = PBXBuildFile; fileRef = 0BDA56B31B26B203008C9B96 /* SQLiteLogins.swift */; };
		0BEF44631E31165700187C32 /* EarlGrey.swift in Sources */ = {isa = PBXBuildFile; fileRef = 0BEF44621E31165700187C32 /* EarlGrey.swift */; };
		0BF0DB4A1E57B05E009172B0 /* LaunchArguments.swift in Sources */ = {isa = PBXBuildFile; fileRef = E65075861E37F7AB006961AC /* LaunchArguments.swift */; };
		0BF0DB941A8545800039F300 /* URLBarView.swift in Sources */ = {isa = PBXBuildFile; fileRef = 0BF0DB931A8545800039F300 /* URLBarView.swift */; };
		0BF1B7E31AC60DEA00A7B407 /* InsetButton.swift in Sources */ = {isa = PBXBuildFile; fileRef = 0BF1B7E21AC60DEA00A7B407 /* InsetButton.swift */; };
		0BF42D4F1A7CD09600889E28 /* TestFavicons.swift in Sources */ = {isa = PBXBuildFile; fileRef = 0BF42D4E1A7CD09600889E28 /* TestFavicons.swift */; };
		0BF8F8DA1AEFF1C900E90BC2 /* noTitle.html in Resources */ = {isa = PBXBuildFile; fileRef = 0BF8F8D91AEFF1C900E90BC2 /* noTitle.html */; };
		27C461DE211B76500088A441 /* ShieldsView.swift in Sources */ = {isa = PBXBuildFile; fileRef = 27C461DD211B76500088A441 /* ShieldsView.swift */; };
		27C46201211CD8D20088A441 /* DeferredTestUtils.swift in Sources */ = {isa = PBXBuildFile; fileRef = A176323020CF2A6000126F25 /* DeferredTestUtils.swift */; };
		28126F481C2F948E006466CC /* SQLiteBookmarksHelpers.swift in Sources */ = {isa = PBXBuildFile; fileRef = 28126F471C2F948E006466CC /* SQLiteBookmarksHelpers.swift */; };
		28126F6E1C2F94F9006466CC /* SQLiteBookmarksModel.swift in Sources */ = {isa = PBXBuildFile; fileRef = 28126F6D1C2F94F9006466CC /* SQLiteBookmarksModel.swift */; };
		28126F741C2F96F1006466CC /* SQLiteBookmarksResetting.swift in Sources */ = {isa = PBXBuildFile; fileRef = 28126F731C2F96F1006466CC /* SQLiteBookmarksResetting.swift */; };
		28126F771C2F9833006466CC /* SQLiteBookmarksBase.swift in Sources */ = {isa = PBXBuildFile; fileRef = 28126F761C2F9833006466CC /* SQLiteBookmarksBase.swift */; };
		2816F0001B33E05400522243 /* UIConstants.swift in Sources */ = {isa = PBXBuildFile; fileRef = 2816EFFF1B33E05400522243 /* UIConstants.swift */; };
		281B029A1C037C1F005202C3 /* TestBrowserDB.swift in Sources */ = {isa = PBXBuildFile; fileRef = 281B02991C037C1F005202C3 /* TestBrowserDB.swift */; };
		281B2BEA1ADF4D90002917DC /* MockProfile.swift in Sources */ = {isa = PBXBuildFile; fileRef = 281B2BE91ADF4D90002917DC /* MockProfile.swift */; };
		2829D37A1C2F0A7F00DCF931 /* BookmarksModel.swift in Sources */ = {isa = PBXBuildFile; fileRef = 2829D3791C2F0A7F00DCF931 /* BookmarksModel.swift */; };
		2829D3A01C2F0AD400DCF931 /* Sharing.swift in Sources */ = {isa = PBXBuildFile; fileRef = 2829D39F1C2F0AD400DCF931 /* Sharing.swift */; };
		282DA4731A68C1E700A406E2 /* OpenSearch.swift in Sources */ = {isa = PBXBuildFile; fileRef = D3FA77831A43B2CE0010CD32 /* OpenSearch.swift */; };
		28302E401AF0747800521E2E /* DatabaseError.swift in Sources */ = {isa = PBXBuildFile; fileRef = 28302E3F1AF0747800521E2E /* DatabaseError.swift */; };
		283586FD1C73F18E00A55435 /* CachingItemSource.swift in Sources */ = {isa = PBXBuildFile; fileRef = 283586FC1C73F18E00A55435 /* CachingItemSource.swift */; };
		2852B8441C51996B00591EAC /* Trees.swift in Sources */ = {isa = PBXBuildFile; fileRef = 2852B8431C51996B00591EAC /* Trees.swift */; };
		28532BE91C471FFB000072D9 /* ResultTests.swift in Sources */ = {isa = PBXBuildFile; fileRef = 2FEBABAE1AB3659000DB5728 /* ResultTests.swift */; };
		28532BEA1C472008000072D9 /* DeferredTests.swift in Sources */ = {isa = PBXBuildFile; fileRef = 28786E541AB0F5FA009EA9EF /* DeferredTests.swift */; };
		28532BEB1C472015000072D9 /* UtilsTests.swift in Sources */ = {isa = PBXBuildFile; fileRef = 28A6CE891AC082E200C1A2D4 /* UtilsTests.swift */; };
		28532D321C483E3D000072D9 /* CompletionOps.swift in Sources */ = {isa = PBXBuildFile; fileRef = 28532D311C483E3D000072D9 /* CompletionOps.swift */; };
		285D3B681B4380B70035FD22 /* Queue.swift in Sources */ = {isa = PBXBuildFile; fileRef = 285D3B671B4380B70035FD22 /* Queue.swift */; };
		285D3B901B4386520035FD22 /* SQLiteQueue.swift in Sources */ = {isa = PBXBuildFile; fileRef = 285D3B8F1B4386520035FD22 /* SQLiteQueue.swift */; };
		285F2DC11AF80B4600211843 /* SQLiteBookmarksSyncing.swift in Sources */ = {isa = PBXBuildFile; fileRef = 285F2DC01AF80B4600211843 /* SQLiteBookmarksSyncing.swift */; };
		287AC8661AF4776D00101515 /* TestSQLiteHistory.swift in Sources */ = {isa = PBXBuildFile; fileRef = 2FCAE27D1ABB533A00877008 /* TestSQLiteHistory.swift */; };
		288A2D9D1AB8B3260023ABC3 /* Shared.framework in Frameworks */ = {isa = PBXBuildFile; fileRef = 288A2D861AB8B3260023ABC3 /* Shared.framework */; };
		288A2DB51AB8B38D0023ABC3 /* Error.swift in Sources */ = {isa = PBXBuildFile; fileRef = 288A2DB31AB8B38D0023ABC3 /* Error.swift */; };
		288A2DB61AB8B38D0023ABC3 /* Result.swift in Sources */ = {isa = PBXBuildFile; fileRef = 288A2DB41AB8B38D0023ABC3 /* Result.swift */; };
		2891F2CB1F991185001B105E /* v33.db in Resources */ = {isa = PBXBuildFile; fileRef = 2891F2BA1F991185001B105E /* v33.db */; };
		289A4C131C4EB90600A460E3 /* StorageTestUtils.swift in Sources */ = {isa = PBXBuildFile; fileRef = 289A4C121C4EB90600A460E3 /* StorageTestUtils.swift */; };
		28B62ACE1BC745E7004A585A /* Syncable.swift in Sources */ = {isa = PBXBuildFile; fileRef = 28B62ACD1BC745E7004A585A /* Syncable.swift */; };
		28C4AB721AD42D4300D9ACE3 /* Clients.swift in Sources */ = {isa = PBXBuildFile; fileRef = 28C4AB711AD42D4300D9ACE3 /* Clients.swift */; };
		28C8B7851C852535006D8318 /* BookmarksPanelTests.swift in Sources */ = {isa = PBXBuildFile; fileRef = 28C8B7841C852535006D8318 /* BookmarksPanelTests.swift */; };
		28D158AD1AFD90E500F9C065 /* TestSQLiteBookmarks.swift in Sources */ = {isa = PBXBuildFile; fileRef = 28D158AC1AFD90E500F9C065 /* TestSQLiteBookmarks.swift */; };
		28E08C991AF44EF9009BA2FA /* SQLiteHistory.swift in Sources */ = {isa = PBXBuildFile; fileRef = 2FCAE2551ABB531100877008 /* SQLiteHistory.swift */; };
		28E08C9A1AF44F00009BA2FA /* BrowserSchema.swift in Sources */ = {isa = PBXBuildFile; fileRef = 282915E51AF1A7920006EEB5 /* BrowserSchema.swift */; };
		28EADE5D1AFC3A78007FB2FB /* UIImageViewExtensions.swift in Sources */ = {isa = PBXBuildFile; fileRef = 28EADE381AFC3898007FB2FB /* UIImageViewExtensions.swift */; };
		28FDFF0C1C1F725800840F86 /* SeparatorTableCell.swift in Sources */ = {isa = PBXBuildFile; fileRef = 28FDFF0B1C1F725800840F86 /* SeparatorTableCell.swift */; };
		2C28F96C201B2D4C00ABA8A5 /* MailAppSettingsTests.swift in Sources */ = {isa = PBXBuildFile; fileRef = 2C28F96B201B2D4C00ABA8A5 /* MailAppSettingsTests.swift */; };
		2C2A5EF41E68469500F02659 /* PrivateBrowsingTest.swift in Sources */ = {isa = PBXBuildFile; fileRef = 2C2A5EF31E68469500F02659 /* PrivateBrowsingTest.swift */; };
		2C2A91291FA2410D002E36BD /* HistoryTests.swift in Sources */ = {isa = PBXBuildFile; fileRef = 2C2A91281FA2410D002E36BD /* HistoryTests.swift */; };
		2C31A8471E8D447F00DAC646 /* HomePageSettingsUITest.swift in Sources */ = {isa = PBXBuildFile; fileRef = 2C31A8461E8D447F00DAC646 /* HomePageSettingsUITest.swift */; };
		2C3406C81E719F00000FD889 /* SettingsTest.swift in Sources */ = {isa = PBXBuildFile; fileRef = 2C3406C71E719F00000FD889 /* SettingsTest.swift */; };
		2C49854E206173C800893DAE /* photon-colors.swift in Sources */ = {isa = PBXBuildFile; fileRef = 2C49854D206173C800893DAE /* photon-colors.swift */; };
		2C4A07DC20246EAD0083E320 /* DragAndDropTests.swift in Sources */ = {isa = PBXBuildFile; fileRef = 2C4A07DB20246EAD0083E320 /* DragAndDropTests.swift */; };
		2C4B6BF320349EB800A009C2 /* FirstRunTourTests.swift in Sources */ = {isa = PBXBuildFile; fileRef = 2C4B6BF220349EB800A009C2 /* FirstRunTourTests.swift */; };
		2C8C07771E7800EA00DC1237 /* FindInPageTest.swift in Sources */ = {isa = PBXBuildFile; fileRef = 2C8C07761E7800EA00DC1237 /* FindInPageTest.swift */; };
		2C97EC711E72C80E0092EC18 /* TopTabsTest.swift in Sources */ = {isa = PBXBuildFile; fileRef = 2C97EC701E72C80E0092EC18 /* TopTabsTest.swift */; };
		2CA16FDE1E5F089100332277 /* SearchTest.swift in Sources */ = {isa = PBXBuildFile; fileRef = 2CA16FDD1E5F089100332277 /* SearchTest.swift */; };
		2CB1A65A1FDEA8B60084E96D /* NewTabSettings.swift in Sources */ = {isa = PBXBuildFile; fileRef = 2CB1A6591FDEA8B60084E96D /* NewTabSettings.swift */; };
		2CB56E3F1E926BFB00AF7586 /* ToolbarTest.swift in Sources */ = {isa = PBXBuildFile; fileRef = 2CB56E3E1E926BFB00AF7586 /* ToolbarTest.swift */; };
		2CC1B3F01E9B861400814EEC /* DomainAutocompleteTest.swift in Sources */ = {isa = PBXBuildFile; fileRef = 2CC1B3EF1E9B861400814EEC /* DomainAutocompleteTest.swift */; };
		2CEA6F791E93E3A600D4100E /* SearchSettingsUITest.swift in Sources */ = {isa = PBXBuildFile; fileRef = 2CEA6F781E93E3A600D4100E /* SearchSettingsUITest.swift */; };
		2CF449A51E7BFE2C00FD7595 /* NavigationTest.swift in Sources */ = {isa = PBXBuildFile; fileRef = 2CF449A41E7BFE2C00FD7595 /* NavigationTest.swift */; };
		2CF9D9AA20067FA10083DF2A /* BrowsingPDFTests.swift in Sources */ = {isa = PBXBuildFile; fileRef = 2CF9D9A920067FA10083DF2A /* BrowsingPDFTests.swift */; };
		2F13E79B1AC0C02700D75081 /* StringExtensionsTests.swift in Sources */ = {isa = PBXBuildFile; fileRef = 2F13E79A1AC0C02700D75081 /* StringExtensionsTests.swift */; };
		2F44FA1B1A9D426A00FD20CC /* TestHashExtensions.swift in Sources */ = {isa = PBXBuildFile; fileRef = 2F44FA1A1A9D426A00FD20CC /* TestHashExtensions.swift */; };
		2F44FB2C1A9D5D8500FD20CC /* Home.xcassets in Resources */ = {isa = PBXBuildFile; fileRef = F84B22261A09127C00AAB793 /* Home.xcassets */; };
		2F44FB2D1A9D5D8500FD20CC /* FiraSans-BoldItalic.ttf in Resources */ = {isa = PBXBuildFile; fileRef = E4B7B7421A793CF20022C5E0 /* FiraSans-BoldItalic.ttf */; };
		2F44FC721A9E840300FD20CC /* SettingsNavigationController.swift in Sources */ = {isa = PBXBuildFile; fileRef = 2F44FC711A9E840300FD20CC /* SettingsNavigationController.swift */; };
		2F44FCC51A9E85E900FD20CC /* SettingsTableSectionHeaderFooterView.swift in Sources */ = {isa = PBXBuildFile; fileRef = 2F44FCC41A9E85E900FD20CC /* SettingsTableSectionHeaderFooterView.swift */; };
		2F44FCC71A9E8CF500FD20CC /* SearchSettingsTableViewController.swift in Sources */ = {isa = PBXBuildFile; fileRef = 2F44FCC61A9E8CF500FD20CC /* SearchSettingsTableViewController.swift */; };
		2F44FCCB1A9E972E00FD20CC /* SearchEnginePicker.swift in Sources */ = {isa = PBXBuildFile; fileRef = 2F44FCCA1A9E972E00FD20CC /* SearchEnginePicker.swift */; };
		2F697F7E1A9FD22D009E03AE /* SearchEnginesTests.swift in Sources */ = {isa = PBXBuildFile; fileRef = 2F697F7D1A9FD22D009E03AE /* SearchEnginesTests.swift */; };
		2FCAE2251ABB51F800877008 /* Storage.framework in Frameworks */ = {isa = PBXBuildFile; fileRef = 2FCAE21A1ABB51F800877008 /* Storage.framework */; };
		2FCAE2311ABB51F800877008 /* Storage.framework in Frameworks */ = {isa = PBXBuildFile; fileRef = 2FCAE21A1ABB51F800877008 /* Storage.framework */; };
		2FCAE25D1ABB531100877008 /* Bookmarks.swift in Sources */ = {isa = PBXBuildFile; fileRef = 2FCAE23F1ABB531100877008 /* Bookmarks.swift */; };
		2FCAE25F1ABB531100877008 /* Cursor.swift in Sources */ = {isa = PBXBuildFile; fileRef = 2FCAE2411ABB531100877008 /* Cursor.swift */; };
		2FCAE2601ABB531100877008 /* Favicons.swift in Sources */ = {isa = PBXBuildFile; fileRef = 2FCAE2421ABB531100877008 /* Favicons.swift */; };
		2FCAE2611ABB531100877008 /* FileAccessor.swift in Sources */ = {isa = PBXBuildFile; fileRef = 2FCAE2431ABB531100877008 /* FileAccessor.swift */; };
		2FCAE2621ABB531100877008 /* History.swift in Sources */ = {isa = PBXBuildFile; fileRef = 2FCAE2441ABB531100877008 /* History.swift */; };
		2FCAE2651ABB531100877008 /* RemoteTabs.swift in Sources */ = {isa = PBXBuildFile; fileRef = 2FCAE2471ABB531100877008 /* RemoteTabs.swift */; };
		2FCAE2661ABB531100877008 /* Site.swift in Sources */ = {isa = PBXBuildFile; fileRef = 2FCAE2481ABB531100877008 /* Site.swift */; };
		2FCAE2681ABB531100877008 /* BrowserDB.swift in Sources */ = {isa = PBXBuildFile; fileRef = 2FCAE24B1ABB531100877008 /* BrowserDB.swift */; };
		2FCAE2751ABB531100877008 /* SQLiteRemoteClientsAndTabs.swift in Sources */ = {isa = PBXBuildFile; fileRef = 2FCAE2581ABB531100877008 /* SQLiteRemoteClientsAndTabs.swift */; };
		2FCAE2771ABB531100877008 /* SwiftData.swift in Sources */ = {isa = PBXBuildFile; fileRef = 2FCAE25B1ABB531100877008 /* SwiftData.swift */; };
		2FCAE2781ABB531100877008 /* Visit.swift in Sources */ = {isa = PBXBuildFile; fileRef = 2FCAE25C1ABB531100877008 /* Visit.swift */; };
		2FCAE2841ABB533A00877008 /* MockFiles.swift in Sources */ = {isa = PBXBuildFile; fileRef = 2FCAE2791ABB533A00877008 /* MockFiles.swift */; };
		2FCAE2851ABB533A00877008 /* TestSQLiteRemoteClientsAndTabs.swift in Sources */ = {isa = PBXBuildFile; fileRef = 2FCAE27A1ABB533A00877008 /* TestSQLiteRemoteClientsAndTabs.swift */; };
		2FCAE33E1ABB5F1800877008 /* Storage-Bridging-Header.h in Headers */ = {isa = PBXBuildFile; fileRef = 2FCAE33D1ABB5F1800877008 /* Storage-Bridging-Header.h */; settings = {ATTRIBUTES = (Public, ); }; };
		2FDB10931A9FBEC5006CF312 /* PrefsTests.swift in Sources */ = {isa = PBXBuildFile; fileRef = 2FDB10921A9FBEC5006CF312 /* PrefsTests.swift */; };
		315D05561E58DD60001F349B /* UIPasteboardExtensions.swift in Sources */ = {isa = PBXBuildFile; fileRef = A83E5AB61C1D993D0026D912 /* UIPasteboardExtensions.swift */; };
		318FB6EB1DB5600D0004E40F /* SQLiteHistoryFactories.swift in Sources */ = {isa = PBXBuildFile; fileRef = 318FB6EA1DB5600D0004E40F /* SQLiteHistoryFactories.swift */; };
		31ADB5DA1E58CEC300E87909 /* ClipboardBarDisplayHandler.swift in Sources */ = {isa = PBXBuildFile; fileRef = 31ADB5D91E58CEC300E87909 /* ClipboardBarDisplayHandler.swift */; };
		39012F281F8ED262002E3D31 /* ScreenGraphTest.swift in Sources */ = {isa = PBXBuildFile; fileRef = 39012F271F8ED262002E3D31 /* ScreenGraphTest.swift */; };
		3905274C1C874D35007E0BB7 /* NotificationCenter.framework in Frameworks */ = {isa = PBXBuildFile; fileRef = 3905274B1C874D35007E0BB7 /* NotificationCenter.framework */; };
		3905274F1C874D35007E0BB7 /* TodayViewController.swift in Sources */ = {isa = PBXBuildFile; fileRef = 3905274E1C874D35007E0BB7 /* TodayViewController.swift */; };
		390527561C874D35007E0BB7 /* Today.appex in Embed App Extensions */ = {isa = PBXBuildFile; fileRef = 3905274A1C874D35007E0BB7 /* Today.appex */; settings = {ATTRIBUTES = (RemoveHeadersOnCopy, ); }; };
		39098DC41CAD5ACB00AE87F3 /* Images.xcassets in Resources */ = {isa = PBXBuildFile; fileRef = 391AEFD11C8F11ED00691F84 /* Images.xcassets */; };
		391B4FFF1F9767F50094F841 /* FxScreenGraph.swift in Sources */ = {isa = PBXBuildFile; fileRef = 39EB46981E26DDB4006346E8 /* FxScreenGraph.swift */; };
		39236E721FCC600200A38F1B /* TabEventHandlerTests.swift in Sources */ = {isa = PBXBuildFile; fileRef = 39236E711FCC600200A38F1B /* TabEventHandlerTests.swift */; };
		392E18031FEC4D7B00EBA79C /* MappaMundi.framework in Frameworks */ = {isa = PBXBuildFile; fileRef = 392E18021FEC4D7B00EBA79C /* MappaMundi.framework */; };
		392E18041FEC4D9E00EBA79C /* MappaMundi.framework in Frameworks */ = {isa = PBXBuildFile; fileRef = 392E18021FEC4D7B00EBA79C /* MappaMundi.framework */; };
		392ED7E41D0AEF56009D9B62 /* NewTabAccessors.swift in Sources */ = {isa = PBXBuildFile; fileRef = 392ED7E31D0AEF56009D9B62 /* NewTabAccessors.swift */; };
		392ED7E61D0AEFEF009D9B62 /* HomePageAccessors.swift in Sources */ = {isa = PBXBuildFile; fileRef = 392ED7E51D0AEFEF009D9B62 /* HomePageAccessors.swift */; };
		39409A3F1C90E68300DAE683 /* Shared.framework in Frameworks */ = {isa = PBXBuildFile; fileRef = 288A2D861AB8B3260023ABC3 /* Shared.framework */; };
		39455F771FC83F430088A22C /* TabEventHandler.swift in Sources */ = {isa = PBXBuildFile; fileRef = 39455F761FC83F430088A22C /* TabEventHandler.swift */; };
		394CF6CF1BAA493C00906917 /* DefaultSuggestedSites.swift in Sources */ = {isa = PBXBuildFile; fileRef = 394CF6CE1BAA493C00906917 /* DefaultSuggestedSites.swift */; };
		3964B09A1EA8F06F00F2EEF4 /* FeatureSwitch.swift in Sources */ = {isa = PBXBuildFile; fileRef = 3964B0991EA8F06F00F2EEF4 /* FeatureSwitch.swift */; };
		3964B09C1EA8F32C00F2EEF4 /* FeatureSwitchTests.swift in Sources */ = {isa = PBXBuildFile; fileRef = 3964B09B1EA8F32C00F2EEF4 /* FeatureSwitchTests.swift */; };
		396CDB55203C5B870034A3A3 /* TabTrayController+KeyCommands.swift in Sources */ = {isa = PBXBuildFile; fileRef = 396CDB54203C5B870034A3A3 /* TabTrayController+KeyCommands.swift */; };
		39A359E41BFCCE94006B9E87 /* UserActivityHandler.swift in Sources */ = {isa = PBXBuildFile; fileRef = 39A359E31BFCCE94006B9E87 /* UserActivityHandler.swift */; };
		39A35AED1C0662A3006B9E87 /* SpotlightHelper.js in Resources */ = {isa = PBXBuildFile; fileRef = 39A35AEC1C0662A3006B9E87 /* SpotlightHelper.js */; };
		39C261CC2018DE21009D97BD /* FxScreenGraphTests.swift in Sources */ = {isa = PBXBuildFile; fileRef = 39C261CB2018DE20009D97BD /* FxScreenGraphTests.swift */; };
		39D9E6851C89E9690071FADA /* SnapKit.framework in Frameworks */ = {isa = PBXBuildFile; fileRef = 7B604FA11C495268006EEEC3 /* SnapKit.framework */; };
		39DD030D1CD53E1900BC09B3 /* HomePageHelper.swift in Sources */ = {isa = PBXBuildFile; fileRef = 39DD030C1CD53E1900BC09B3 /* HomePageHelper.swift */; };
		39E65D191CA455A900C63CE3 /* Images.xcassets in Resources */ = {isa = PBXBuildFile; fileRef = 391AEFD11C8F11ED00691F84 /* Images.xcassets */; };
		39E65D271CA5B92000C63CE3 /* AsyncReducerTests.swift in Sources */ = {isa = PBXBuildFile; fileRef = 39E65D261CA5B92000C63CE3 /* AsyncReducerTests.swift */; };
		39EB469A1E26DDB4006346E8 /* FxScreenGraph.swift in Sources */ = {isa = PBXBuildFile; fileRef = 39EB46981E26DDB4006346E8 /* FxScreenGraph.swift */; };
		39F4C0FA2045D87400746155 /* FocusHelper.js in Resources */ = {isa = PBXBuildFile; fileRef = 39F4C0F92045D87400746155 /* FocusHelper.js */; };
		39F4C10A2045DB2E00746155 /* FocusHelper.swift in Sources */ = {isa = PBXBuildFile; fileRef = 39F4C1092045DB2E00746155 /* FocusHelper.swift */; };
		39F819C61FD70F5D009E31E4 /* TabEventHandlers.swift in Sources */ = {isa = PBXBuildFile; fileRef = 39F819C51FD70F5D009E31E4 /* TabEventHandlers.swift */; };
		3B0943811D6CC4FC004F24E1 /* FilledPageControl.swift in Sources */ = {isa = PBXBuildFile; fileRef = 3B0943801D6CC4FC004F24E1 /* FilledPageControl.swift */; };
		3B43E3D31D95C48D00BBA9DB /* StoragePerfTests.swift in Sources */ = {isa = PBXBuildFile; fileRef = 3B43E3D21D95C48D00BBA9DB /* StoragePerfTests.swift */; };
		3B4988CE1E42B01800A12FDA /* SwiftyJSON.framework in Frameworks */ = {isa = PBXBuildFile; fileRef = 3B4988CD1E42B01800A12FDA /* SwiftyJSON.framework */; };
		3B4AA24B1D8B8C4C00A2E008 /* ArrayExtensionTests.swift in Sources */ = {isa = PBXBuildFile; fileRef = 3B4AA24A1D8B8C4C00A2E008 /* ArrayExtensionTests.swift */; };
		3B546EC01D95ECAE00BDBE36 /* ActivityStreamTest.swift in Sources */ = {isa = PBXBuildFile; fileRef = 3B546EBF1D95ECAE00BDBE36 /* ActivityStreamTest.swift */; };
		3B6889C51D66950E002AC85E /* UIImageColors.swift in Sources */ = {isa = PBXBuildFile; fileRef = 3B6889C41D66950E002AC85E /* UIImageColors.swift */; };
		3B6F40181DC7849C00656CC6 /* ActivityStreamTests.swift in Sources */ = {isa = PBXBuildFile; fileRef = 3B6F40171DC7849C00656CC6 /* ActivityStreamTests.swift */; };
		3BA9A0231D2C208C00BD418C /* Fuzi.framework in Frameworks */ = {isa = PBXBuildFile; fileRef = 3BA9A0221D2C208C00BD418C /* Fuzi.framework */; };
		3BB50E111D6274CD004B33DF /* ActivityStreamTopSitesCell.swift in Sources */ = {isa = PBXBuildFile; fileRef = 3BB50E101D6274CD004B33DF /* ActivityStreamTopSitesCell.swift */; };
		3BB50E201D627539004B33DF /* ActivityStreamPanel.swift in Sources */ = {isa = PBXBuildFile; fileRef = 3BB50E1F1D627539004B33DF /* ActivityStreamPanel.swift */; };
		3BB54B311E68EB2B0021DAC4 /* AuthenticationKeychainInfoTests.swift in Sources */ = {isa = PBXBuildFile; fileRef = 3BB54B301E68EB2B0021DAC4 /* AuthenticationKeychainInfoTests.swift */; };
		3BC659491E5BA4AE006D560F /* TopSites in Resources */ = {isa = PBXBuildFile; fileRef = 3BC659481E5BA4AE006D560F /* TopSites */; };
		3BC659591E5BA505006D560F /* top_sites.json in Resources */ = {isa = PBXBuildFile; fileRef = 3BC659581E5BA505006D560F /* top_sites.json */; };
		3BCE6D3C1CEB9E4D0080928C /* ThirdPartySearchAlerts.swift in Sources */ = {isa = PBXBuildFile; fileRef = 3BCE6D3B1CEB9E4D0080928C /* ThirdPartySearchAlerts.swift */; };
		3BE7275D1CCFE8B60099189F /* CustomSearchHandler.swift in Sources */ = {isa = PBXBuildFile; fileRef = 3BE7275C1CCFE8B60099189F /* CustomSearchHandler.swift */; };
		3BF4B8E91D38497A00493393 /* BaseTestCase.swift in Sources */ = {isa = PBXBuildFile; fileRef = 3BF4B8E81D38497A00493393 /* BaseTestCase.swift */; };
		3BF56D271CDBBE1F00AC4D75 /* SimpleToast.swift in Sources */ = {isa = PBXBuildFile; fileRef = 3BF56D261CDBBE1F00AC4D75 /* SimpleToast.swift */; };
		3BFCBF201E04B1C50070C042 /* UIImageViewExtensionsTests.swift in Sources */ = {isa = PBXBuildFile; fileRef = 3BFCBF1F1E04B1C50070C042 /* UIImageViewExtensionsTests.swift */; };
		3BFE4B501D34673D00DDF53F /* ThirdPartySearchTest.swift in Sources */ = {isa = PBXBuildFile; fileRef = 3BFE4B4F1D34673D00DDF53F /* ThirdPartySearchTest.swift */; };
		3D71C89E1F5703A1008D8646 /* CopiedLinksTests.swift in Sources */ = {isa = PBXBuildFile; fileRef = 3D71C89D1F5703A1008D8646 /* CopiedLinksTests.swift */; };
		3D9CA9841EF456A8002434DD /* NightModeTests.swift in Sources */ = {isa = PBXBuildFile; fileRef = 3D9CA9831EF456A8002434DD /* NightModeTests.swift */; };
		3D9CA9A81EF84D04002434DD /* NoImageTests.swift in Sources */ = {isa = PBXBuildFile; fileRef = 3D9CA9A71EF84D04002434DD /* NoImageTests.swift */; };
		3D9CAA1C1EFCD655002434DD /* ClipBoardTests.swift in Sources */ = {isa = PBXBuildFile; fileRef = 3D9CAA1B1EFCD655002434DD /* ClipBoardTests.swift */; };
		3DEFED081F55EBE300F8620C /* TrackingProtectionTests.swift in Sources */ = {isa = PBXBuildFile; fileRef = 3DEFED071F55EBE300F8620C /* TrackingProtectionTests.swift */; };
		4A59B58AD11B5EE1F80BBDEB /* TestHistory.swift in Sources */ = {isa = PBXBuildFile; fileRef = 4A59BF410BBD9B3BE71F4C7C /* TestHistory.swift */; };
		4F514FD41ACD8F2C0022D7EA /* HistoryTests.swift in Sources */ = {isa = PBXBuildFile; fileRef = 4F514FD31ACD8F2C0022D7EA /* HistoryTests.swift */; };
		4F97573B1AFA6F37006ECC24 /* readerContent.html in Resources */ = {isa = PBXBuildFile; fileRef = 4F9757391AFA6F37006ECC24 /* readerContent.html */; };
		554867231DC3935A00183DAA /* HomePageTests.swift in Sources */ = {isa = PBXBuildFile; fileRef = 554867221DC3935A00183DAA /* HomePageTests.swift */; };
		55A747171DC46FC400CE1B57 /* HomePageUITest.swift in Sources */ = {isa = PBXBuildFile; fileRef = 55A747161DC46FC400CE1B57 /* HomePageUITest.swift */; };
		59A681BDFC95A19F05E07223 /* SearchViewController.swift in Sources */ = {isa = PBXBuildFile; fileRef = 59A68CCB63E2A565CB03F832 /* SearchViewController.swift */; };
		59A68D66379CFA85C4EAF00B /* TwoLineCell.swift in Sources */ = {isa = PBXBuildFile; fileRef = 59A68B1F857A8638598A63A0 /* TwoLineCell.swift */; };
		5D1DC51C20AC9AFB00905E5A /* Data.framework in Frameworks */ = {isa = PBXBuildFile; fileRef = 5D1DC51320AC9AF900905E5A /* Data.framework */; };
		5D1DC52320AC9AFB00905E5A /* DataTests.swift in Sources */ = {isa = PBXBuildFile; fileRef = 5D1DC52220AC9AFB00905E5A /* DataTests.swift */; };
		5D1DC52520AC9AFB00905E5A /* Data.h in Headers */ = {isa = PBXBuildFile; fileRef = 5D1DC51520AC9AFA00905E5A /* Data.h */; settings = {ATTRIBUTES = (Public, ); }; };
		5D1DC52820AC9AFB00905E5A /* Data.framework in Frameworks */ = {isa = PBXBuildFile; fileRef = 5D1DC51320AC9AF900905E5A /* Data.framework */; };
		5D1DC52920AC9AFB00905E5A /* Data.framework in Copy Frameworks */ = {isa = PBXBuildFile; fileRef = 5D1DC51320AC9AF900905E5A /* Data.framework */; settings = {ATTRIBUTES = (CodeSignOnCopy, RemoveHeadersOnCopy, ); }; };
		5D1DC55420AE004600905E5A /* WebsitePresentable.swift in Sources */ = {isa = PBXBuildFile; fileRef = 5D1DC54120AE004600905E5A /* WebsitePresentable.swift */; };
		5D1DC55520AE004600905E5A /* TabMO.swift in Sources */ = {isa = PBXBuildFile; fileRef = 5D1DC54220AE004600905E5A /* TabMO.swift */; };
		5D1DC55620AE004600905E5A /* DataController.swift in Sources */ = {isa = PBXBuildFile; fileRef = 5D1DC54320AE004600905E5A /* DataController.swift */; };
		5D1DC55720AE004600905E5A /* TopSite.swift in Sources */ = {isa = PBXBuildFile; fileRef = 5D1DC54420AE004600905E5A /* TopSite.swift */; };
		5D1DC55920AE004600905E5A /* Bookmark.swift in Sources */ = {isa = PBXBuildFile; fileRef = 5D1DC54620AE004600905E5A /* Bookmark.swift */; };
		5D1DC55A20AE004600905E5A /* FaviconMO.swift in Sources */ = {isa = PBXBuildFile; fileRef = 5D1DC54720AE004600905E5A /* FaviconMO.swift */; };
		5D1DC55B20AE004600905E5A /* Domain.swift in Sources */ = {isa = PBXBuildFile; fileRef = 5D1DC54820AE004600905E5A /* Domain.swift */; };
		5D1DC55C20AE004600905E5A /* Device.swift in Sources */ = {isa = PBXBuildFile; fileRef = 5D1DC54920AE004600905E5A /* Device.swift */; };
		5D1DC55D20AE004600905E5A /* History.swift in Sources */ = {isa = PBXBuildFile; fileRef = 5D1DC54A20AE004600905E5A /* History.swift */; };
		5D1DC55E20AE004600905E5A /* Syncable.swift in Sources */ = {isa = PBXBuildFile; fileRef = 5D1DC54B20AE004600905E5A /* Syncable.swift */; };
		5D1DC55F20AE004600905E5A /* Model.xcdatamodeld in Sources */ = {isa = PBXBuildFile; fileRef = 5D1DC54C20AE004600905E5A /* Model.xcdatamodeld */; };
		5D1DC56B20AE005400905E5A /* SyncCrypto.swift in Sources */ = {isa = PBXBuildFile; fileRef = 5D1DC56120AE005400905E5A /* SyncCrypto.swift */; };
		5D1DC56C20AE005400905E5A /* SyncShowCodewords.swift in Sources */ = {isa = PBXBuildFile; fileRef = 5D1DC56220AE005400905E5A /* SyncShowCodewords.swift */; };
		5D1DC56D20AE005400905E5A /* Sync.swift in Sources */ = {isa = PBXBuildFile; fileRef = 5D1DC56320AE005400905E5A /* Sync.swift */; };
		5D1DC56E20AE005400905E5A /* SyncBookmark.swift in Sources */ = {isa = PBXBuildFile; fileRef = 5D1DC56420AE005400905E5A /* SyncBookmark.swift */; };
		5D1DC56F20AE005400905E5A /* SyncResponse.swift in Sources */ = {isa = PBXBuildFile; fileRef = 5D1DC56520AE005400905E5A /* SyncResponse.swift */; };
		5D1DC57020AE005400905E5A /* SyncRecord.swift in Sources */ = {isa = PBXBuildFile; fileRef = 5D1DC56620AE005400905E5A /* SyncRecord.swift */; };
		5D1DC57120AE005400905E5A /* SyncDevice.swift in Sources */ = {isa = PBXBuildFile; fileRef = 5D1DC56720AE005400905E5A /* SyncDevice.swift */; };
		5D1DC57220AE005400905E5A /* JSInjector.swift in Sources */ = {isa = PBXBuildFile; fileRef = 5D1DC56820AE005400905E5A /* JSInjector.swift */; };
		5D1DC57320AE005400905E5A /* SyncSite.swift in Sources */ = {isa = PBXBuildFile; fileRef = 5D1DC56920AE005400905E5A /* SyncSite.swift */; };
		5D1DC57420AE005400905E5A /* ios-sync.js in Resources */ = {isa = PBXBuildFile; fileRef = 5D1DC56A20AE005400905E5A /* ios-sync.js */; };
		5DE7688D20B3456E00FF5533 /* BraveShared.framework in Frameworks */ = {isa = PBXBuildFile; fileRef = 5DE7688420B3456C00FF5533 /* BraveShared.framework */; };
		5DE7689420B3456E00FF5533 /* BraveSharedTests.swift in Sources */ = {isa = PBXBuildFile; fileRef = 5DE7689320B3456E00FF5533 /* BraveSharedTests.swift */; };
		5DE7689620B3456E00FF5533 /* BraveShared.h in Headers */ = {isa = PBXBuildFile; fileRef = 5DE7688620B3456D00FF5533 /* BraveShared.h */; settings = {ATTRIBUTES = (Public, ); }; };
		5DE7689920B3456E00FF5533 /* BraveShared.framework in Frameworks */ = {isa = PBXBuildFile; fileRef = 5DE7688420B3456C00FF5533 /* BraveShared.framework */; };
		5DE7689A20B3456E00FF5533 /* BraveShared.framework in Copy Frameworks */ = {isa = PBXBuildFile; fileRef = 5DE7688420B3456C00FF5533 /* BraveShared.framework */; settings = {ATTRIBUTES = (CodeSignOnCopy, RemoveHeadersOnCopy, ); }; };
		5DE768A520B3458400FF5533 /* Shared.framework in Frameworks */ = {isa = PBXBuildFile; fileRef = 288A2D861AB8B3260023ABC3 /* Shared.framework */; };
		5DE768A620B345C300FF5533 /* SharedExtensions.swift in Sources */ = {isa = PBXBuildFile; fileRef = 5DE7687120B3417A00FF5533 /* SharedExtensions.swift */; };
		5DE768A720B345C600FF5533 /* BraveStrings.swift in Sources */ = {isa = PBXBuildFile; fileRef = 5DE7687C20B342E600FF5533 /* BraveStrings.swift */; };
		5DE768A920B3461300FF5533 /* BraveUX.swift in Sources */ = {isa = PBXBuildFile; fileRef = 5DE768A820B3461200FF5533 /* BraveUX.swift */; };
		5DE768AB20B346B800FF5533 /* BraveShieldState.swift in Sources */ = {isa = PBXBuildFile; fileRef = 5DE768AA20B346B700FF5533 /* BraveShieldState.swift */; };
		5DE768AC20B43F9000FF5533 /* BraveShared.framework in Frameworks */ = {isa = PBXBuildFile; fileRef = 5DE7688420B3456C00FF5533 /* BraveShared.framework */; };
		5DE768AE20B443E500FF5533 /* JSONSerializationExtensions.swift in Sources */ = {isa = PBXBuildFile; fileRef = 5DE768AD20B443E500FF5533 /* JSONSerializationExtensions.swift */; };
		5DE768B020B4601700FF5533 /* UIColorExtensions.swift in Sources */ = {isa = PBXBuildFile; fileRef = 5DE768AF20B4601600FF5533 /* UIColorExtensions.swift */; };
		5DE768B120B4713000FF5533 /* Storage.framework in Frameworks */ = {isa = PBXBuildFile; fileRef = 2FCAE21A1ABB51F800877008 /* Storage.framework */; };
		742A56391D80B54A00BDB803 /* PhotonActionSheet.swift in Sources */ = {isa = PBXBuildFile; fileRef = 742A56381D80B54A00BDB803 /* PhotonActionSheet.swift */; };
		744B0FFE1B4F172E00100422 /* ToolbarTests.swift in Sources */ = {isa = PBXBuildFile; fileRef = 744B0FFD1B4F172E00100422 /* ToolbarTests.swift */; };
		744ED5611DBFEB8D00A2B5BE /* MailtoLinkHandler.swift in Sources */ = {isa = PBXBuildFile; fileRef = 744ED5601DBFEB8D00A2B5BE /* MailtoLinkHandler.swift */; };
		745DAB301CDAAFAA00D44181 /* RecentlyClosedTabsPanel.swift in Sources */ = {isa = PBXBuildFile; fileRef = 745DAB2F1CDAAFAA00D44181 /* RecentlyClosedTabsPanel.swift */; };
		745DAB3F1CDAB09E00D44181 /* HistoryBackButton.swift in Sources */ = {isa = PBXBuildFile; fileRef = 745DAB3E1CDAB09E00D44181 /* HistoryBackButton.swift */; };
		7479B4EF1C5306A200DF000B /* Reachability.swift in Sources */ = {isa = PBXBuildFile; fileRef = 7479B4ED1C5306A200DF000B /* Reachability.swift */; };
		74821F8E1DAD8F1400EEEA72 /* ActivityStreamHighlightCell.swift in Sources */ = {isa = PBXBuildFile; fileRef = 74821F8D1DAD8F1300EEEA72 /* ActivityStreamHighlightCell.swift */; };
		74821FC51DB56A2500EEEA72 /* OpenWithSettingsViewController.swift in Sources */ = {isa = PBXBuildFile; fileRef = 74821FC41DB56A2500EEEA72 /* OpenWithSettingsViewController.swift */; };
		74821FFE1DB6D3AC00EEEA72 /* MailSchemes.plist in Resources */ = {isa = PBXBuildFile; fileRef = 74821FFD1DB6D3AC00EEEA72 /* MailSchemes.plist */; };
		7482205C1DBAB56300EEEA72 /* MailProviders.swift in Sources */ = {isa = PBXBuildFile; fileRef = 7482205B1DBAB56300EEEA72 /* MailProviders.swift */; };
		74B195441CF503FC007F36EF /* RecentlyClosedTabs.swift in Sources */ = {isa = PBXBuildFile; fileRef = 74B195431CF503FC007F36EF /* RecentlyClosedTabs.swift */; };
		74E36D781B71323500D69DA1 /* SettingsContentViewController.swift in Sources */ = {isa = PBXBuildFile; fileRef = 74E36D771B71323500D69DA1 /* SettingsContentViewController.swift */; };
		7B10AA9F1E3A15020002DD08 /* DataExtensions.swift in Sources */ = {isa = PBXBuildFile; fileRef = 7B10AA9E1E3A15020002DD08 /* DataExtensions.swift */; };
		7B10AABB1E3A1F650002DD08 /* URLRequestExtensions.swift in Sources */ = {isa = PBXBuildFile; fileRef = 7B10AABA1E3A1F650002DD08 /* URLRequestExtensions.swift */; };
		7B2142FE1E5E055000CDD3FC /* InfoPlist.strings in Resources */ = {isa = PBXBuildFile; fileRef = 7B2142FC1E5E055000CDD3FC /* InfoPlist.strings */; };
		7B24DC9C1B67B3590005766B /* ClearPrivateDataTests.swift in Sources */ = {isa = PBXBuildFile; fileRef = 7B24DC9B1B67B3590005766B /* ClearPrivateDataTests.swift */; };
		7B3631EA1C244FEE00D12AF9 /* Theme.swift in Sources */ = {isa = PBXBuildFile; fileRef = 7B3631E91C244FEE00D12AF9 /* Theme.swift */; };
		7B3D9E651E4CBFDB007A50DA /* NSCoderExtensions.swift in Sources */ = {isa = PBXBuildFile; fileRef = 7B3D9E641E4CBFDB007A50DA /* NSCoderExtensions.swift */; };
		7B42406E1CA04CAC009B5C28 /* Menu.xcassets in Resources */ = {isa = PBXBuildFile; fileRef = 7B42406D1CA04CAC009B5C28 /* Menu.xcassets */; };
		7B604F861C494983006EEEC3 /* Alamofire.framework in Frameworks */ = {isa = PBXBuildFile; fileRef = 7B604F851C494983006EEEC3 /* Alamofire.framework */; };
		7B604F991C494F74006EEEC3 /* KIF.framework in Frameworks */ = {isa = PBXBuildFile; fileRef = 7B604F981C494F74006EEEC3 /* KIF.framework */; };
		7B604F9B1C4950F2006EEEC3 /* SDWebImage.framework in Frameworks */ = {isa = PBXBuildFile; fileRef = 7B604F9A1C4950F2006EEEC3 /* SDWebImage.framework */; };
		7B604FA21C495268006EEEC3 /* SnapKit.framework in Frameworks */ = {isa = PBXBuildFile; fileRef = 7B604FA11C495268006EEEC3 /* SnapKit.framework */; };
		7B604FBB1C495D8A006EEEC3 /* XCGLogger.framework in Frameworks */ = {isa = PBXBuildFile; fileRef = 7B604FBA1C495D8A006EEEC3 /* XCGLogger.framework */; };
		7B604FBC1C495E1E006EEEC3 /* XCGLogger.framework in Frameworks */ = {isa = PBXBuildFile; fileRef = 7B604FBA1C495D8A006EEEC3 /* XCGLogger.framework */; settings = {ATTRIBUTES = (Weak, ); }; };
		7B604FBD1C495E31006EEEC3 /* XCGLogger.framework in Frameworks */ = {isa = PBXBuildFile; fileRef = 7B604FBA1C495D8A006EEEC3 /* XCGLogger.framework */; };
		7B6050011C49653B006EEEC3 /* AdjustSdk.framework in Frameworks */ = {isa = PBXBuildFile; fileRef = 7B6050001C49653B006EEEC3 /* AdjustSdk.framework */; };
		7B844E3D1BBDDB9D00E733A2 /* ChevronView.swift in Sources */ = {isa = PBXBuildFile; fileRef = 7B844E3C1BBDDB9D00E733A2 /* ChevronView.swift */; };
		7B8A47F61D01D3B400C07734 /* PassKit.framework in Frameworks */ = {isa = PBXBuildFile; fileRef = 7B8A47F51D01D3B400C07734 /* PassKit.framework */; };
		7B9BF91C1E43472E00CB24F4 /* JSONExtensions.swift in Sources */ = {isa = PBXBuildFile; fileRef = 7B9BF91B1E43472E00CB24F4 /* JSONExtensions.swift */; };
		7B9BF9301E449D2500CB24F4 /* MockLogins.swift in Sources */ = {isa = PBXBuildFile; fileRef = 0B3E7DB91B27AB4C00E2E84D /* MockLogins.swift */; };
		7BA0601B1C0F4DE200DFADB6 /* TabPeekViewController.swift in Sources */ = {isa = PBXBuildFile; fileRef = 7BA0601A1C0F4DE200DFADB6 /* TabPeekViewController.swift */; };
		7BA4A9471C4CED900091D032 /* GCDWebServers.framework in Frameworks */ = {isa = PBXBuildFile; fileRef = 7BA4A9451C4CED780091D032 /* GCDWebServers.framework */; };
		7BA4A94A1C4CEFC70091D032 /* OnePasswordExtension.framework in Frameworks */ = {isa = PBXBuildFile; fileRef = 7BA4A9491C4CEFC70091D032 /* OnePasswordExtension.framework */; };
		7BA4A94C1C4CF03B0091D032 /* SwiftKeychainWrapper.framework in Frameworks */ = {isa = PBXBuildFile; fileRef = 7BA4A94B1C4CF03B0091D032 /* SwiftKeychainWrapper.framework */; settings = {ATTRIBUTES = (Weak, ); }; };
		7BA4A9641C4CFE840091D032 /* Deferred.framework in Frameworks */ = {isa = PBXBuildFile; fileRef = 7BA4A9631C4CFE840091D032 /* Deferred.framework */; settings = {ATTRIBUTES = (Weak, ); }; };
		7BA4A9651C4D007B0091D032 /* Deferred.framework in Frameworks */ = {isa = PBXBuildFile; fileRef = 7BA4A9631C4CFE840091D032 /* Deferred.framework */; };
		7BA4A9661C4D008C0091D032 /* Deferred.framework in Frameworks */ = {isa = PBXBuildFile; fileRef = 7BA4A9631C4CFE840091D032 /* Deferred.framework */; };
		7BA8D1C71BA037F500C8AE9E /* OpenInHelper.swift in Sources */ = {isa = PBXBuildFile; fileRef = 7BA8D1C61BA037F500C8AE9E /* OpenInHelper.swift */; };
		7BBFEE741BB405D900A305AA /* TabManagerTests.swift in Sources */ = {isa = PBXBuildFile; fileRef = 7BBFEE731BB405D900A305AA /* TabManagerTests.swift */; };
		7BEB64441C7345600092C02E /* L10nSnapshotTests.swift in Sources */ = {isa = PBXBuildFile; fileRef = 7B3632D31C2983F000D12AF9 /* L10nSnapshotTests.swift */; };
		7BEB64451C7345600092C02E /* SnapshotHelper.swift in Sources */ = {isa = PBXBuildFile; fileRef = 7B60B0071BDE3AE10090C984 /* SnapshotHelper.swift */; };
		7BEB64511C7345990092C02E /* MarketingUITests.swift in Sources */ = {isa = PBXBuildFile; fileRef = 7B95CD191C3AB2EE00638E31 /* MarketingUITests.swift */; };
		7BEB64521C7345990092C02E /* SnapshotHelper.swift in Sources */ = {isa = PBXBuildFile; fileRef = 7B60B0071BDE3AE10090C984 /* SnapshotHelper.swift */; };
		7BEFC6801BFF68C30059C952 /* QuickActions.swift in Sources */ = {isa = PBXBuildFile; fileRef = 7BEFC67F1BFF68C30059C952 /* QuickActions.swift */; };
		7BF5A1EA1B41640500EA9DD8 /* SyncQueue.swift in Sources */ = {isa = PBXBuildFile; fileRef = 7BF5A1E91B41640500EA9DD8 /* SyncQueue.swift */; };
		7BF5A1EE1B429B3100EA9DD8 /* SyncCommandsTests.swift in Sources */ = {isa = PBXBuildFile; fileRef = 7BF5A1ED1B429B3100EA9DD8 /* SyncCommandsTests.swift */; };
		A104E199210A384400D2323E /* ShieldsViewController.swift in Sources */ = {isa = PBXBuildFile; fileRef = A104E198210A384400D2323E /* ShieldsViewController.swift */; };
		A134B88A20DA98BB00A581D0 /* Preferences.swift in Sources */ = {isa = PBXBuildFile; fileRef = A134B88920DA98BB00A581D0 /* Preferences.swift */; };
		A13AC72520EC12360040D4BB /* Migration.swift in Sources */ = {isa = PBXBuildFile; fileRef = A13AC72420EC12360040D4BB /* Migration.swift */; };
		A1510DA120E409E9008BF1F4 /* URLCacheExtensions.swift in Sources */ = {isa = PBXBuildFile; fileRef = A1510DA020E409E9008BF1F4 /* URLCacheExtensions.swift */; };
		A1510DAA20E425EA008BF1F4 /* BraveWebView.swift in Sources */ = {isa = PBXBuildFile; fileRef = A1510DA920E425EA008BF1F4 /* BraveWebView.swift */; };
		A1510DDF20E51EF4008BF1F4 /* UIDeviceExtensions.swift in Sources */ = {isa = PBXBuildFile; fileRef = A1510DDE20E51EF4008BF1F4 /* UIDeviceExtensions.swift */; };
		A16DC67F20E585D90069C8E1 /* PasscodeSettingsViewController.swift in Sources */ = {isa = PBXBuildFile; fileRef = A16DC67E20E585D90069C8E1 /* PasscodeSettingsViewController.swift */; };
		A1704D732110A1DC00717321 /* HTTPCookieStorageExtensions.swift in Sources */ = {isa = PBXBuildFile; fileRef = A1704D722110A1DC00717321 /* HTTPCookieStorageExtensions.swift */; };
		A176323820CF2A6000126F25 /* DeferredTestUtils.swift in Sources */ = {isa = PBXBuildFile; fileRef = A176323020CF2A6000126F25 /* DeferredTestUtils.swift */; };
		A176323920CF2AF200126F25 /* DeferredTestUtils.swift in Sources */ = {isa = PBXBuildFile; fileRef = A176323020CF2A6000126F25 /* DeferredTestUtils.swift */; };
		A176323A20CF2AF600126F25 /* DeferredTestUtils.swift in Sources */ = {isa = PBXBuildFile; fileRef = A176323020CF2A6000126F25 /* DeferredTestUtils.swift */; };
		A176323B20CF2AF800126F25 /* DeferredTestUtils.swift in Sources */ = {isa = PBXBuildFile; fileRef = A176323020CF2A6000126F25 /* DeferredTestUtils.swift */; };
		A176323C20CF2AF900126F25 /* DeferredTestUtils.swift in Sources */ = {isa = PBXBuildFile; fileRef = A176323020CF2A6000126F25 /* DeferredTestUtils.swift */; };
		A198E75120C701ED00334C11 /* HistoryViewController.swift in Sources */ = {isa = PBXBuildFile; fileRef = A198E75020C701ED00334C11 /* HistoryViewController.swift */; };
		A1AD4BCF20BF3E8C007A6EA1 /* BookmarksViewController.swift in Sources */ = {isa = PBXBuildFile; fileRef = A1AD4BCE20BF3E8C007A6EA1 /* BookmarksViewController.swift */; };
		A1AD4BD120BF3F4D007A6EA1 /* Eureka.framework in Frameworks */ = {isa = PBXBuildFile; fileRef = A1AD4BD020BF3F4D007A6EA1 /* Eureka.framework */; };
		A1AD4BD420BF4757007A6EA1 /* ImageCache.swift in Sources */ = {isa = PBXBuildFile; fileRef = A1AD4BD220BF4712007A6EA1 /* ImageCache.swift */; };
		A1AD4BD720BF4772007A6EA1 /* FastImageCache.framework in Frameworks */ = {isa = PBXBuildFile; fileRef = A1AD4BD520BF476E007A6EA1 /* FastImageCache.framework */; };
		A1AD4BE120C082EF007A6EA1 /* UIGestureRecognizerExtensions.swift in Sources */ = {isa = PBXBuildFile; fileRef = A1AD4BE020C082EF007A6EA1 /* UIGestureRecognizerExtensions.swift */; };
		A1AD4BE320C0861D007A6EA1 /* UIBarButtonItemExtensions.swift in Sources */ = {isa = PBXBuildFile; fileRef = A1AD4BE220C0861D007A6EA1 /* UIBarButtonItemExtensions.swift */; };
		A1CA29C420E1746A00CB9126 /* OptionSelectionViewController.swift in Sources */ = {isa = PBXBuildFile; fileRef = A1CA29C320E1746A00CB9126 /* OptionSelectionViewController.swift */; };
		A1CDF22B20BDD6B8005C6E58 /* POPExtensions.swift in Sources */ = {isa = PBXBuildFile; fileRef = A1CDF22A20BDD6B8005C6E58 /* POPExtensions.swift */; };
		A1CDF22D20BDDB66005C6E58 /* BasicAnimationController.swift in Sources */ = {isa = PBXBuildFile; fileRef = A1CDF22C20BDDB65005C6E58 /* BasicAnimationController.swift */; };
		A1D841FD20BC405E00BDAFF7 /* pop.framework in Frameworks */ = {isa = PBXBuildFile; fileRef = A1D841F420BC405E00BDAFF7 /* pop.framework */; };
		A1D8420220BC44F800BDAFF7 /* PopoverController.swift in Sources */ = {isa = PBXBuildFile; fileRef = A1D841FF20BC44F800BDAFF7 /* PopoverController.swift */; };
		A1D8420320BC44F800BDAFF7 /* PopoverContainerView.swift in Sources */ = {isa = PBXBuildFile; fileRef = A1D8420020BC44F800BDAFF7 /* PopoverContainerView.swift */; };
		A1D8420420BC44F800BDAFF7 /* PopoverContentComponent.swift in Sources */ = {isa = PBXBuildFile; fileRef = A1D8420120BC44F800BDAFF7 /* PopoverContentComponent.swift */; };
		A1F66A7320DD71C400303328 /* SettingsViewController.swift in Sources */ = {isa = PBXBuildFile; fileRef = A1F66A7220DD71C400303328 /* SettingsViewController.swift */; };
		A1F66A8020DD87CA00303328 /* Static.framework in Frameworks */ = {isa = PBXBuildFile; fileRef = A1F66A7F20DD87CA00303328 /* Static.framework */; };
		A1FEEE0320BEE6BF00298DA2 /* HomeMenuController.swift in Sources */ = {isa = PBXBuildFile; fileRef = A1FEEE0220BEE6BF00298DA2 /* HomeMenuController.swift */; };
		A1FEEE2020BF28D900298DA2 /* Then.swift in Sources */ = {isa = PBXBuildFile; fileRef = A1FEEE1F20BF28D900298DA2 /* Then.swift */; };
		A83E5AB71C1D993D0026D912 /* UIPasteboardExtensions.swift in Sources */ = {isa = PBXBuildFile; fileRef = A83E5AB61C1D993D0026D912 /* UIPasteboardExtensions.swift */; };
		A83E5B1A1C1DA8BF0026D912 /* image.gif in Resources */ = {isa = PBXBuildFile; fileRef = A83E5B181C1DA8BF0026D912 /* image.gif */; };
		A83E5B1B1C1DA8BF0026D912 /* image.png in Resources */ = {isa = PBXBuildFile; fileRef = A83E5B191C1DA8BF0026D912 /* image.png */; };
		A83E5B1D1C1DA8D80026D912 /* UIPasteboardExtensionsTests.swift in Sources */ = {isa = PBXBuildFile; fileRef = A83E5B1C1C1DA8D80026D912 /* UIPasteboardExtensionsTests.swift */; };
		A83E5B1E1C1DAAAA0026D912 /* UIPasteboardExtensions.swift in Sources */ = {isa = PBXBuildFile; fileRef = A83E5AB61C1D993D0026D912 /* UIPasteboardExtensions.swift */; };
		A9072B801D07B34100459960 /* NoImageModeHelper.swift in Sources */ = {isa = PBXBuildFile; fileRef = A9072B7F1D07B34100459960 /* NoImageModeHelper.swift */; };
		A93067E81D0FE18E00C49C6E /* NightModeHelper.swift in Sources */ = {isa = PBXBuildFile; fileRef = A93067E71D0FE18E00C49C6E /* NightModeHelper.swift */; };
		C400467C1CF4E43E00B08303 /* BackForwardListViewController.swift in Sources */ = {isa = PBXBuildFile; fileRef = C400467B1CF4E43E00B08303 /* BackForwardListViewController.swift */; };
		C40046FA1CF8E0B200B08303 /* BackForwardListAnimator.swift in Sources */ = {isa = PBXBuildFile; fileRef = C40046F91CF8E0B200B08303 /* BackForwardListAnimator.swift */; };
		C4E3984C1D21F2FD004E89BA /* TabTrayButtonExtensions.swift in Sources */ = {isa = PBXBuildFile; fileRef = C4E3984B1D21F2FD004E89BA /* TabTrayButtonExtensions.swift */; };
		C4EFEECF1CEBB6F2009762A4 /* BackForwardTableViewCell.swift in Sources */ = {isa = PBXBuildFile; fileRef = C4EFEECE1CEBB6F2009762A4 /* BackForwardTableViewCell.swift */; };
		C4F3B29A1CFCF93A00966259 /* ButtonToast.swift in Sources */ = {isa = PBXBuildFile; fileRef = C4F3B2991CFCF93A00966259 /* ButtonToast.swift */; };
		C6345ECB2113B3A000CFB983 /* SearchPlugins in Resources */ = {isa = PBXBuildFile; fileRef = C6345ECA2113B3A000CFB983 /* SearchPlugins */; };
		C817B34D1FC609500086018E /* UIScrollViewSwizzled.swift in Sources */ = {isa = PBXBuildFile; fileRef = C817B34C1FC609500086018E /* UIScrollViewSwizzled.swift */; };
		C8611C8E1F71904C00C3DE7D /* DiskImageStoreTests.swift in Sources */ = {isa = PBXBuildFile; fileRef = D3BF8CBC1B7472FA0007AFE6 /* DiskImageStoreTests.swift */; };
		C8611CB01F71AEBA00C3DE7D /* NoImageModeTests.swift in Sources */ = {isa = PBXBuildFile; fileRef = C8611CA11F71AEB900C3DE7D /* NoImageModeTests.swift */; };
		C8EB60C41F1FB12500F9B5B3 /* navigationDelegate.html in Resources */ = {isa = PBXBuildFile; fileRef = C8EB60C31F1FB12500F9B5B3 /* navigationDelegate.html */; };
		C8EB60DC1F1FB9AD00F9B5B3 /* NavigationDelegateTests.swift in Sources */ = {isa = PBXBuildFile; fileRef = C8EB60DB1F1FB9AD00F9B5B3 /* NavigationDelegateTests.swift */; };
		C8F457A81F1FD75A000CB895 /* BrowserViewController+WKNavigationDelegate.swift in Sources */ = {isa = PBXBuildFile; fileRef = C8F457A71F1FD75A000CB895 /* BrowserViewController+WKNavigationDelegate.swift */; };
		C8F457AA1F1FDD9B000CB895 /* BrowserViewController+KeyCommands.swift in Sources */ = {isa = PBXBuildFile; fileRef = C8F457A91F1FDD9B000CB895 /* BrowserViewController+KeyCommands.swift */; };
		CE7F11941F3CEEC800ABFC0B /* RemoteDevices.swift in Sources */ = {isa = PBXBuildFile; fileRef = CE7F115E1F3CCEF900ABFC0B /* RemoteDevices.swift */; };
		D0131B4D1F3CF7D8000CDE86 /* SQLiteFavicons.swift in Sources */ = {isa = PBXBuildFile; fileRef = D0131B4C1F3CF7D8000CDE86 /* SQLiteFavicons.swift */; };
		D018F93E1F44A71A0098F8CA /* Schema.swift in Sources */ = {isa = PBXBuildFile; fileRef = D018F93D1F44A7190098F8CA /* Schema.swift */; };
		D02816C21ECA5E2A00240CAA /* HistoryStateHelper.swift in Sources */ = {isa = PBXBuildFile; fileRef = D02816C11ECA5E2A00240CAA /* HistoryStateHelper.swift */; };
		D029A04920A62DB0001DB72F /* TemporaryDocument.swift in Sources */ = {isa = PBXBuildFile; fileRef = D029A04820A62DB0001DB72F /* TemporaryDocument.swift */; };
		D03F8EB22004014E003C2224 /* FaviconHandler.swift in Sources */ = {isa = PBXBuildFile; fileRef = D03F8EB12004014E003C2224 /* FaviconHandler.swift */; };
		D03F8F23200EAC1F003C2224 /* AllFramesAtDocumentStart.js in Resources */ = {isa = PBXBuildFile; fileRef = D03F8F22200EAC1E003C2224 /* AllFramesAtDocumentStart.js */; };
		D04D1B862097859B0074B35F /* DownloadToast.swift in Sources */ = {isa = PBXBuildFile; fileRef = D04D1B852097859B0074B35F /* DownloadToast.swift */; };
		D04D1B92209790B60074B35F /* Toast.swift in Sources */ = {isa = PBXBuildFile; fileRef = D04D1B91209790B60074B35F /* Toast.swift */; };
		D0625C98208E87F10081F3B2 /* DownloadQueue.swift in Sources */ = {isa = PBXBuildFile; fileRef = D0625C97208E87F10081F3B2 /* DownloadQueue.swift */; };
		D0625CA8208FC47A0081F3B2 /* BrowserViewController+DownloadQueueDelegate.swift in Sources */ = {isa = PBXBuildFile; fileRef = D0625CA7208FC47A0081F3B2 /* BrowserViewController+DownloadQueueDelegate.swift */; };
		D09A0CD81FAA23F6009A0273 /* Shared.framework in Frameworks */ = {isa = PBXBuildFile; fileRef = 288A2D861AB8B3260023ABC3 /* Shared.framework */; };
		D0B29EE01F460BDF00C7CEFC /* LoginsSchema.swift in Sources */ = {isa = PBXBuildFile; fileRef = D0B29EDF1F460BDF00C7CEFC /* LoginsSchema.swift */; };
		D0C95E0E200FD3B200E4E51C /* PrintHelper.swift in Sources */ = {isa = PBXBuildFile; fileRef = D0C95E0D200FD3B200E4E51C /* PrintHelper.swift */; };
		D0C95E36200FDC5500E4E51C /* MetadataParserHelper.swift in Sources */ = {isa = PBXBuildFile; fileRef = D0C95E35200FDC5400E4E51C /* MetadataParserHelper.swift */; };
		D0C95EF6201A55A800E4E51C /* BrowserViewController+UIDropInteractionDelegate.swift in Sources */ = {isa = PBXBuildFile; fileRef = D0C95EF5201A55A800E4E51C /* BrowserViewController+UIDropInteractionDelegate.swift */; };
		D0E55C4F1FB4FD23006DC274 /* FormPostHelper.swift in Sources */ = {isa = PBXBuildFile; fileRef = D0E55C4E1FB4FD23006DC274 /* FormPostHelper.swift */; };
		D0E89A2920910917001CE5C7 /* DownloadsPanel.swift in Sources */ = {isa = PBXBuildFile; fileRef = D0E89A2820910917001CE5C7 /* DownloadsPanel.swift */; };
		D0FCF7F51FE45842004A7995 /* UserScriptManager.swift in Sources */ = {isa = PBXBuildFile; fileRef = D0FCF7F41FE45842004A7995 /* UserScriptManager.swift */; };
		D0FCF8061FE4772D004A7995 /* AllFramesAtDocumentEnd.js in Resources */ = {isa = PBXBuildFile; fileRef = D0FCF8031FE4772C004A7995 /* AllFramesAtDocumentEnd.js */; };
		D0FCF8071FE4772D004A7995 /* MainFrameAtDocumentEnd.js in Resources */ = {isa = PBXBuildFile; fileRef = D0FCF8041FE4772D004A7995 /* MainFrameAtDocumentEnd.js */; };
		D0FCF8081FE4772D004A7995 /* MainFrameAtDocumentStart.js in Resources */ = {isa = PBXBuildFile; fileRef = D0FCF8051FE4772D004A7995 /* MainFrameAtDocumentStart.js */; };
		D301AAEE1A3A55B70078DD1D /* TabTrayController.swift in Sources */ = {isa = PBXBuildFile; fileRef = D301AAED1A3A55B70078DD1D /* TabTrayController.swift */; };
		D308E4E41A5306F500842685 /* SearchEngines.swift in Sources */ = {isa = PBXBuildFile; fileRef = D308E4E31A5306F500842685 /* SearchEngines.swift */; };
		D308EE561CBF0BF5006843F2 /* CertError.css in Resources */ = {isa = PBXBuildFile; fileRef = D308EE551CBF0BF5006843F2 /* CertError.css */; };
		D313BE981B2F5096009EF241 /* DomainAutocompleteTests.swift in Sources */ = {isa = PBXBuildFile; fileRef = D313BE971B2F5096009EF241 /* DomainAutocompleteTests.swift */; };
		D314E7F71A37B98700426A76 /* TabToolbar.swift in Sources */ = {isa = PBXBuildFile; fileRef = D314E7F51A37B98700426A76 /* TabToolbar.swift */; };
		D31A0FC71A65D6D000DC8C7E /* SearchSuggestClient.swift in Sources */ = {isa = PBXBuildFile; fileRef = D31A0FC61A65D6D000DC8C7E /* SearchSuggestClient.swift */; };
		D31CF65C1CC1959A001D0BD0 /* PrivilegedRequest.swift in Sources */ = {isa = PBXBuildFile; fileRef = D31CF65B1CC1959A001D0BD0 /* PrivilegedRequest.swift */; };
		D31EC05F1CC57ED80096F4AB /* localhostLoad.html in Resources */ = {isa = PBXBuildFile; fileRef = D31EC05E1CC57ED80096F4AB /* localhostLoad.html */; };
		D31F95E91AC226CB005C9F3B /* ScreenshotHelper.swift in Sources */ = {isa = PBXBuildFile; fileRef = D31F95E81AC226CB005C9F3B /* ScreenshotHelper.swift */; };
		D32CACED1AE04DA1000658EB /* TestSwiftData.swift in Sources */ = {isa = PBXBuildFile; fileRef = D32CACEC1AE04DA1000658EB /* TestSwiftData.swift */; };
		D343DCFE1C446BDB00D7EEE8 /* findPage.html in Resources */ = {isa = PBXBuildFile; fileRef = D343DCFD1C446BDB00D7EEE8 /* findPage.html */; };
		D34510881ACF415700EC27F0 /* SearchLoader.swift in Sources */ = {isa = PBXBuildFile; fileRef = D34510871ACF415700EC27F0 /* SearchLoader.swift */; };
		D34DC8531A16C40C00D49B7B /* Profile.swift in Sources */ = {isa = PBXBuildFile; fileRef = D34DC84D1A16C40C00D49B7B /* Profile.swift */; };
		D34E33031BA793C2006135F0 /* loginForm.html in Resources */ = {isa = PBXBuildFile; fileRef = D34E33021BA793C2006135F0 /* loginForm.html */; };
		D36998891AD70A0A00650C6C /* IOKit.framework in Frameworks */ = {isa = PBXBuildFile; fileRef = D36998881AD70A0A00650C6C /* IOKit.framework */; };
		D37524871C6E8B5A00A5F6C2 /* topdomains.txt in Resources */ = {isa = PBXBuildFile; fileRef = D37524861C6E8B5A00A5F6C2 /* topdomains.txt */; };
		D375A9201AE71675001B30D5 /* ViewMemoryLeakTests.swift in Sources */ = {isa = PBXBuildFile; fileRef = D375A91F1AE71675001B30D5 /* ViewMemoryLeakTests.swift */; };
		D37DE2831CA2047500A5EC69 /* CertStore.swift in Sources */ = {isa = PBXBuildFile; fileRef = D37DE2821CA2047500A5EC69 /* CertStore.swift */; };
		D37DE2C71CA356D800A5EC69 /* CertTests.swift in Sources */ = {isa = PBXBuildFile; fileRef = D37DE2C61CA356D800A5EC69 /* CertTests.swift */; };
		D38A1BEE1A9FA2CA00F6A386 /* SiteTableViewController.swift in Sources */ = {isa = PBXBuildFile; fileRef = D38A1BEC1A9FA2CA00F6A386 /* SiteTableViewController.swift */; };
		D38A1EE01CB458EC0080C842 /* CertError.html in Resources */ = {isa = PBXBuildFile; fileRef = D38A1EDF1CB458EC0080C842 /* CertError.html */; };
		D38F02D11C05127100175932 /* Authenticator.swift in Sources */ = {isa = PBXBuildFile; fileRef = D38F02D01C05127100175932 /* Authenticator.swift */; };
		D38F03701C06387900175932 /* AuthenticationTests.swift in Sources */ = {isa = PBXBuildFile; fileRef = D38F036F1C06387900175932 /* AuthenticationTests.swift */; };
		D3968F251A38FE8500CEFD3B /* TabManager.swift in Sources */ = {isa = PBXBuildFile; fileRef = D3968F241A38FE8500CEFD3B /* TabManager.swift */; };
		D3972BF31C22412B00035B87 /* ShareExtensionHelper.swift in Sources */ = {isa = PBXBuildFile; fileRef = D3972BF11C22412B00035B87 /* ShareExtensionHelper.swift */; };
		D3972BF41C22412B00035B87 /* TitleActivityItemProvider.swift in Sources */ = {isa = PBXBuildFile; fileRef = D3972BF21C22412B00035B87 /* TitleActivityItemProvider.swift */; };
		D39FA16C1A83E17800EE869C /* CoreGraphics.framework in Frameworks */ = {isa = PBXBuildFile; fileRef = D39FA16B1A83E17800EE869C /* CoreGraphics.framework */; };
		D39FA1811A83E84900EE869C /* Global.swift in Sources */ = {isa = PBXBuildFile; fileRef = D39FA1801A83E84900EE869C /* Global.swift */; };
		D3A14C221CB3145E00253BC6 /* Strings.swift in Sources */ = {isa = PBXBuildFile; fileRef = D35210E01CB2F16600FC5DCB /* Strings.swift */; };
		D3A9949C1A3686BD008AD1AC /* BrowserViewController.swift in Sources */ = {isa = PBXBuildFile; fileRef = D3A994951A3686BD008AD1AC /* BrowserViewController.swift */; };
		D3A9949D1A3686BD008AD1AC /* Tab.swift in Sources */ = {isa = PBXBuildFile; fileRef = D3A994961A3686BD008AD1AC /* Tab.swift */; };
		D3B6923D1B9F9444004B87A4 /* FindInPageBar.swift in Sources */ = {isa = PBXBuildFile; fileRef = D3B6923C1B9F9444004B87A4 /* FindInPageBar.swift */; };
		D3B6923F1B9F9A58004B87A4 /* FindInPageHelper.swift in Sources */ = {isa = PBXBuildFile; fileRef = D3B6923E1B9F9A58004B87A4 /* FindInPageHelper.swift */; };
		D3BA41681BD82F2200DA5457 /* XCTestCaseExtensions.swift in Sources */ = {isa = PBXBuildFile; fileRef = D3BA41671BD82F2200DA5457 /* XCTestCaseExtensions.swift */; };
		D3BA7E0E1B0E934F00153782 /* ContextMenuHelper.swift in Sources */ = {isa = PBXBuildFile; fileRef = D3BA7E0D1B0E934F00153782 /* ContextMenuHelper.swift */; };
		D3BE7B261B054D4400641031 /* main.swift in Sources */ = {isa = PBXBuildFile; fileRef = D3BE7B251B054D4400641031 /* main.swift */; };
		D3BE7B461B054F8600641031 /* TestAppDelegate.swift in Sources */ = {isa = PBXBuildFile; fileRef = D3BE7B451B054F8600641031 /* TestAppDelegate.swift */; };
		D3BF8CBB1B7425570007AFE6 /* DiskImageStore.swift in Sources */ = {isa = PBXBuildFile; fileRef = D3BF8CBA1B7425570007AFE6 /* DiskImageStore.swift */; };
		D3C3696E1CC6B78800348A61 /* LocalRequestHelper.swift in Sources */ = {isa = PBXBuildFile; fileRef = D3C3696D1CC6B78800348A61 /* LocalRequestHelper.swift */; };
		D3C3EB651B6FF44000388E9A /* SessionRestoreTests.swift in Sources */ = {isa = PBXBuildFile; fileRef = D3C3EB641B6FF44000388E9A /* SessionRestoreTests.swift */; };
		D3C744CD1A687D6C004CE85D /* URIFixup.swift in Sources */ = {isa = PBXBuildFile; fileRef = D3C744CC1A687D6C004CE85D /* URIFixup.swift */; };
		D3CFD3641CC5605B0064AB4A /* SecurityTests.swift in Sources */ = {isa = PBXBuildFile; fileRef = D3CFD3631CC5605B0064AB4A /* SecurityTests.swift */; };
		D3D488591ABB54CD00A93597 /* FileAccessorTests.swift in Sources */ = {isa = PBXBuildFile; fileRef = D3D488581ABB54CD00A93597 /* FileAccessorTests.swift */; };
		D3E171C21A841EAD00AB44CD /* KIFHelper.js in Resources */ = {isa = PBXBuildFile; fileRef = D3E171C11A841EAD00AB44CD /* KIFHelper.js */; };
		D3E8EF101B97BE69001900FB /* ClearPrivateDataTableViewController.swift in Sources */ = {isa = PBXBuildFile; fileRef = D3E8EEE71B97A87A001900FB /* ClearPrivateDataTableViewController.swift */; };
		D3FA777B1A43B2990010CD32 /* SearchTests.swift in Sources */ = {isa = PBXBuildFile; fileRef = D3FA777A1A43B2990010CD32 /* SearchTests.swift */; };
		D3FEC38D1AC4B42F00494F45 /* AutocompleteTextField.swift in Sources */ = {isa = PBXBuildFile; fileRef = D3FEC38C1AC4B42F00494F45 /* AutocompleteTextField.swift */; };
		D81127D81F84023B0050841D /* PhotonActionSheetTest.swift in Sources */ = {isa = PBXBuildFile; fileRef = D81127D71F84023B0050841D /* PhotonActionSheetTest.swift */; };
		D82ED2641FEB3C420059570B /* DefaultSearchPrefsTests.swift in Sources */ = {isa = PBXBuildFile; fileRef = D82ED2631FEB3C420059570B /* DefaultSearchPrefsTests.swift */; };
		D83822001FC7961D00303C12 /* DispatchQueueExtensions.swift in Sources */ = {isa = PBXBuildFile; fileRef = D83821FF1FC7961D00303C12 /* DispatchQueueExtensions.swift */; };
		D863C8F21F68BFC20058D95F /* GradientProgressBar.swift in Sources */ = {isa = PBXBuildFile; fileRef = D863C8E31F68BFC20058D95F /* GradientProgressBar.swift */; };
		D88FDA9F1F4E2B9200FD9709 /* PhotonActionSheetProtocol.swift in Sources */ = {isa = PBXBuildFile; fileRef = D88FDA9E1F4E2B9200FD9709 /* PhotonActionSheetProtocol.swift */; };
		D88FDAAF1F4E2BA000FD9709 /* PhotonActionSheetAnimator.swift in Sources */ = {isa = PBXBuildFile; fileRef = D88FDAAE1F4E2BA000FD9709 /* PhotonActionSheetAnimator.swift */; };
		D8C75DF3207584C400BB8AD0 /* UIImageViewAligned.m in Sources */ = {isa = PBXBuildFile; fileRef = D8C75DF2207584C300BB8AD0 /* UIImageViewAligned.m */; };
		D8D33A7D1FBD080300A20A28 /* SnapKitExtensions.swift in Sources */ = {isa = PBXBuildFile; fileRef = D8D33A7C1FBD080300A20A28 /* SnapKitExtensions.swift */; };
		D8EFFA0C1FF5B1FA001D3A09 /* NavigationRouter.swift in Sources */ = {isa = PBXBuildFile; fileRef = D8EFFA0B1FF5B1FA001D3A09 /* NavigationRouter.swift */; };
		D8EFFA261FF702A8001D3A09 /* NavigationRouterTests.swift in Sources */ = {isa = PBXBuildFile; fileRef = D8EFFA251FF702A8001D3A09 /* NavigationRouterTests.swift */; };
		DD31E0FB1B382B520077078A /* TabPrintPageRenderer.swift in Sources */ = {isa = PBXBuildFile; fileRef = DD31E0FA1B382B520077078A /* TabPrintPageRenderer.swift */; };
		DDA24A431FD84D630098F159 /* DefaultSearchPrefs.swift in Sources */ = {isa = PBXBuildFile; fileRef = DDA24A341FD84D620098F159 /* DefaultSearchPrefs.swift */; };
		E402000A1E6493C800B45AFF /* LaunchArguments.swift in Sources */ = {isa = PBXBuildFile; fileRef = E65075861E37F7AB006961AC /* LaunchArguments.swift */; };
		E40AFC541DD0E93300DA5651 /* L10nPermissionStringsSnapshotTests.swift in Sources */ = {isa = PBXBuildFile; fileRef = E40AFC531DD0E93300DA5651 /* L10nPermissionStringsSnapshotTests.swift */; };
		E40AFC651DD0F25500DA5651 /* L10nBaseSnapshotTests.swift in Sources */ = {isa = PBXBuildFile; fileRef = E40AFC641DD0F25500DA5651 /* L10nBaseSnapshotTests.swift */; };
		E40AFC6C1DD128DA00DA5651 /* L10nIntroSnapshotTests.swift in Sources */ = {isa = PBXBuildFile; fileRef = E40AFC6B1DD128DA00DA5651 /* L10nIntroSnapshotTests.swift */; };
		E40FAB0C1A7ABB77009CB80D /* WebServer.swift in Sources */ = {isa = PBXBuildFile; fileRef = E40FAB0B1A7ABB77009CB80D /* WebServer.swift */; };
		E4424B3C1AC71FB400F44C38 /* FiraSans-Book.ttf in Resources */ = {isa = PBXBuildFile; fileRef = E4424B3B1AC71FB400F44C38 /* FiraSans-Book.ttf */; };
		E47616C71AB74CA600E7DD25 /* ReaderModeBarView.swift in Sources */ = {isa = PBXBuildFile; fileRef = E47616C61AB74CA600E7DD25 /* ReaderModeBarView.swift */; };
		E4791B9C1CC035FD00C6D77B /* testcert1.pem in Resources */ = {isa = PBXBuildFile; fileRef = D37DE2C81CA356F900A5EC69 /* testcert1.pem */; };
		E4791BAA1CC0360200C6D77B /* testcert2.pem in Resources */ = {isa = PBXBuildFile; fileRef = D37DE2C91CA356F900A5EC69 /* testcert2.pem */; };
		E4A960061ABB9C450069AD6F /* ReaderModeUtils.swift in Sources */ = {isa = PBXBuildFile; fileRef = E4A960051ABB9C450069AD6F /* ReaderModeUtils.swift */; };
		E4A961181AC041C40069AD6F /* ReadabilityService.swift in Sources */ = {isa = PBXBuildFile; fileRef = E4A961171AC041C40069AD6F /* ReadabilityService.swift */; };
		E4A961381AC06FA50069AD6F /* ReaderViewLoading.html in Resources */ = {isa = PBXBuildFile; fileRef = E4A961371AC06FA50069AD6F /* ReaderViewLoading.html */; };
		E4B334881BBF23F3004E2BFF /* iAd.framework in Frameworks */ = {isa = PBXBuildFile; fileRef = E4B334871BBF23F3004E2BFF /* iAd.framework */; };
		E4B3348A1BBF23F9004E2BFF /* AdSupport.framework in Frameworks */ = {isa = PBXBuildFile; fileRef = E4B334891BBF23F9004E2BFF /* AdSupport.framework */; };
		E4B3348C1BC01D8F004E2BFF /* AdjustIntegration.swift in Sources */ = {isa = PBXBuildFile; fileRef = E4B3348B1BC01D8F004E2BFF /* AdjustIntegration.swift */; };
		E4B423BE1AB9FE6A007E66C8 /* ReaderModeCache.swift in Sources */ = {isa = PBXBuildFile; fileRef = E4B423BD1AB9FE6A007E66C8 /* ReaderModeCache.swift */; };
		E4B423DD1ABA0318007E66C8 /* ReaderModeHandlers.swift in Sources */ = {isa = PBXBuildFile; fileRef = E4B423DC1ABA0318007E66C8 /* ReaderModeHandlers.swift */; };
		E4B7B7611A793CF20022C5E0 /* CharisSILB.ttf in Resources */ = {isa = PBXBuildFile; fileRef = E4B7B73A1A793CF20022C5E0 /* CharisSILB.ttf */; };
		E4B7B7621A793CF20022C5E0 /* CharisSILBI.ttf in Resources */ = {isa = PBXBuildFile; fileRef = E4B7B73B1A793CF20022C5E0 /* CharisSILBI.ttf */; };
		E4B7B7631A793CF20022C5E0 /* CharisSILI.ttf in Resources */ = {isa = PBXBuildFile; fileRef = E4B7B73C1A793CF20022C5E0 /* CharisSILI.ttf */; };
		E4B7B7641A793CF20022C5E0 /* CharisSILR.ttf in Resources */ = {isa = PBXBuildFile; fileRef = E4B7B73D1A793CF20022C5E0 /* CharisSILR.ttf */; };
		E4B7B7681A793CF20022C5E0 /* FiraSans-Bold.ttf in Resources */ = {isa = PBXBuildFile; fileRef = E4B7B7411A793CF20022C5E0 /* FiraSans-Bold.ttf */; };
		E4B7B7781A793CF20022C5E0 /* FiraSans-Italic.ttf in Resources */ = {isa = PBXBuildFile; fileRef = E4B7B7511A793CF20022C5E0 /* FiraSans-Italic.ttf */; };
		E4B7B7791A793CF20022C5E0 /* FiraSans-Light.ttf in Resources */ = {isa = PBXBuildFile; fileRef = E4B7B7521A793CF20022C5E0 /* FiraSans-Light.ttf */; };
		E4B7B77D1A793CF20022C5E0 /* FiraSans-Regular.ttf in Resources */ = {isa = PBXBuildFile; fileRef = E4B7B7561A793CF20022C5E0 /* FiraSans-Regular.ttf */; };
		E4B7B77E1A793CF20022C5E0 /* FiraSans-SemiBold.ttf in Resources */ = {isa = PBXBuildFile; fileRef = E4B7B7571A793CF20022C5E0 /* FiraSans-SemiBold.ttf */; };
		E4B7B7861A793CF20022C5E0 /* FiraSans-UltraLight.ttf in Resources */ = {isa = PBXBuildFile; fileRef = E4B7B75F1A793CF20022C5E0 /* FiraSans-UltraLight.ttf */; };
		E4CD9E911A6897FB00318571 /* ReaderMode.swift in Sources */ = {isa = PBXBuildFile; fileRef = E4CD9E901A6897FB00318571 /* ReaderMode.swift */; };
		E4CD9F1D1A6D9C2800318571 /* WebServerTests.swift in Sources */ = {isa = PBXBuildFile; fileRef = E4CD9F1C1A6D9C2800318571 /* WebServerTests.swift */; };
		E4CD9F2D1A6DC91200318571 /* TabLocationView.swift in Sources */ = {isa = PBXBuildFile; fileRef = E4CD9F2C1A6DC91200318571 /* TabLocationView.swift */; };
		E4CD9F541A71506400318571 /* Reader.html in Resources */ = {isa = PBXBuildFile; fileRef = E4CD9F531A71506400318571 /* Reader.html */; };
		E4CD9F5B1A71506C00318571 /* Reader.css in Resources */ = {isa = PBXBuildFile; fileRef = E4CD9F5A1A71506C00318571 /* Reader.css */; };
		E4CD9F6D1A77DD2800318571 /* ReaderModeStyleViewController.swift in Sources */ = {isa = PBXBuildFile; fileRef = E4CD9F6C1A77DD2800318571 /* ReaderModeStyleViewController.swift */; };
		E4D6BEB91A0930EC00F538BD /* LaunchScreen.xib in Resources */ = {isa = PBXBuildFile; fileRef = E4D6BEB81A0930EC00F538BD /* LaunchScreen.xib */; };
		E4E25CCB1CA99E7400D0F088 /* HexExtensionsTests.swift in Sources */ = {isa = PBXBuildFile; fileRef = E4E25CCA1CA99E7400D0F088 /* HexExtensionsTests.swift */; };
		E4E7EB6D1C4AED5E0094275D /* SupportUtilsTests.swift in Sources */ = {isa = PBXBuildFile; fileRef = E4E7EB6C1C4AED5E0094275D /* SupportUtilsTests.swift */; };
		E4ECCDAE1AB131770005E717 /* FiraSans-Medium.ttf in Resources */ = {isa = PBXBuildFile; fileRef = E4ECCDAD1AB131770005E717 /* FiraSans-Medium.ttf */; };
		E60138651C89EB7600DF9756 /* Shared.framework in Copy Frameworks */ = {isa = PBXBuildFile; fileRef = 288A2D861AB8B3260023ABC3 /* Shared.framework */; settings = {ATTRIBUTES = (CodeSignOnCopy, RemoveHeadersOnCopy, ); }; };
		E60138661C89EB7D00DF9756 /* Storage.framework in Copy Frameworks */ = {isa = PBXBuildFile; fileRef = 2FCAE21A1ABB51F800877008 /* Storage.framework */; settings = {ATTRIBUTES = (CodeSignOnCopy, RemoveHeadersOnCopy, ); }; };
		E6108FF91C84E91C005D25E8 /* BasePasscodeViewController.swift in Sources */ = {isa = PBXBuildFile; fileRef = E6108FF81C84E91C005D25E8 /* BasePasscodeViewController.swift */; };
		E61453BE1B750A1700C3F9D7 /* RollingFileLoggerTests.swift in Sources */ = {isa = PBXBuildFile; fileRef = E61453BD1B750A1700C3F9D7 /* RollingFileLoggerTests.swift */; };
		E61D11681EAF8F43008A305B /* PanelDataObserversTests.swift in Sources */ = {isa = PBXBuildFile; fileRef = E61D11671EAF8F43008A305B /* PanelDataObserversTests.swift */; };
		E6231C011B90A44F005ABB0D /* libz.tbd in Frameworks */ = {isa = PBXBuildFile; fileRef = E6231C001B90A44F005ABB0D /* libz.tbd */; };
		E6231C051B90A472005ABB0D /* libxml2.2.tbd in Frameworks */ = {isa = PBXBuildFile; fileRef = E6231C041B90A472005ABB0D /* libxml2.2.tbd */; };
		E6231C071B90A712005ABB0D /* libz.tbd in Frameworks */ = {isa = PBXBuildFile; fileRef = E6231C001B90A44F005ABB0D /* libz.tbd */; };
		E6231C081B90A71E005ABB0D /* libz.tbd in Frameworks */ = {isa = PBXBuildFile; fileRef = E6231C001B90A44F005ABB0D /* libz.tbd */; };
		E6327A641BF6438E008D12E0 /* DebugSettingsBundleOptions.swift in Sources */ = {isa = PBXBuildFile; fileRef = E6327A631BF6438E008D12E0 /* DebugSettingsBundleOptions.swift */; };
		E633E2DA1C21EAF8001FFF6C /* LoginDetailViewController.swift in Sources */ = {isa = PBXBuildFile; fileRef = E633E2D91C21EAF8001FFF6C /* LoginDetailViewController.swift */; };
		E633E37A1C2204BE001FFF6C /* LoginManagerTests.swift in Sources */ = {isa = PBXBuildFile; fileRef = E633E3791C2204BE001FFF6C /* LoginManagerTests.swift */; };
		E63ED7D81BFCD9990097D08E /* LoginTableViewCell.swift in Sources */ = {isa = PBXBuildFile; fileRef = E63ED7D71BFCD9990097D08E /* LoginTableViewCell.swift */; };
		E63ED8E11BFD25580097D08E /* LoginListViewController.swift in Sources */ = {isa = PBXBuildFile; fileRef = E63ED8E01BFD25580097D08E /* LoginListViewController.swift */; };
		E63F71881DB7FBE200A995C9 /* TestSQLiteMetadata.swift in Sources */ = {isa = PBXBuildFile; fileRef = E63F71871DB7FBE200A995C9 /* TestSQLiteMetadata.swift */; };
		E640E85E1C73A45A00C5F072 /* PasscodeEntryViewController.swift in Sources */ = {isa = PBXBuildFile; fileRef = E640E85D1C73A45A00C5F072 /* PasscodeEntryViewController.swift */; };
		E640E86A1C73A47C00C5F072 /* PasscodeViews.swift in Sources */ = {isa = PBXBuildFile; fileRef = E640E8691C73A47C00C5F072 /* PasscodeViews.swift */; };
		E64ED8FA1BC55AE300DAF864 /* UIAlertControllerExtensions.swift in Sources */ = {isa = PBXBuildFile; fileRef = E64ED8F91BC55AE300DAF864 /* UIAlertControllerExtensions.swift */; };
		E650754E1E37F6AE006961AC /* GeometryExtensions.swift in Sources */ = {isa = PBXBuildFile; fileRef = E650754D1E37F6AE006961AC /* GeometryExtensions.swift */; };
		E65075511E37F6D1006961AC /* NSURLExtensionsMailTo.swift in Sources */ = {isa = PBXBuildFile; fileRef = E650754F1E37F6D1006961AC /* NSURLExtensionsMailTo.swift */; };
		E65075521E37F6D1006961AC /* UIViewExtensions.swift in Sources */ = {isa = PBXBuildFile; fileRef = E65075501E37F6D1006961AC /* UIViewExtensions.swift */; };
		E65075541E37F6FC006961AC /* DynamicFontHelper.swift in Sources */ = {isa = PBXBuildFile; fileRef = E65075531E37F6FC006961AC /* DynamicFontHelper.swift */; };
		E65075571E37F714006961AC /* FaviconFetcher.swift in Sources */ = {isa = PBXBuildFile; fileRef = E65075561E37F714006961AC /* FaviconFetcher.swift */; };
		E650755C1E37F747006961AC /* Swizzling.m in Sources */ = {isa = PBXBuildFile; fileRef = E650755B1E37F747006961AC /* Swizzling.m */; };
		E650755F1E37F756006961AC /* Try.m in Sources */ = {isa = PBXBuildFile; fileRef = E650755E1E37F756006961AC /* Try.m */; };
		E65075611E37F77D006961AC /* MenuHelper.swift in Sources */ = {isa = PBXBuildFile; fileRef = E65075601E37F77D006961AC /* MenuHelper.swift */; };
		E65075921E37F7AB006961AC /* Accessibility.swift in Sources */ = {isa = PBXBuildFile; fileRef = E65075621E37F7AB006961AC /* Accessibility.swift */; };
		E65075931E37F7AB006961AC /* AppConstants.swift in Sources */ = {isa = PBXBuildFile; fileRef = E65075631E37F7AB006961AC /* AppConstants.swift */; };
		E65075941E37F7AB006961AC /* AppInfo.swift in Sources */ = {isa = PBXBuildFile; fileRef = E65075641E37F7AB006961AC /* AppInfo.swift */; };
		E65075951E37F7AB006961AC /* GeneralUtils.swift in Sources */ = {isa = PBXBuildFile; fileRef = E65075651E37F7AB006961AC /* GeneralUtils.swift */; };
		E65075961E37F7AB006961AC /* AsyncReducer.swift in Sources */ = {isa = PBXBuildFile; fileRef = E65075661E37F7AB006961AC /* AsyncReducer.swift */; };
		E65075971E37F7AB006961AC /* AuthenticationKeychainInfo.swift in Sources */ = {isa = PBXBuildFile; fileRef = E65075671E37F7AB006961AC /* AuthenticationKeychainInfo.swift */; };
		E65075981E37F7AB006961AC /* Bytes.swift in Sources */ = {isa = PBXBuildFile; fileRef = E65075681E37F7AB006961AC /* Bytes.swift */; };
		E65075991E37F7AB006961AC /* Cancellable.swift in Sources */ = {isa = PBXBuildFile; fileRef = E65075691E37F7AB006961AC /* Cancellable.swift */; };
		E650759A1E37F7AB006961AC /* CrashSimulator.h in Headers */ = {isa = PBXBuildFile; fileRef = E650756A1E37F7AB006961AC /* CrashSimulator.h */; };
		E650759B1E37F7AB006961AC /* CrashSimulator.m in Sources */ = {isa = PBXBuildFile; fileRef = E650756B1E37F7AB006961AC /* CrashSimulator.m */; };
		E650759C1E37F7AB006961AC /* DeferredUtils.swift in Sources */ = {isa = PBXBuildFile; fileRef = E650756C1E37F7AB006961AC /* DeferredUtils.swift */; };
		E650759D1E37F7AB006961AC /* DeviceInfo.swift in Sources */ = {isa = PBXBuildFile; fileRef = E650756D1E37F7AB006961AC /* DeviceInfo.swift */; };
		E650759E1E37F7AB006961AC /* effective_tld_names.dat in Resources */ = {isa = PBXBuildFile; fileRef = E650756E1E37F7AB006961AC /* effective_tld_names.dat */; };
		E65075A01E37F7AB006961AC /* ArrayExtensions.swift in Sources */ = {isa = PBXBuildFile; fileRef = E65075711E37F7AB006961AC /* ArrayExtensions.swift */; };
		E65075A11E37F7AB006961AC /* HashExtensions.swift in Sources */ = {isa = PBXBuildFile; fileRef = E65075721E37F7AB006961AC /* HashExtensions.swift */; };
		E65075A21E37F7AB006961AC /* HexExtensions.swift in Sources */ = {isa = PBXBuildFile; fileRef = E65075731E37F7AB006961AC /* HexExtensions.swift */; };
		E65075A31E37F7AB006961AC /* KeychainWrapperExtensions.swift in Sources */ = {isa = PBXBuildFile; fileRef = E65075741E37F7AB006961AC /* KeychainWrapperExtensions.swift */; };
		E65075A41E37F7AB006961AC /* NSCharacterSetExtensions.swift in Sources */ = {isa = PBXBuildFile; fileRef = E65075751E37F7AB006961AC /* NSCharacterSetExtensions.swift */; };
		E65075A51E37F7AB006961AC /* NSFileManagerExtensions.swift in Sources */ = {isa = PBXBuildFile; fileRef = E65075761E37F7AB006961AC /* NSFileManagerExtensions.swift */; };
		E65075A71E37F7AB006961AC /* ScannerExtensions.swift in Sources */ = {isa = PBXBuildFile; fileRef = E65075781E37F7AB006961AC /* ScannerExtensions.swift */; };
		E65075A91E37F7AB006961AC /* URLExtensions.swift in Sources */ = {isa = PBXBuildFile; fileRef = E650757A1E37F7AB006961AC /* URLExtensions.swift */; };
		E65075AA1E37F7AB006961AC /* URLProtectionSpaceExtensions.swift in Sources */ = {isa = PBXBuildFile; fileRef = E650757B1E37F7AB006961AC /* URLProtectionSpaceExtensions.swift */; };
		E65075AB1E37F7AB006961AC /* SetExtensions.swift in Sources */ = {isa = PBXBuildFile; fileRef = E650757C1E37F7AB006961AC /* SetExtensions.swift */; };
		E65075AC1E37F7AB006961AC /* StringExtensions.swift in Sources */ = {isa = PBXBuildFile; fileRef = E650757D1E37F7AB006961AC /* StringExtensions.swift */; };
		E65075AD1E37F7AB006961AC /* UIColorExtensions.swift in Sources */ = {isa = PBXBuildFile; fileRef = E650757E1E37F7AB006961AC /* UIColorExtensions.swift */; };
		E65075AE1E37F7AB006961AC /* UIImageExtensions.swift in Sources */ = {isa = PBXBuildFile; fileRef = E650757F1E37F7AB006961AC /* UIImageExtensions.swift */; };
		E65075B01E37F7AB006961AC /* FSUtils.h in Headers */ = {isa = PBXBuildFile; fileRef = E65075811E37F7AB006961AC /* FSUtils.h */; };
		E65075B11E37F7AB006961AC /* FSUtils.m in Sources */ = {isa = PBXBuildFile; fileRef = E65075821E37F7AB006961AC /* FSUtils.m */; };
		E65075B21E37F7AB006961AC /* Functions.swift in Sources */ = {isa = PBXBuildFile; fileRef = E65075831E37F7AB006961AC /* Functions.swift */; };
		E65075B31E37F7AB006961AC /* KeyboardHelper.swift in Sources */ = {isa = PBXBuildFile; fileRef = E65075841E37F7AB006961AC /* KeyboardHelper.swift */; };
		E65075B41E37F7AB006961AC /* KeychainCache.swift in Sources */ = {isa = PBXBuildFile; fileRef = E65075851E37F7AB006961AC /* KeychainCache.swift */; };
		E65075B51E37F7AB006961AC /* LaunchArguments.swift in Sources */ = {isa = PBXBuildFile; fileRef = E65075861E37F7AB006961AC /* LaunchArguments.swift */; };
		E65075B61E37F7AB006961AC /* Loader.swift in Sources */ = {isa = PBXBuildFile; fileRef = E65075871E37F7AB006961AC /* Loader.swift */; };
		E65075B71E37F7AB006961AC /* Logger.swift in Sources */ = {isa = PBXBuildFile; fileRef = E65075881E37F7AB006961AC /* Logger.swift */; };
		E65075B81E37F7AB006961AC /* NotificationConstants.swift in Sources */ = {isa = PBXBuildFile; fileRef = E65075891E37F7AB006961AC /* NotificationConstants.swift */; };
		E65075BA1E37F7AB006961AC /* Prefs.swift in Sources */ = {isa = PBXBuildFile; fileRef = E650758B1E37F7AB006961AC /* Prefs.swift */; };
		E65075BB1E37F7AB006961AC /* RollingFileLogger.swift in Sources */ = {isa = PBXBuildFile; fileRef = E650758C1E37F7AB006961AC /* RollingFileLogger.swift */; };
		E65075BC1E37F7AB006961AC /* SupportUtils.swift in Sources */ = {isa = PBXBuildFile; fileRef = E650758D1E37F7AB006961AC /* SupportUtils.swift */; };
		E65075BD1E37F7AB006961AC /* SystemUtils.swift in Sources */ = {isa = PBXBuildFile; fileRef = E650758E1E37F7AB006961AC /* SystemUtils.swift */; };
		E65075BE1E37F7AB006961AC /* TimeConstants.swift in Sources */ = {isa = PBXBuildFile; fileRef = E650758F1E37F7AB006961AC /* TimeConstants.swift */; };
		E65075BF1E37F7AB006961AC /* UserAgent.swift in Sources */ = {isa = PBXBuildFile; fileRef = E65075901E37F7AB006961AC /* UserAgent.swift */; };
		E65075C01E37F7AB006961AC /* WeakList.swift in Sources */ = {isa = PBXBuildFile; fileRef = E65075911E37F7AB006961AC /* WeakList.swift */; };
		E65075C21E37F956006961AC /* ExtensionUtils.swift in Sources */ = {isa = PBXBuildFile; fileRef = E65075C11E37F956006961AC /* ExtensionUtils.swift */; };
		E653422D1C5944F90039DD9E /* BrowserPrompts.swift in Sources */ = {isa = PBXBuildFile; fileRef = E653422C1C5944F90039DD9E /* BrowserPrompts.swift */; };
		E65607611C08B4E200534B02 /* SearchInputView.swift in Sources */ = {isa = PBXBuildFile; fileRef = E65607601C08B4E200534B02 /* SearchInputView.swift */; };
		E65D89181C8647420006EA35 /* AppAuthenticator.swift in Sources */ = {isa = PBXBuildFile; fileRef = E65D89171C8647420006EA35 /* AppAuthenticator.swift */; };
		E660BDD91BB06521009AC090 /* TabsButton.swift in Sources */ = {isa = PBXBuildFile; fileRef = E660BDD81BB06521009AC090 /* TabsButton.swift */; };
		E660BE061BB0666D009AC090 /* InnerStrokedView.swift in Sources */ = {isa = PBXBuildFile; fileRef = E660BE051BB0666D009AC090 /* InnerStrokedView.swift */; };
		E663D5781BB341C4001EF30E /* ToggleButton.swift in Sources */ = {isa = PBXBuildFile; fileRef = E663D5771BB341C4001EF30E /* ToggleButton.swift */; };
		E66C5B481BDA81050051AA93 /* UIImage+ImageEffects.m in Sources */ = {isa = PBXBuildFile; fileRef = E66C5B471BDA81050051AA93 /* UIImage+ImageEffects.m */; };
		E67422C51CFF2D39009E8373 /* youtube.ico in Resources */ = {isa = PBXBuildFile; fileRef = E67422C41CFF2D39009E8373 /* youtube.ico */; };
		E677F0451D9423FB00ECF1FB /* SQLiteMetadata.swift in Sources */ = {isa = PBXBuildFile; fileRef = E677F0441D9423FB00ECF1FB /* SQLiteMetadata.swift */; };
		E677F0541D94247300ECF1FB /* Metadata.swift in Sources */ = {isa = PBXBuildFile; fileRef = E677F0531D94247300ECF1FB /* Metadata.swift */; };
		E683F0A61E92E0820035D990 /* MockableHistory.swift in Sources */ = {isa = PBXBuildFile; fileRef = E683F0A51E92E0820035D990 /* MockableHistory.swift */; };
		E683F0C21E93D4E90035D990 /* DictionaryExtensions.swift in Sources */ = {isa = PBXBuildFile; fileRef = E683F0C11E93D4E90035D990 /* DictionaryExtensions.swift */; };
		E689C7301E0C7617008BAADB /* NSAttributedStringExtensions.swift in Sources */ = {isa = PBXBuildFile; fileRef = E689C72F1E0C7617008BAADB /* NSAttributedStringExtensions.swift */; };
		E68AEDB01B18F81A00133D99 /* SwipeAnimator.swift in Sources */ = {isa = PBXBuildFile; fileRef = E68AEDAF1B18F81A00133D99 /* SwipeAnimator.swift */; };
		E68E7ACB1CAC1D4500FDCA76 /* PagingPasscodeViewController.swift in Sources */ = {isa = PBXBuildFile; fileRef = E68E7ACA1CAC1D4500FDCA76 /* PagingPasscodeViewController.swift */; };
		E68E7ADA1CAC207400FDCA76 /* ChangePasscodeViewController.swift in Sources */ = {isa = PBXBuildFile; fileRef = E68E7AD91CAC207400FDCA76 /* ChangePasscodeViewController.swift */; };
		E68E7ADC1CAC208200FDCA76 /* SetupPasscodeViewController.swift in Sources */ = {isa = PBXBuildFile; fileRef = E68E7ADB1CAC208200FDCA76 /* SetupPasscodeViewController.swift */; };
		E68E7ADE1CAC208A00FDCA76 /* RemovePasscodeViewController.swift in Sources */ = {isa = PBXBuildFile; fileRef = E68E7ADD1CAC208A00FDCA76 /* RemovePasscodeViewController.swift */; };
		E68F36981EA694000048CF44 /* PanelDataObservers.swift in Sources */ = {isa = PBXBuildFile; fileRef = E68F36971EA694000048CF44 /* PanelDataObservers.swift */; };
		E6927EC01C7B6FB800D03F75 /* ErrorToast.swift in Sources */ = {isa = PBXBuildFile; fileRef = E6927EBF1C7B6FB800D03F75 /* ErrorToast.swift */; };
		E693F0D91E9D64BD0086DC17 /* OptionalExtensions.swift in Sources */ = {isa = PBXBuildFile; fileRef = E693F0D81E9D64BD0086DC17 /* OptionalExtensions.swift */; };
		E696FE511C47F86E00EC007C /* AuthenticatorTests.swift in Sources */ = {isa = PBXBuildFile; fileRef = E696FE501C47F86E00EC007C /* AuthenticatorTests.swift */; };
		E698FFDA1B4AADF40001F623 /* TabScrollController.swift in Sources */ = {isa = PBXBuildFile; fileRef = E698FFD91B4AADF40001F623 /* TabScrollController.swift */; };
		E69922171B94E3EF007C480D /* Licenses.html in Resources */ = {isa = PBXBuildFile; fileRef = E69922121B94E3EF007C480D /* Licenses.html */; };
		E69E06C91C76198000D0F926 /* AuthenticationManagerConstants.swift in Sources */ = {isa = PBXBuildFile; fileRef = E69E06C81C76198000D0F926 /* AuthenticationManagerConstants.swift */; };
		E6A92ADB1C52A8DA00743291 /* LoginInputTests.swift in Sources */ = {isa = PBXBuildFile; fileRef = E6A92ADA1C52A8DA00743291 /* LoginInputTests.swift */; };
		E6B4C3D81C68F55C001F97E8 /* JSPrompt.html in Resources */ = {isa = PBXBuildFile; fileRef = E6B4C3D71C68F55C001F97E8 /* JSPrompt.html */; };
		E6B4C4031C68F58B001F97E8 /* BrowserTests.swift in Sources */ = {isa = PBXBuildFile; fileRef = E6B4C4021C68F58B001F97E8 /* BrowserTests.swift */; };
		E6BE53CD1D9177B10074909A /* TestSQLiteHistoryRecommendations.swift in Sources */ = {isa = PBXBuildFile; fileRef = E6BE53CC1D9177B10074909A /* TestSQLiteHistoryRecommendations.swift */; };
		E6D8D5E71B569D70009E5A58 /* BrowserTrayAnimators.swift in Sources */ = {isa = PBXBuildFile; fileRef = E6D8D5E61B569D70009E5A58 /* BrowserTrayAnimators.swift */; };
		E6EAC5961B29CB3A00E1DE1E /* scrollablePage.html in Resources */ = {isa = PBXBuildFile; fileRef = E6EAC5951B29CB3A00E1DE1E /* scrollablePage.html */; };
		E6EC6EED1E53548A0067985D /* EarlGrey.framework in Frameworks */ = {isa = PBXBuildFile; fileRef = 0B21E8051E26CCB7000C8779 /* EarlGrey.framework */; };
		E6ECF2381C974E0F00B0DC93 /* KIF.framework in CopyFiles */ = {isa = PBXBuildFile; fileRef = D30EBB6A1C75503800105AE9 /* KIF.framework */; settings = {ATTRIBUTES = (CodeSignOnCopy, RemoveHeadersOnCopy, ); }; };
		E6F368291D7F594F008CDD67 /* SQLiteHistoryRecommendations.swift in Sources */ = {isa = PBXBuildFile; fileRef = E6F368281D7F594F008CDD67 /* SQLiteHistoryRecommendations.swift */; };
		E6F965121B2F1CF20034B023 /* Shared.framework in Frameworks */ = {isa = PBXBuildFile; fileRef = 288A2D861AB8B3260023ABC3 /* Shared.framework */; };
		E6F9653C1B2F1D5D0034B023 /* NSURLExtensionsTests.swift in Sources */ = {isa = PBXBuildFile; fileRef = E6F9653B1B2F1D5D0034B023 /* NSURLExtensionsTests.swift */; };
		E6FF6ACA1D873CFF0070C294 /* PageMetadata.swift in Sources */ = {isa = PBXBuildFile; fileRef = E6FF6AC91D873CFF0070C294 /* PageMetadata.swift */; };
		EB11A1042044A90E0018F749 /* ContentBlockerHelper+Whitelist.swift in Sources */ = {isa = PBXBuildFile; fileRef = EB11A1012044A90D0018F749 /* ContentBlockerHelper+Whitelist.swift */; };
		EB11A1052044A90E0018F749 /* TrackingProtectionPageStats.swift in Sources */ = {isa = PBXBuildFile; fileRef = EB11A1022044A90D0018F749 /* TrackingProtectionPageStats.swift */; };
		EB11A1062044A90E0018F749 /* ContentBlockerHelper+TabContentScript.swift in Sources */ = {isa = PBXBuildFile; fileRef = EB11A1032044A90E0018F749 /* ContentBlockerHelper+TabContentScript.swift */; };
		EB2A63341F3B49A7004EF8B0 /* ContentBlockerHelper.swift in Sources */ = {isa = PBXBuildFile; fileRef = EB2A63251F3B49A7004EF8B0 /* ContentBlockerHelper.swift */; };
		EB3A38A02032673E004C6E67 /* DatabaseFixtureTest.swift in Sources */ = {isa = PBXBuildFile; fileRef = EB3A38912032673D004C6E67 /* DatabaseFixtureTest.swift */; };
		EB54A8762028CE4000018880 /* disconnect-advertising.json in Resources */ = {isa = PBXBuildFile; fileRef = EB54A8722028CE4000018880 /* disconnect-advertising.json */; };
		EB54A8772028CE4000018880 /* disconnect-analytics.json in Resources */ = {isa = PBXBuildFile; fileRef = EB54A8732028CE4000018880 /* disconnect-analytics.json */; };
		EB54A8782028CE4000018880 /* disconnect-content.json in Resources */ = {isa = PBXBuildFile; fileRef = EB54A8742028CE4000018880 /* disconnect-content.json */; };
		EB54A8792028CE4000018880 /* disconnect-social.json in Resources */ = {isa = PBXBuildFile; fileRef = EB54A8752028CE4000018880 /* disconnect-social.json */; };
		EB7FFFC820A9D38D003E1E34 /* AlertController.swift in Sources */ = {isa = PBXBuildFile; fileRef = EB7FFFBF20A9D38C003E1E34 /* AlertController.swift */; };
		EB8A0A77206ABCE000A9859A /* WebPagesForTesting.swift in Sources */ = {isa = PBXBuildFile; fileRef = EB7A651020699BD200B52A5F /* WebPagesForTesting.swift */; };
		F35B8D2B1D6380EA008E3D61 /* SessionRestore.html in Resources */ = {isa = PBXBuildFile; fileRef = F35B8D2A1D6380EA008E3D61 /* SessionRestore.html */; };
		F35B8D2D1D6383E9008E3D61 /* SessionRestoreHelper.swift in Sources */ = {isa = PBXBuildFile; fileRef = F35B8D2C1D6383E9008E3D61 /* SessionRestoreHelper.swift */; };
		F35B8D2F1D638408008E3D61 /* SessionRestoreHandler.swift in Sources */ = {isa = PBXBuildFile; fileRef = F35B8D2E1D638408008E3D61 /* SessionRestoreHandler.swift */; };
		F84B21DA1A090F8100AAB793 /* ClientTests.swift in Sources */ = {isa = PBXBuildFile; fileRef = F84B21D91A090F8100AAB793 /* ClientTests.swift */; };
		F84B22041A0910F600AAB793 /* AppDelegate.swift in Sources */ = {isa = PBXBuildFile; fileRef = F84B21E51A0910F600AAB793 /* AppDelegate.swift */; };
		F84B220B1A0910F600AAB793 /* Images.xcassets in Resources */ = {isa = PBXBuildFile; fileRef = F84B21EF1A0910F600AAB793 /* Images.xcassets */; };
		FA6B2AC21D41F02D00429414 /* Punycode.swift in Sources */ = {isa = PBXBuildFile; fileRef = FA6B2AC11D41F02D00429414 /* Punycode.swift */; };
		FA9293D41D6580E100AC8D33 /* QRCodeViewController.swift in Sources */ = {isa = PBXBuildFile; fileRef = FA9293D31D6580E100AC8D33 /* QRCodeViewController.swift */; };
		FA9294011D6584A200AC8D33 /* QRCode.xcassets in Resources */ = {isa = PBXBuildFile; fileRef = FA9294001D6584A200AC8D33 /* QRCode.xcassets */; };
/* End PBXBuildFile section */

/* Begin PBXContainerItemProxy section */
		0A6231E82121F761007B429B /* PBXContainerItemProxy */ = {
			isa = PBXContainerItemProxy;
			containerPortal = F84B21B61A090F8100AAB793 /* Project object */;
			proxyType = 1;
			remoteGlobalIDString = F84B21BD1A090F8100AAB793;
			remoteInfo = Client;
		};
		0B742CCB1B32491400EE9264 /* PBXContainerItemProxy */ = {
			isa = PBXContainerItemProxy;
			containerPortal = 0B742CC61B32491400EE9264 /* sqlcipher.xcodeproj */;
			proxyType = 2;
			remoteGlobalIDString = D2AAC046055464E500DB518D;
			remoteInfo = sqlcipher;
		};
		0B742CCD1B32493800EE9264 /* PBXContainerItemProxy */ = {
			isa = PBXContainerItemProxy;
			containerPortal = 0B742CC61B32491400EE9264 /* sqlcipher.xcodeproj */;
			proxyType = 1;
			remoteGlobalIDString = D2AAC045055464E500DB518D;
			remoteInfo = sqlcipher;
		};
		288A2D9B1AB8B3260023ABC3 /* PBXContainerItemProxy */ = {
			isa = PBXContainerItemProxy;
			containerPortal = F84B21B61A090F8100AAB793 /* Project object */;
			proxyType = 1;
			remoteGlobalIDString = 288A2D851AB8B3260023ABC3;
			remoteInfo = Shared;
		};
		2FCAE2261ABB51F800877008 /* PBXContainerItemProxy */ = {
			isa = PBXContainerItemProxy;
			containerPortal = F84B21B61A090F8100AAB793 /* Project object */;
			proxyType = 1;
			remoteGlobalIDString = 2FCAE2191ABB51F800877008;
			remoteInfo = Storage;
		};
		2FCAE2281ABB51F800877008 /* PBXContainerItemProxy */ = {
			isa = PBXContainerItemProxy;
			containerPortal = F84B21B61A090F8100AAB793 /* Project object */;
			proxyType = 1;
			remoteGlobalIDString = F84B21BD1A090F8100AAB793;
			remoteInfo = Client;
		};
		2FCAE22F1ABB51F800877008 /* PBXContainerItemProxy */ = {
			isa = PBXContainerItemProxy;
			containerPortal = F84B21B61A090F8100AAB793 /* Project object */;
			proxyType = 1;
			remoteGlobalIDString = 2FCAE2191ABB51F800877008;
			remoteInfo = Storage;
		};
		2FCAE23B1ABB520700877008 /* PBXContainerItemProxy */ = {
			isa = PBXContainerItemProxy;
			containerPortal = F84B21B61A090F8100AAB793 /* Project object */;
			proxyType = 1;
			remoteGlobalIDString = 288A2D851AB8B3260023ABC3;
			remoteInfo = Shared;
		};
		390527541C874D35007E0BB7 /* PBXContainerItemProxy */ = {
			isa = PBXContainerItemProxy;
			containerPortal = F84B21B61A090F8100AAB793 /* Project object */;
			proxyType = 1;
			remoteGlobalIDString = 390527491C874D35007E0BB7;
			remoteInfo = Today;
		};
		3B43E3D51D95C48D00BBA9DB /* PBXContainerItemProxy */ = {
			isa = PBXContainerItemProxy;
			containerPortal = F84B21B61A090F8100AAB793 /* Project object */;
			proxyType = 1;
			remoteGlobalIDString = F84B21BD1A090F8100AAB793;
			remoteInfo = Client;
		};
		3BFE4B0C1D342FB900DDF53F /* PBXContainerItemProxy */ = {
			isa = PBXContainerItemProxy;
			containerPortal = F84B21B61A090F8100AAB793 /* Project object */;
			proxyType = 1;
			remoteGlobalIDString = F84B21BD1A090F8100AAB793;
			remoteInfo = Client;
		};
		5D1DC51D20AC9AFB00905E5A /* PBXContainerItemProxy */ = {
			isa = PBXContainerItemProxy;
			containerPortal = F84B21B61A090F8100AAB793 /* Project object */;
			proxyType = 1;
			remoteGlobalIDString = 5D1DC51220AC9AF900905E5A;
			remoteInfo = Data;
		};
		5D1DC51F20AC9AFB00905E5A /* PBXContainerItemProxy */ = {
			isa = PBXContainerItemProxy;
			containerPortal = F84B21B61A090F8100AAB793 /* Project object */;
			proxyType = 1;
			remoteGlobalIDString = F84B21BD1A090F8100AAB793;
			remoteInfo = Client;
		};
		5D1DC52620AC9AFB00905E5A /* PBXContainerItemProxy */ = {
			isa = PBXContainerItemProxy;
			containerPortal = F84B21B61A090F8100AAB793 /* Project object */;
			proxyType = 1;
			remoteGlobalIDString = 5D1DC51220AC9AF900905E5A;
			remoteInfo = Data;
		};
		5D977A1A20DA9D1200D6ADF3 /* PBXContainerItemProxy */ = {
			isa = PBXContainerItemProxy;
			containerPortal = F84B21B61A090F8100AAB793 /* Project object */;
			proxyType = 1;
			remoteGlobalIDString = 288A2D851AB8B3260023ABC3;
			remoteInfo = Shared;
		};
		5D977A2320DA9D2200D6ADF3 /* PBXContainerItemProxy */ = {
			isa = PBXContainerItemProxy;
			containerPortal = F84B21B61A090F8100AAB793 /* Project object */;
			proxyType = 1;
			remoteGlobalIDString = 2FCAE2191ABB51F800877008;
			remoteInfo = Storage;
		};
		5D977A2520DAA0E300D6ADF3 /* PBXContainerItemProxy */ = {
			isa = PBXContainerItemProxy;
			containerPortal = F84B21B61A090F8100AAB793 /* Project object */;
			proxyType = 1;
			remoteGlobalIDString = 2FCAE2191ABB51F800877008;
			remoteInfo = Storage;
		};
		5DE7688E20B3456E00FF5533 /* PBXContainerItemProxy */ = {
			isa = PBXContainerItemProxy;
			containerPortal = F84B21B61A090F8100AAB793 /* Project object */;
			proxyType = 1;
			remoteGlobalIDString = 5DE7688320B3456C00FF5533;
			remoteInfo = BraveShared;
		};
		5DE7689020B3456E00FF5533 /* PBXContainerItemProxy */ = {
			isa = PBXContainerItemProxy;
			containerPortal = F84B21B61A090F8100AAB793 /* Project object */;
			proxyType = 1;
			remoteGlobalIDString = F84B21BD1A090F8100AAB793;
			remoteInfo = Client;
		};
		5DE7689720B3456E00FF5533 /* PBXContainerItemProxy */ = {
			isa = PBXContainerItemProxy;
			containerPortal = F84B21B61A090F8100AAB793 /* Project object */;
			proxyType = 1;
			remoteGlobalIDString = 5DE7688320B3456C00FF5533;
			remoteInfo = BraveShared;
		};
		7B9BF92E1E435DE400CB24F4 /* PBXContainerItemProxy */ = {
			isa = PBXContainerItemProxy;
			containerPortal = F84B21B61A090F8100AAB793 /* Project object */;
			proxyType = 1;
			remoteGlobalIDString = 2FCAE2231ABB51F800877008;
			remoteInfo = StorageTests;
		};
		7BEB64421C7345600092C02E /* PBXContainerItemProxy */ = {
			isa = PBXContainerItemProxy;
			containerPortal = F84B21B61A090F8100AAB793 /* Project object */;
			proxyType = 1;
			remoteGlobalIDString = F84B21BD1A090F8100AAB793;
			remoteInfo = Client;
		};
		7BEB645C1C7346100092C02E /* PBXContainerItemProxy */ = {
			isa = PBXContainerItemProxy;
			containerPortal = F84B21B61A090F8100AAB793 /* Project object */;
			proxyType = 1;
			remoteGlobalIDString = F84B21BD1A090F8100AAB793;
			remoteInfo = Client;
		};
		D09A0CEC1FAA2C4C009A0273 /* PBXContainerItemProxy */ = {
			isa = PBXContainerItemProxy;
			containerPortal = F84B21B61A090F8100AAB793 /* Project object */;
			proxyType = 1;
			remoteGlobalIDString = 288A2D851AB8B3260023ABC3;
			remoteInfo = Shared;
		};
		D30EBB631C75503800105AE9 /* PBXContainerItemProxy */ = {
			isa = PBXContainerItemProxy;
			containerPortal = D30EBB5A1C75503800105AE9 /* KIF.xcodeproj */;
			proxyType = 2;
			remoteGlobalIDString = EABD46AA1857A0C700A5F081;
			remoteInfo = KIF;
		};
		D30EBB651C75503800105AE9 /* PBXContainerItemProxy */ = {
			isa = PBXContainerItemProxy;
			containerPortal = D30EBB5A1C75503800105AE9 /* KIF.xcodeproj */;
			proxyType = 2;
			remoteGlobalIDString = EB60ECC1177F8C83005A041A;
			remoteInfo = "Test Host";
		};
		D30EBB671C75503800105AE9 /* PBXContainerItemProxy */ = {
			isa = PBXContainerItemProxy;
			containerPortal = D30EBB5A1C75503800105AE9 /* KIF.xcodeproj */;
			proxyType = 2;
			remoteGlobalIDString = EABD46CD1857A0F300A5F081;
			remoteInfo = "KIF Tests";
		};
		D30EBB691C75503800105AE9 /* PBXContainerItemProxy */ = {
			isa = PBXContainerItemProxy;
			containerPortal = D30EBB5A1C75503800105AE9 /* KIF.xcodeproj */;
			proxyType = 2;
			remoteGlobalIDString = 9CC9673B1AD4B1B600576D13;
			remoteInfo = KIFFramework;
		};
		D39FA1651A83E0EC00EE869C /* PBXContainerItemProxy */ = {
			isa = PBXContainerItemProxy;
			containerPortal = F84B21B61A090F8100AAB793 /* Project object */;
			proxyType = 1;
			remoteGlobalIDString = F84B21BD1A090F8100AAB793;
			remoteInfo = Client;
		};
		E63CD1B11B31B66400A63AFF /* PBXContainerItemProxy */ = {
			isa = PBXContainerItemProxy;
			containerPortal = F84B21B61A090F8100AAB793 /* Project object */;
			proxyType = 1;
			remoteGlobalIDString = 288A2D851AB8B3260023ABC3;
			remoteInfo = Shared;
		};
		E63CD1B21B31B66400A63AFF /* PBXContainerItemProxy */ = {
			isa = PBXContainerItemProxy;
			containerPortal = F84B21B61A090F8100AAB793 /* Project object */;
			proxyType = 1;
			remoteGlobalIDString = F84B21BD1A090F8100AAB793;
			remoteInfo = Client;
		};
		E6CB64CB1DA42C2900887098 /* PBXContainerItemProxy */ = {
			isa = PBXContainerItemProxy;
			containerPortal = D30EBB5A1C75503800105AE9 /* KIF.xcodeproj */;
			proxyType = 2;
			remoteGlobalIDString = FAB89FFC1CAC546900C6DFC1;
			remoteInfo = KIFFrameworkConsumer;
		};
		E6CB64CD1DA42C2900887098 /* PBXContainerItemProxy */ = {
			isa = PBXContainerItemProxy;
			containerPortal = D30EBB5A1C75503800105AE9 /* KIF.xcodeproj */;
			proxyType = 2;
			remoteGlobalIDString = FAB8A0141CAC546A00C6DFC1;
			remoteInfo = KIFFrameworkConsumerTests;
		};
		F84B21D41A090F8100AAB793 /* PBXContainerItemProxy */ = {
			isa = PBXContainerItemProxy;
			containerPortal = F84B21B61A090F8100AAB793 /* Project object */;
			proxyType = 1;
			remoteGlobalIDString = F84B21BD1A090F8100AAB793;
			remoteInfo = Client;
		};
/* End PBXContainerItemProxy section */

/* Begin PBXCopyFilesBuildPhase section */
		0B21E8011E26C5D3000C8779 /* CopyFiles */ = {
			isa = PBXCopyFilesBuildPhase;
			buildActionMask = 2147483647;
			dstPath = "$(TEST_HOST)/..";
			dstSubfolderSpec = 0;
			files = (
				0B21E8061E26CCB7000C8779 /* EarlGrey.framework in CopyFiles */,
			);
			runOnlyForDeploymentPostprocessing = 0;
		};
		2F3444EC1AB2378200FD9731 /* Copy Files */ = {
			isa = PBXCopyFilesBuildPhase;
			buildActionMask = 2147483647;
			dstPath = "";
			dstSubfolderSpec = 7;
			files = (
			);
			name = "Copy Files";
			runOnlyForDeploymentPostprocessing = 0;
		};
		E6B09CD31C74EEDB00C63FA1 /* Copy Frameworks */ = {
			isa = PBXCopyFilesBuildPhase;
			buildActionMask = 2147483647;
			dstPath = "";
			dstSubfolderSpec = 10;
			files = (
				5D1DC52920AC9AFB00905E5A /* Data.framework in Copy Frameworks */,
				E60138661C89EB7D00DF9756 /* Storage.framework in Copy Frameworks */,
				5DE7689A20B3456E00FF5533 /* BraveShared.framework in Copy Frameworks */,
				E60138651C89EB7600DF9756 /* Shared.framework in Copy Frameworks */,
			);
			name = "Copy Frameworks";
			runOnlyForDeploymentPostprocessing = 0;
		};
		E6ECF2371C974E0600B0DC93 /* CopyFiles */ = {
			isa = PBXCopyFilesBuildPhase;
			buildActionMask = 2147483647;
			dstPath = "";
			dstSubfolderSpec = 10;
			files = (
				E6ECF2381C974E0F00B0DC93 /* KIF.framework in CopyFiles */,
			);
			runOnlyForDeploymentPostprocessing = 0;
		};
		F84B22531A0920C600AAB793 /* Embed App Extensions */ = {
			isa = PBXCopyFilesBuildPhase;
			buildActionMask = 2147483647;
			dstPath = "";
			dstSubfolderSpec = 13;
			files = (
				390527561C874D35007E0BB7 /* Today.appex in Embed App Extensions */,
			);
			name = "Embed App Extensions";
			runOnlyForDeploymentPostprocessing = 0;
		};
/* End PBXCopyFilesBuildPhase section */

/* Begin PBXFileReference section */
		03CCC9171AF05E7300DBF30D /* RelativeDatesTests.swift */ = {isa = PBXFileReference; fileEncoding = 4; lastKnownFileType = sourcecode.swift; path = RelativeDatesTests.swift; sourceTree = "<group>"; };
		0A4B011F20D02EC4004D4011 /* TabsBarViewController.swift */ = {isa = PBXFileReference; lastKnownFileType = sourcecode.swift; path = TabsBarViewController.swift; sourceTree = "<group>"; };
		0A4B012120D02F26004D4011 /* TabBarCell.swift */ = {isa = PBXFileReference; lastKnownFileType = sourcecode.swift; path = TabBarCell.swift; sourceTree = "<group>"; };
		0A4B012320D0321A004D4011 /* UX.swift */ = {isa = PBXFileReference; lastKnownFileType = sourcecode.swift; path = UX.swift; sourceTree = "<group>"; };
		0A4CB76820D8178E00A9CF4A /* HomePanelDelegates.swift */ = {isa = PBXFileReference; fileEncoding = 4; lastKnownFileType = sourcecode.swift; path = HomePanelDelegates.swift; sourceTree = "<group>"; };
		0A6231E32121F761007B429B /* UnitTests.xctest */ = {isa = PBXFileReference; explicitFileType = wrapper.cfbundle; includeInIndex = 0; path = UnitTests.xctest; sourceTree = BUILT_PRODUCTS_DIR; };
		0A6231E72121F761007B429B /* Info.plist */ = {isa = PBXFileReference; lastKnownFileType = text.plist.xml; path = Info.plist; sourceTree = "<group>"; };
		0A6231F62121F875007B429B /* CoreDataTestCase.swift */ = {isa = PBXFileReference; fileEncoding = 4; lastKnownFileType = sourcecode.swift; path = CoreDataTestCase.swift; sourceTree = "<group>"; };
		0A6231F821221602007B429B /* DataControllerTests.swift */ = {isa = PBXFileReference; fileEncoding = 4; lastKnownFileType = sourcecode.swift; path = DataControllerTests.swift; sourceTree = "<group>"; };
		0A6231FA21221815007B429B /* BookmarkTests.swift */ = {isa = PBXFileReference; fileEncoding = 4; lastKnownFileType = sourcecode.swift; path = BookmarkTests.swift; sourceTree = "<group>"; };
		0A6231FC21222E36007B429B /* TabMOTests.swift */ = {isa = PBXFileReference; fileEncoding = 4; lastKnownFileType = sourcecode.swift; path = TabMOTests.swift; sourceTree = "<group>"; };
		0A6231FE2122EF12007B429B /* DeviceTests.swift */ = {isa = PBXFileReference; fileEncoding = 4; lastKnownFileType = sourcecode.swift; path = DeviceTests.swift; sourceTree = "<group>"; };
		0A6232002125DA20007B429B /* HistoryTests.swift */ = {isa = PBXFileReference; lastKnownFileType = sourcecode.swift; path = HistoryTests.swift; sourceTree = "<group>"; };
		0A9B6A3420E6453400712BC9 /* Model8.xcdatamodel */ = {isa = PBXFileReference; lastKnownFileType = wrapper.xcdatamodel; path = Model8.xcdatamodel; sourceTree = "<group>"; };
		0AA4FC382109D685000B173A /* CRUDProtocols.swift */ = {isa = PBXFileReference; lastKnownFileType = sourcecode.swift; path = CRUDProtocols.swift; sourceTree = "<group>"; };
		0AADC4C720D2A55A00FDE368 /* TopSitesViewController.swift */ = {isa = PBXFileReference; lastKnownFileType = sourcecode.swift; path = TopSitesViewController.swift; sourceTree = "<group>"; };
		0AADC4C920D2A66E00FDE368 /* FavoriteCell.swift */ = {isa = PBXFileReference; lastKnownFileType = sourcecode.swift; path = FavoriteCell.swift; sourceTree = "<group>"; };
		0AADC4CE20D2A6A200FDE368 /* FavoritesHelper.swift */ = {isa = PBXFileReference; fileEncoding = 4; lastKnownFileType = sourcecode.swift; path = FavoritesHelper.swift; sourceTree = "<group>"; };
		0AADC4CF20D2A6A200FDE368 /* FavoritesTileDecorator.swift */ = {isa = PBXFileReference; fileEncoding = 4; lastKnownFileType = sourcecode.swift; path = FavoritesTileDecorator.swift; sourceTree = "<group>"; };
		0AADC4D020D2A6A200FDE368 /* FavoritesDataSource.swift */ = {isa = PBXFileReference; fileEncoding = 4; lastKnownFileType = sourcecode.swift; path = FavoritesDataSource.swift; sourceTree = "<group>"; };
		0AADC4D120D2A6A200FDE368 /* PreloadedFavorites.swift */ = {isa = PBXFileReference; fileEncoding = 4; lastKnownFileType = sourcecode.swift; path = PreloadedFavorites.swift; sourceTree = "<group>"; };
		0AADC4D620D2B03900FDE368 /* BraveShieldStatsView.swift */ = {isa = PBXFileReference; fileEncoding = 4; lastKnownFileType = sourcecode.swift; path = BraveShieldStatsView.swift; sourceTree = "<group>"; };
		0AC5791B212AF6C40072F13B /* FaviconMOTests.swift */ = {isa = PBXFileReference; lastKnownFileType = sourcecode.swift; path = FaviconMOTests.swift; sourceTree = "<group>"; };
		0AED05DE212B1B7B00DBDBB8 /* DomainTests.swift */ = {isa = PBXFileReference; lastKnownFileType = sourcecode.swift; path = DomainTests.swift; sourceTree = "<group>"; };
		0B21E8051E26CCB7000C8779 /* EarlGrey.framework */ = {isa = PBXFileReference; lastKnownFileType = wrapper.framework; name = EarlGrey.framework; path = Carthage/Build/iOS/EarlGrey.framework; sourceTree = "<group>"; };
		0B305E1A1E3A98A900BE0767 /* BookmarkingTests.swift */ = {isa = PBXFileReference; fileEncoding = 4; lastKnownFileType = sourcecode.swift; path = BookmarkingTests.swift; sourceTree = "<group>"; };
		0B3D670D1E09B90B00C1EFC7 /* AuthenticationTest.swift */ = {isa = PBXFileReference; fileEncoding = 4; lastKnownFileType = sourcecode.swift; path = AuthenticationTest.swift; sourceTree = "<group>"; };
		0B3E7D931B27A7CE00E2E84D /* AboutHomeHandler.swift */ = {isa = PBXFileReference; fileEncoding = 4; lastKnownFileType = sourcecode.swift; path = AboutHomeHandler.swift; sourceTree = "<group>"; };
		0B3E7DB91B27AB4C00E2E84D /* MockLogins.swift */ = {isa = PBXFileReference; fileEncoding = 4; lastKnownFileType = sourcecode.swift; lineEnding = 0; path = MockLogins.swift; sourceTree = "<group>"; xcLanguageSpecificationIdentifier = xcode.lang.swift; };
		0B54BD181B698B7C004C822C /* SuggestedSites.swift */ = {isa = PBXFileReference; fileEncoding = 4; lastKnownFileType = sourcecode.swift; path = SuggestedSites.swift; sourceTree = "<group>"; };
		0B5A93411B1EB572004F47A2 /* readablePage.html */ = {isa = PBXFileReference; fileEncoding = 4; lastKnownFileType = text.html; path = readablePage.html; sourceTree = "<group>"; };
		0B62EFD11AD63CD100ACB9CD /* Clearables.swift */ = {isa = PBXFileReference; fileEncoding = 4; lastKnownFileType = sourcecode.swift; path = Clearables.swift; sourceTree = "<group>"; };
		0B6FBAB11AC1F830007EC669 /* numberedPage.html */ = {isa = PBXFileReference; fileEncoding = 4; lastKnownFileType = text.html; path = numberedPage.html; sourceTree = "<group>"; };
		0B729D361E047D6A008E6859 /* HomePageSettingsTest.swift */ = {isa = PBXFileReference; fileEncoding = 4; lastKnownFileType = sourcecode.swift; path = HomePageSettingsTest.swift; sourceTree = "<group>"; };
		0B742CC61B32491400EE9264 /* sqlcipher.xcodeproj */ = {isa = PBXFileReference; lastKnownFileType = "wrapper.pb-project"; name = sqlcipher.xcodeproj; path = ThirdParty/sqlcipher/sqlcipher.xcodeproj; sourceTree = "<group>"; };
		0B7C1E941F6097AD006A8869 /* TrackingProtectionTests.swift */ = {isa = PBXFileReference; lastKnownFileType = sourcecode.swift; path = TrackingProtectionTests.swift; sourceTree = "<group>"; };
		0B8E0FF31A932BD500161DC3 /* ImageIO.framework */ = {isa = PBXFileReference; lastKnownFileType = wrapper.framework; name = ImageIO.framework; path = System/Library/Frameworks/ImageIO.framework; sourceTree = SDKROOT; };
		0B9D40781E8D5AC80059E664 /* XCUITests-Bridging-Header.h */ = {isa = PBXFileReference; lastKnownFileType = sourcecode.c.h; path = "XCUITests-Bridging-Header.h"; sourceTree = "<group>"; };
		0BA1E00D1B03FB0B007675AF /* NetError.html */ = {isa = PBXFileReference; fileEncoding = 4; lastKnownFileType = text.html; path = NetError.html; sourceTree = "<group>"; };
		0BA1E02D1B046F1E007675AF /* ErrorPageHelper.swift */ = {isa = PBXFileReference; fileEncoding = 4; lastKnownFileType = sourcecode.swift; path = ErrorPageHelper.swift; sourceTree = "<group>"; };
		0BA1E02F1B051A07007675AF /* NetError.css */ = {isa = PBXFileReference; fileEncoding = 4; lastKnownFileType = text.css; path = NetError.css; sourceTree = "<group>"; };
		0BA896491A250E6500C1010C /* ProfileTest.swift */ = {isa = PBXFileReference; fileEncoding = 4; lastKnownFileType = sourcecode.swift; path = ProfileTest.swift; sourceTree = "<group>"; };
		0BA8964A1A250E6500C1010C /* TestBookmarks.swift */ = {isa = PBXFileReference; fileEncoding = 4; lastKnownFileType = sourcecode.swift; path = TestBookmarks.swift; sourceTree = "<group>"; };
		0BB5B2861AC0A2B90052877D /* SnackBar.swift */ = {isa = PBXFileReference; fileEncoding = 4; lastKnownFileType = sourcecode.swift; path = SnackBar.swift; sourceTree = "<group>"; };
		0BB5B30A1AC0AD1F0052877D /* LoginsHelper.swift */ = {isa = PBXFileReference; fileEncoding = 4; lastKnownFileType = sourcecode.swift; lineEnding = 0; path = LoginsHelper.swift; sourceTree = "<group>"; xcLanguageSpecificationIdentifier = xcode.lang.swift; };
		0BC9C9C31F26F54D000E8AB5 /* SiteLoadTest.swift */ = {isa = PBXFileReference; fileEncoding = 4; lastKnownFileType = sourcecode.swift; path = SiteLoadTest.swift; sourceTree = "<group>"; };
		0BD19A661A25309B0084FBA7 /* NSUserDefaultsPrefs.swift */ = {isa = PBXFileReference; fileEncoding = 4; lastKnownFileType = sourcecode.swift; path = NSUserDefaultsPrefs.swift; sourceTree = "<group>"; };
		0BDA56AE1B26B1D5008C9B96 /* TestLogins.swift */ = {isa = PBXFileReference; fileEncoding = 4; lastKnownFileType = sourcecode.swift; path = TestLogins.swift; sourceTree = "<group>"; };
		0BDA56B11B26B1E4008C9B96 /* Logins.swift */ = {isa = PBXFileReference; fileEncoding = 4; lastKnownFileType = sourcecode.swift; lineEnding = 0; path = Logins.swift; sourceTree = "<group>"; xcLanguageSpecificationIdentifier = xcode.lang.swift; };
		0BDA56B31B26B203008C9B96 /* SQLiteLogins.swift */ = {isa = PBXFileReference; fileEncoding = 4; lastKnownFileType = sourcecode.swift; path = SQLiteLogins.swift; sourceTree = "<group>"; };
		0BEF44621E31165700187C32 /* EarlGrey.swift */ = {isa = PBXFileReference; fileEncoding = 4; lastKnownFileType = sourcecode.swift; path = EarlGrey.swift; sourceTree = "<group>"; };
		0BF0DB931A8545800039F300 /* URLBarView.swift */ = {isa = PBXFileReference; fileEncoding = 4; lastKnownFileType = sourcecode.swift; path = URLBarView.swift; sourceTree = "<group>"; };
		0BF1B7E21AC60DEA00A7B407 /* InsetButton.swift */ = {isa = PBXFileReference; fileEncoding = 4; lastKnownFileType = sourcecode.swift; path = InsetButton.swift; sourceTree = "<group>"; };
		0BF42D4E1A7CD09600889E28 /* TestFavicons.swift */ = {isa = PBXFileReference; fileEncoding = 4; lastKnownFileType = sourcecode.swift; path = TestFavicons.swift; sourceTree = "<group>"; };
		0BF8F8D91AEFF1C900E90BC2 /* noTitle.html */ = {isa = PBXFileReference; fileEncoding = 4; lastKnownFileType = text.html; path = noTitle.html; sourceTree = "<group>"; };
		27C461DD211B76500088A441 /* ShieldsView.swift */ = {isa = PBXFileReference; lastKnownFileType = sourcecode.swift; path = ShieldsView.swift; sourceTree = "<group>"; };
		28126F471C2F948E006466CC /* SQLiteBookmarksHelpers.swift */ = {isa = PBXFileReference; fileEncoding = 4; lastKnownFileType = sourcecode.swift; path = SQLiteBookmarksHelpers.swift; sourceTree = "<group>"; };
		28126F6D1C2F94F9006466CC /* SQLiteBookmarksModel.swift */ = {isa = PBXFileReference; fileEncoding = 4; lastKnownFileType = sourcecode.swift; path = SQLiteBookmarksModel.swift; sourceTree = "<group>"; };
		28126F731C2F96F1006466CC /* SQLiteBookmarksResetting.swift */ = {isa = PBXFileReference; fileEncoding = 4; lastKnownFileType = sourcecode.swift; path = SQLiteBookmarksResetting.swift; sourceTree = "<group>"; };
		28126F761C2F9833006466CC /* SQLiteBookmarksBase.swift */ = {isa = PBXFileReference; fileEncoding = 4; lastKnownFileType = sourcecode.swift; path = SQLiteBookmarksBase.swift; sourceTree = "<group>"; };
		2816EFFF1B33E05400522243 /* UIConstants.swift */ = {isa = PBXFileReference; fileEncoding = 4; lastKnownFileType = sourcecode.swift; path = UIConstants.swift; sourceTree = "<group>"; };
		281B02991C037C1F005202C3 /* TestBrowserDB.swift */ = {isa = PBXFileReference; fileEncoding = 4; lastKnownFileType = sourcecode.swift; path = TestBrowserDB.swift; sourceTree = "<group>"; };
		281B2BE91ADF4D90002917DC /* MockProfile.swift */ = {isa = PBXFileReference; fileEncoding = 4; lastKnownFileType = sourcecode.swift; lineEnding = 0; path = MockProfile.swift; sourceTree = "<group>"; xcLanguageSpecificationIdentifier = xcode.lang.swift; };
		282915E51AF1A7920006EEB5 /* BrowserSchema.swift */ = {isa = PBXFileReference; fileEncoding = 4; lastKnownFileType = sourcecode.swift; path = BrowserSchema.swift; sourceTree = "<group>"; };
		2829D3791C2F0A7F00DCF931 /* BookmarksModel.swift */ = {isa = PBXFileReference; fileEncoding = 4; lastKnownFileType = sourcecode.swift; name = BookmarksModel.swift; path = Bookmarks/BookmarksModel.swift; sourceTree = "<group>"; };
		2829D39F1C2F0AD400DCF931 /* Sharing.swift */ = {isa = PBXFileReference; fileEncoding = 4; lastKnownFileType = sourcecode.swift; path = Sharing.swift; sourceTree = "<group>"; };
		28302E3F1AF0747800521E2E /* DatabaseError.swift */ = {isa = PBXFileReference; fileEncoding = 4; lastKnownFileType = sourcecode.swift; path = DatabaseError.swift; sourceTree = "<group>"; };
		283586FC1C73F18E00A55435 /* CachingItemSource.swift */ = {isa = PBXFileReference; fileEncoding = 4; lastKnownFileType = sourcecode.swift; name = CachingItemSource.swift; path = Bookmarks/CachingItemSource.swift; sourceTree = "<group>"; };
		2852B8431C51996B00591EAC /* Trees.swift */ = {isa = PBXFileReference; fileEncoding = 4; lastKnownFileType = sourcecode.swift; name = Trees.swift; path = Bookmarks/Trees.swift; sourceTree = "<group>"; };
		28532D311C483E3D000072D9 /* CompletionOps.swift */ = {isa = PBXFileReference; fileEncoding = 4; lastKnownFileType = sourcecode.swift; path = CompletionOps.swift; sourceTree = "<group>"; };
		285D3B671B4380B70035FD22 /* Queue.swift */ = {isa = PBXFileReference; fileEncoding = 4; lastKnownFileType = sourcecode.swift; lineEnding = 0; path = Queue.swift; sourceTree = "<group>"; xcLanguageSpecificationIdentifier = xcode.lang.swift; };
		285D3B8F1B4386520035FD22 /* SQLiteQueue.swift */ = {isa = PBXFileReference; fileEncoding = 4; lastKnownFileType = sourcecode.swift; path = SQLiteQueue.swift; sourceTree = "<group>"; };
		285F2DC01AF80B4600211843 /* SQLiteBookmarksSyncing.swift */ = {isa = PBXFileReference; fileEncoding = 4; lastKnownFileType = sourcecode.swift; path = SQLiteBookmarksSyncing.swift; sourceTree = "<group>"; };
		28786E541AB0F5FA009EA9EF /* DeferredTests.swift */ = {isa = PBXFileReference; fileEncoding = 4; lastKnownFileType = sourcecode.swift; path = DeferredTests.swift; sourceTree = "<group>"; };
		288A2D861AB8B3260023ABC3 /* Shared.framework */ = {isa = PBXFileReference; explicitFileType = wrapper.framework; includeInIndex = 0; path = Shared.framework; sourceTree = BUILT_PRODUCTS_DIR; };
		288A2DB31AB8B38D0023ABC3 /* Error.swift */ = {isa = PBXFileReference; fileEncoding = 4; lastKnownFileType = sourcecode.swift; name = Error.swift; path = ThirdParty/Result/Error.swift; sourceTree = "<group>"; };
		288A2DB41AB8B38D0023ABC3 /* Result.swift */ = {isa = PBXFileReference; fileEncoding = 4; lastKnownFileType = sourcecode.swift; name = Result.swift; path = ThirdParty/Result/Result.swift; sourceTree = "<group>"; };
		2891F2BA1F991185001B105E /* v33.db */ = {isa = PBXFileReference; lastKnownFileType = file; path = v33.db; sourceTree = "<group>"; };
		289A4C121C4EB90600A460E3 /* StorageTestUtils.swift */ = {isa = PBXFileReference; fileEncoding = 4; lastKnownFileType = sourcecode.swift; path = StorageTestUtils.swift; sourceTree = "<group>"; };
		28A6CE891AC082E200C1A2D4 /* UtilsTests.swift */ = {isa = PBXFileReference; fileEncoding = 4; lastKnownFileType = sourcecode.swift; path = UtilsTests.swift; sourceTree = "<group>"; };
		28B62ACD1BC745E7004A585A /* Syncable.swift */ = {isa = PBXFileReference; fileEncoding = 4; lastKnownFileType = sourcecode.swift; path = Syncable.swift; sourceTree = "<group>"; };
		28C4AB711AD42D4300D9ACE3 /* Clients.swift */ = {isa = PBXFileReference; fileEncoding = 4; lastKnownFileType = sourcecode.swift; path = Clients.swift; sourceTree = "<group>"; };
		28C8B7841C852535006D8318 /* BookmarksPanelTests.swift */ = {isa = PBXFileReference; fileEncoding = 4; lastKnownFileType = sourcecode.swift; path = BookmarksPanelTests.swift; sourceTree = "<group>"; };
		28CE83E81A1D206D00576538 /* Client-Bridging-Header.h */ = {isa = PBXFileReference; fileEncoding = 4; lastKnownFileType = sourcecode.c.h; name = "Client-Bridging-Header.h"; path = "../../Client-Bridging-Header.h"; sourceTree = "<group>"; };
		28D158AC1AFD90E500F9C065 /* TestSQLiteBookmarks.swift */ = {isa = PBXFileReference; fileEncoding = 4; lastKnownFileType = sourcecode.swift; path = TestSQLiteBookmarks.swift; sourceTree = "<group>"; };
		28EADE381AFC3898007FB2FB /* UIImageViewExtensions.swift */ = {isa = PBXFileReference; fileEncoding = 4; lastKnownFileType = sourcecode.swift; name = UIImageViewExtensions.swift; path = Extensions/UIImageViewExtensions.swift; sourceTree = "<group>"; };
		28FDFF0B1C1F725800840F86 /* SeparatorTableCell.swift */ = {isa = PBXFileReference; fileEncoding = 4; lastKnownFileType = sourcecode.swift; path = SeparatorTableCell.swift; sourceTree = "<group>"; };
		2C28F96B201B2D4C00ABA8A5 /* MailAppSettingsTests.swift */ = {isa = PBXFileReference; lastKnownFileType = sourcecode.swift; path = MailAppSettingsTests.swift; sourceTree = "<group>"; };
		2C2A5EF31E68469500F02659 /* PrivateBrowsingTest.swift */ = {isa = PBXFileReference; fileEncoding = 4; lastKnownFileType = sourcecode.swift; path = PrivateBrowsingTest.swift; sourceTree = "<group>"; };
		2C2A91281FA2410D002E36BD /* HistoryTests.swift */ = {isa = PBXFileReference; lastKnownFileType = sourcecode.swift; path = HistoryTests.swift; sourceTree = "<group>"; };
		2C31A8461E8D447F00DAC646 /* HomePageSettingsUITest.swift */ = {isa = PBXFileReference; fileEncoding = 4; lastKnownFileType = sourcecode.swift; path = HomePageSettingsUITest.swift; sourceTree = "<group>"; };
		2C3406C71E719F00000FD889 /* SettingsTest.swift */ = {isa = PBXFileReference; fileEncoding = 4; lastKnownFileType = sourcecode.swift; path = SettingsTest.swift; sourceTree = "<group>"; };
		2C49854D206173C800893DAE /* photon-colors.swift */ = {isa = PBXFileReference; lastKnownFileType = sourcecode.swift; path = "photon-colors.swift"; sourceTree = "<group>"; };
		2C4A07DB20246EAD0083E320 /* DragAndDropTests.swift */ = {isa = PBXFileReference; lastKnownFileType = sourcecode.swift; path = DragAndDropTests.swift; sourceTree = "<group>"; };
		2C4B6BF220349EB800A009C2 /* FirstRunTourTests.swift */ = {isa = PBXFileReference; lastKnownFileType = sourcecode.swift; path = FirstRunTourTests.swift; sourceTree = "<group>"; };
		2C8C07761E7800EA00DC1237 /* FindInPageTest.swift */ = {isa = PBXFileReference; fileEncoding = 4; lastKnownFileType = sourcecode.swift; path = FindInPageTest.swift; sourceTree = "<group>"; };
		2C97EC701E72C80E0092EC18 /* TopTabsTest.swift */ = {isa = PBXFileReference; fileEncoding = 4; lastKnownFileType = sourcecode.swift; path = TopTabsTest.swift; sourceTree = "<group>"; };
		2CA16FDD1E5F089100332277 /* SearchTest.swift */ = {isa = PBXFileReference; fileEncoding = 4; lastKnownFileType = sourcecode.swift; path = SearchTest.swift; sourceTree = "<group>"; };
		2CB1A6591FDEA8B60084E96D /* NewTabSettings.swift */ = {isa = PBXFileReference; lastKnownFileType = sourcecode.swift; path = NewTabSettings.swift; sourceTree = "<group>"; };
		2CB56E3E1E926BFB00AF7586 /* ToolbarTest.swift */ = {isa = PBXFileReference; fileEncoding = 4; lastKnownFileType = sourcecode.swift; path = ToolbarTest.swift; sourceTree = "<group>"; };
		2CC1B3EF1E9B861400814EEC /* DomainAutocompleteTest.swift */ = {isa = PBXFileReference; fileEncoding = 4; lastKnownFileType = sourcecode.swift; path = DomainAutocompleteTest.swift; sourceTree = "<group>"; };
		2CEA6F781E93E3A600D4100E /* SearchSettingsUITest.swift */ = {isa = PBXFileReference; fileEncoding = 4; lastKnownFileType = sourcecode.swift; path = SearchSettingsUITest.swift; sourceTree = "<group>"; };
		2CF449A41E7BFE2C00FD7595 /* NavigationTest.swift */ = {isa = PBXFileReference; fileEncoding = 4; lastKnownFileType = sourcecode.swift; path = NavigationTest.swift; sourceTree = "<group>"; };
		2CF9D9A920067FA10083DF2A /* BrowsingPDFTests.swift */ = {isa = PBXFileReference; lastKnownFileType = sourcecode.swift; path = BrowsingPDFTests.swift; sourceTree = "<group>"; };
		2F13E79A1AC0C02700D75081 /* StringExtensionsTests.swift */ = {isa = PBXFileReference; fileEncoding = 4; lastKnownFileType = sourcecode.swift; path = StringExtensionsTests.swift; sourceTree = "<group>"; };
		2F44FA1A1A9D426A00FD20CC /* TestHashExtensions.swift */ = {isa = PBXFileReference; fileEncoding = 4; lastKnownFileType = sourcecode.swift; path = TestHashExtensions.swift; sourceTree = "<group>"; };
		2F44FC711A9E840300FD20CC /* SettingsNavigationController.swift */ = {isa = PBXFileReference; fileEncoding = 4; lastKnownFileType = sourcecode.swift; path = SettingsNavigationController.swift; sourceTree = "<group>"; };
		2F44FCC41A9E85E900FD20CC /* SettingsTableSectionHeaderFooterView.swift */ = {isa = PBXFileReference; fileEncoding = 4; lastKnownFileType = sourcecode.swift; path = SettingsTableSectionHeaderFooterView.swift; sourceTree = "<group>"; };
		2F44FCC61A9E8CF500FD20CC /* SearchSettingsTableViewController.swift */ = {isa = PBXFileReference; fileEncoding = 4; lastKnownFileType = sourcecode.swift; path = SearchSettingsTableViewController.swift; sourceTree = "<group>"; };
		2F44FCCA1A9E972E00FD20CC /* SearchEnginePicker.swift */ = {isa = PBXFileReference; fileEncoding = 4; lastKnownFileType = sourcecode.swift; path = SearchEnginePicker.swift; sourceTree = "<group>"; };
		2F697F7D1A9FD22D009E03AE /* SearchEnginesTests.swift */ = {isa = PBXFileReference; fileEncoding = 4; lastKnownFileType = sourcecode.swift; path = SearchEnginesTests.swift; sourceTree = "<group>"; };
		2FCAE21A1ABB51F800877008 /* Storage.framework */ = {isa = PBXFileReference; explicitFileType = wrapper.framework; includeInIndex = 0; path = Storage.framework; sourceTree = BUILT_PRODUCTS_DIR; };
		2FCAE2241ABB51F800877008 /* StorageTests.xctest */ = {isa = PBXFileReference; explicitFileType = wrapper.cfbundle; includeInIndex = 0; path = StorageTests.xctest; sourceTree = BUILT_PRODUCTS_DIR; };
		2FCAE22C1ABB51F800877008 /* Info.plist */ = {isa = PBXFileReference; lastKnownFileType = text.plist.xml; path = Info.plist; sourceTree = "<group>"; };
		2FCAE23F1ABB531100877008 /* Bookmarks.swift */ = {isa = PBXFileReference; fileEncoding = 4; lastKnownFileType = sourcecode.swift; name = Bookmarks.swift; path = Bookmarks/Bookmarks.swift; sourceTree = "<group>"; };
		2FCAE2411ABB531100877008 /* Cursor.swift */ = {isa = PBXFileReference; fileEncoding = 4; lastKnownFileType = sourcecode.swift; path = Cursor.swift; sourceTree = "<group>"; };
		2FCAE2421ABB531100877008 /* Favicons.swift */ = {isa = PBXFileReference; fileEncoding = 4; lastKnownFileType = sourcecode.swift; path = Favicons.swift; sourceTree = "<group>"; };
		2FCAE2431ABB531100877008 /* FileAccessor.swift */ = {isa = PBXFileReference; fileEncoding = 4; lastKnownFileType = sourcecode.swift; path = FileAccessor.swift; sourceTree = "<group>"; };
		2FCAE2441ABB531100877008 /* History.swift */ = {isa = PBXFileReference; fileEncoding = 4; lastKnownFileType = sourcecode.swift; lineEnding = 0; path = History.swift; sourceTree = "<group>"; xcLanguageSpecificationIdentifier = xcode.lang.swift; };
		2FCAE2471ABB531100877008 /* RemoteTabs.swift */ = {isa = PBXFileReference; fileEncoding = 4; lastKnownFileType = sourcecode.swift; path = RemoteTabs.swift; sourceTree = "<group>"; };
		2FCAE2481ABB531100877008 /* Site.swift */ = {isa = PBXFileReference; fileEncoding = 4; lastKnownFileType = sourcecode.swift; path = Site.swift; sourceTree = "<group>"; };
		2FCAE24B1ABB531100877008 /* BrowserDB.swift */ = {isa = PBXFileReference; fileEncoding = 4; lastKnownFileType = sourcecode.swift; path = BrowserDB.swift; sourceTree = "<group>"; };
		2FCAE2551ABB531100877008 /* SQLiteHistory.swift */ = {isa = PBXFileReference; fileEncoding = 4; lastKnownFileType = sourcecode.swift; path = SQLiteHistory.swift; sourceTree = "<group>"; };
		2FCAE2581ABB531100877008 /* SQLiteRemoteClientsAndTabs.swift */ = {isa = PBXFileReference; fileEncoding = 4; lastKnownFileType = sourcecode.swift; path = SQLiteRemoteClientsAndTabs.swift; sourceTree = "<group>"; };
		2FCAE25B1ABB531100877008 /* SwiftData.swift */ = {isa = PBXFileReference; fileEncoding = 4; lastKnownFileType = sourcecode.swift; path = SwiftData.swift; sourceTree = "<group>"; };
		2FCAE25C1ABB531100877008 /* Visit.swift */ = {isa = PBXFileReference; fileEncoding = 4; lastKnownFileType = sourcecode.swift; path = Visit.swift; sourceTree = "<group>"; };
		2FCAE2791ABB533A00877008 /* MockFiles.swift */ = {isa = PBXFileReference; fileEncoding = 4; lastKnownFileType = sourcecode.swift; path = MockFiles.swift; sourceTree = "<group>"; };
		2FCAE27A1ABB533A00877008 /* TestSQLiteRemoteClientsAndTabs.swift */ = {isa = PBXFileReference; fileEncoding = 4; lastKnownFileType = sourcecode.swift; path = TestSQLiteRemoteClientsAndTabs.swift; sourceTree = "<group>"; };
		2FCAE27D1ABB533A00877008 /* TestSQLiteHistory.swift */ = {isa = PBXFileReference; fileEncoding = 4; lastKnownFileType = sourcecode.swift; path = TestSQLiteHistory.swift; sourceTree = "<group>"; };
		2FCAE33D1ABB5F1800877008 /* Storage-Bridging-Header.h */ = {isa = PBXFileReference; fileEncoding = 4; lastKnownFileType = sourcecode.c.h; path = "Storage-Bridging-Header.h"; sourceTree = "<group>"; };
		2FDB10921A9FBEC5006CF312 /* PrefsTests.swift */ = {isa = PBXFileReference; fileEncoding = 4; lastKnownFileType = sourcecode.swift; path = PrefsTests.swift; sourceTree = "<group>"; };
		2FEBABAE1AB3659000DB5728 /* ResultTests.swift */ = {isa = PBXFileReference; fileEncoding = 4; lastKnownFileType = sourcecode.swift; path = ResultTests.swift; sourceTree = "<group>"; };
		318FB6EA1DB5600D0004E40F /* SQLiteHistoryFactories.swift */ = {isa = PBXFileReference; fileEncoding = 4; lastKnownFileType = sourcecode.swift; path = SQLiteHistoryFactories.swift; sourceTree = "<group>"; };
		31ADB5D91E58CEC300E87909 /* ClipboardBarDisplayHandler.swift */ = {isa = PBXFileReference; fileEncoding = 4; lastKnownFileType = sourcecode.swift; path = ClipboardBarDisplayHandler.swift; sourceTree = "<group>"; };
		39012F271F8ED262002E3D31 /* ScreenGraphTest.swift */ = {isa = PBXFileReference; lastKnownFileType = sourcecode.swift; path = ScreenGraphTest.swift; sourceTree = "<group>"; };
		3905274A1C874D35007E0BB7 /* Today.appex */ = {isa = PBXFileReference; explicitFileType = "wrapper.app-extension"; includeInIndex = 0; path = Today.appex; sourceTree = BUILT_PRODUCTS_DIR; };
		3905274B1C874D35007E0BB7 /* NotificationCenter.framework */ = {isa = PBXFileReference; lastKnownFileType = wrapper.framework; name = NotificationCenter.framework; path = System/Library/Frameworks/NotificationCenter.framework; sourceTree = SDKROOT; };
		3905274E1C874D35007E0BB7 /* TodayViewController.swift */ = {isa = PBXFileReference; lastKnownFileType = sourcecode.swift; path = TodayViewController.swift; sourceTree = "<group>"; };
		390527531C874D35007E0BB7 /* Info.plist */ = {isa = PBXFileReference; lastKnownFileType = text.plist.xml; path = Info.plist; sourceTree = "<group>"; };
		391AEFD11C8F11ED00691F84 /* Images.xcassets */ = {isa = PBXFileReference; lastKnownFileType = folder.assetcatalog; path = Images.xcassets; sourceTree = "<group>"; };
		39236E711FCC600200A38F1B /* TabEventHandlerTests.swift */ = {isa = PBXFileReference; lastKnownFileType = sourcecode.swift; path = TabEventHandlerTests.swift; sourceTree = "<group>"; };
		392E18021FEC4D7B00EBA79C /* MappaMundi.framework */ = {isa = PBXFileReference; lastKnownFileType = wrapper.framework; name = MappaMundi.framework; path = Carthage/Build/iOS/MappaMundi.framework; sourceTree = "<group>"; };
		392ED7E31D0AEF56009D9B62 /* NewTabAccessors.swift */ = {isa = PBXFileReference; fileEncoding = 4; lastKnownFileType = sourcecode.swift; name = NewTabAccessors.swift; path = Accessors/NewTabAccessors.swift; sourceTree = "<group>"; };
		392ED7E51D0AEFEF009D9B62 /* HomePageAccessors.swift */ = {isa = PBXFileReference; fileEncoding = 4; lastKnownFileType = sourcecode.swift; name = HomePageAccessors.swift; path = Accessors/HomePageAccessors.swift; sourceTree = "<group>"; };
		39455F761FC83F430088A22C /* TabEventHandler.swift */ = {isa = PBXFileReference; lastKnownFileType = sourcecode.swift; name = TabEventHandler.swift; path = Helpers/TabEventHandler.swift; sourceTree = "<group>"; };
		394CF6CE1BAA493C00906917 /* DefaultSuggestedSites.swift */ = {isa = PBXFileReference; fileEncoding = 4; lastKnownFileType = sourcecode.swift; path = DefaultSuggestedSites.swift; sourceTree = "<group>"; };
		395C8F201E796AD600A68E8C /* PushCrypto.swift */ = {isa = PBXFileReference; fileEncoding = 4; lastKnownFileType = sourcecode.swift; path = PushCrypto.swift; sourceTree = "<group>"; };
		3964B0991EA8F06F00F2EEF4 /* FeatureSwitch.swift */ = {isa = PBXFileReference; fileEncoding = 4; lastKnownFileType = sourcecode.swift; path = FeatureSwitch.swift; sourceTree = "<group>"; };
		3964B09B1EA8F32C00F2EEF4 /* FeatureSwitchTests.swift */ = {isa = PBXFileReference; fileEncoding = 4; lastKnownFileType = sourcecode.swift; path = FeatureSwitchTests.swift; sourceTree = "<group>"; };
		396CDB54203C5B870034A3A3 /* TabTrayController+KeyCommands.swift */ = {isa = PBXFileReference; lastKnownFileType = sourcecode.swift; path = "TabTrayController+KeyCommands.swift"; sourceTree = "<group>"; };
		39A359E31BFCCE94006B9E87 /* UserActivityHandler.swift */ = {isa = PBXFileReference; fileEncoding = 4; lastKnownFileType = sourcecode.swift; name = UserActivityHandler.swift; path = Helpers/UserActivityHandler.swift; sourceTree = "<group>"; };
		39A35AEC1C0662A3006B9E87 /* SpotlightHelper.js */ = {isa = PBXFileReference; fileEncoding = 4; lastKnownFileType = sourcecode.javascript; path = SpotlightHelper.js; sourceTree = "<group>"; };
		39B0647C1E7ADAC2000BE173 /* PushCryptoTests.swift */ = {isa = PBXFileReference; fileEncoding = 4; lastKnownFileType = sourcecode.swift; name = PushCryptoTests.swift; path = PushTests/PushCryptoTests.swift; sourceTree = "<group>"; };
		39C22C2C1E897B9A000C0E56 /* LivePushClientTests.swift */ = {isa = PBXFileReference; fileEncoding = 4; lastKnownFileType = sourcecode.swift; name = LivePushClientTests.swift; path = PushTests/LivePushClientTests.swift; sourceTree = "<group>"; };
		39C261CB2018DE20009D97BD /* FxScreenGraphTests.swift */ = {isa = PBXFileReference; lastKnownFileType = sourcecode.swift; path = FxScreenGraphTests.swift; sourceTree = "<group>"; };
		39DD030C1CD53E1900BC09B3 /* HomePageHelper.swift */ = {isa = PBXFileReference; fileEncoding = 4; lastKnownFileType = sourcecode.swift; path = HomePageHelper.swift; sourceTree = "<group>"; };
		39E65D261CA5B92000C63CE3 /* AsyncReducerTests.swift */ = {isa = PBXFileReference; fileEncoding = 4; lastKnownFileType = sourcecode.swift; path = AsyncReducerTests.swift; sourceTree = "<group>"; };
		39EB46981E26DDB4006346E8 /* FxScreenGraph.swift */ = {isa = PBXFileReference; fileEncoding = 4; lastKnownFileType = sourcecode.swift; path = FxScreenGraph.swift; sourceTree = "<group>"; };
		39F4C0F92045D87400746155 /* FocusHelper.js */ = {isa = PBXFileReference; lastKnownFileType = sourcecode.javascript; path = FocusHelper.js; sourceTree = "<group>"; };
		39F4C1092045DB2E00746155 /* FocusHelper.swift */ = {isa = PBXFileReference; lastKnownFileType = sourcecode.swift; path = FocusHelper.swift; sourceTree = "<group>"; };
		39F819C51FD70F5D009E31E4 /* TabEventHandlers.swift */ = {isa = PBXFileReference; lastKnownFileType = sourcecode.swift; path = TabEventHandlers.swift; sourceTree = "<group>"; };
		39F99FD91E3A6DE300F353B4 /* PushClient.swift */ = {isa = PBXFileReference; fileEncoding = 4; lastKnownFileType = sourcecode.swift; path = PushClient.swift; sourceTree = "<group>"; };
		39F99FDA1E3A6DE300F353B4 /* PushConfiguration.swift */ = {isa = PBXFileReference; fileEncoding = 4; lastKnownFileType = sourcecode.swift; path = PushConfiguration.swift; sourceTree = "<group>"; };
		39F99FDB1E3A6DE300F353B4 /* PushRegistration.swift */ = {isa = PBXFileReference; fileEncoding = 4; lastKnownFileType = sourcecode.swift; path = PushRegistration.swift; sourceTree = "<group>"; };
		3B0943801D6CC4FC004F24E1 /* FilledPageControl.swift */ = {isa = PBXFileReference; fileEncoding = 4; lastKnownFileType = sourcecode.swift; name = FilledPageControl.swift; path = ThirdParty/FilledPageControl.swift; sourceTree = "<group>"; };
		3B43E3D01D95C48D00BBA9DB /* StoragePerfTests.xctest */ = {isa = PBXFileReference; explicitFileType = wrapper.cfbundle; includeInIndex = 0; path = StoragePerfTests.xctest; sourceTree = BUILT_PRODUCTS_DIR; };
		3B43E3D21D95C48D00BBA9DB /* StoragePerfTests.swift */ = {isa = PBXFileReference; lastKnownFileType = sourcecode.swift; path = StoragePerfTests.swift; sourceTree = "<group>"; };
		3B43E3D41D95C48D00BBA9DB /* Info.plist */ = {isa = PBXFileReference; lastKnownFileType = text.plist.xml; path = Info.plist; sourceTree = "<group>"; };
		3B4988CD1E42B01800A12FDA /* SwiftyJSON.framework */ = {isa = PBXFileReference; lastKnownFileType = wrapper.framework; name = SwiftyJSON.framework; path = Carthage/Build/iOS/SwiftyJSON.framework; sourceTree = "<group>"; };
		3B4AA24A1D8B8C4C00A2E008 /* ArrayExtensionTests.swift */ = {isa = PBXFileReference; fileEncoding = 4; lastKnownFileType = sourcecode.swift; path = ArrayExtensionTests.swift; sourceTree = "<group>"; };
		3B546EBF1D95ECAE00BDBE36 /* ActivityStreamTest.swift */ = {isa = PBXFileReference; fileEncoding = 4; lastKnownFileType = sourcecode.swift; path = ActivityStreamTest.swift; sourceTree = "<group>"; };
		3B6889C41D66950E002AC85E /* UIImageColors.swift */ = {isa = PBXFileReference; fileEncoding = 4; lastKnownFileType = sourcecode.swift; name = UIImageColors.swift; path = ThirdParty/UIImageColors.swift; sourceTree = "<group>"; };
		3B6F40171DC7849C00656CC6 /* ActivityStreamTests.swift */ = {isa = PBXFileReference; fileEncoding = 4; lastKnownFileType = sourcecode.swift; path = ActivityStreamTests.swift; sourceTree = "<group>"; };
		3BA9A0221D2C208C00BD418C /* Fuzi.framework */ = {isa = PBXFileReference; lastKnownFileType = wrapper.framework; name = Fuzi.framework; path = Carthage/Build/iOS/Fuzi.framework; sourceTree = "<group>"; };
		3BB50E101D6274CD004B33DF /* ActivityStreamTopSitesCell.swift */ = {isa = PBXFileReference; fileEncoding = 4; lastKnownFileType = sourcecode.swift; path = ActivityStreamTopSitesCell.swift; sourceTree = "<group>"; };
		3BB50E1F1D627539004B33DF /* ActivityStreamPanel.swift */ = {isa = PBXFileReference; fileEncoding = 4; lastKnownFileType = sourcecode.swift; path = ActivityStreamPanel.swift; sourceTree = "<group>"; };
		3BB54B301E68EB2B0021DAC4 /* AuthenticationKeychainInfoTests.swift */ = {isa = PBXFileReference; fileEncoding = 4; lastKnownFileType = sourcecode.swift; path = AuthenticationKeychainInfoTests.swift; sourceTree = "<group>"; };
		3BC659481E5BA4AE006D560F /* TopSites */ = {isa = PBXFileReference; lastKnownFileType = folder; path = TopSites; sourceTree = "<group>"; };
		3BC659581E5BA505006D560F /* top_sites.json */ = {isa = PBXFileReference; fileEncoding = 4; lastKnownFileType = text.json; path = top_sites.json; sourceTree = "<group>"; };
		3BCE6D3B1CEB9E4D0080928C /* ThirdPartySearchAlerts.swift */ = {isa = PBXFileReference; fileEncoding = 4; lastKnownFileType = sourcecode.swift; path = ThirdPartySearchAlerts.swift; sourceTree = "<group>"; };
		3BE7275C1CCFE8B60099189F /* CustomSearchHandler.swift */ = {isa = PBXFileReference; fileEncoding = 4; lastKnownFileType = sourcecode.swift; path = CustomSearchHandler.swift; sourceTree = "<group>"; };
		3BF4B8E81D38497A00493393 /* BaseTestCase.swift */ = {isa = PBXFileReference; fileEncoding = 4; lastKnownFileType = sourcecode.swift; path = BaseTestCase.swift; sourceTree = "<group>"; };
		3BF56D261CDBBE1F00AC4D75 /* SimpleToast.swift */ = {isa = PBXFileReference; fileEncoding = 4; lastKnownFileType = sourcecode.swift; path = SimpleToast.swift; sourceTree = "<group>"; };
		3BFCBF1F1E04B1C50070C042 /* UIImageViewExtensionsTests.swift */ = {isa = PBXFileReference; fileEncoding = 4; lastKnownFileType = sourcecode.swift; path = UIImageViewExtensionsTests.swift; sourceTree = "<group>"; };
		3BFE4B071D342FB800DDF53F /* XCUITests.xctest */ = {isa = PBXFileReference; explicitFileType = wrapper.cfbundle; includeInIndex = 0; path = XCUITests.xctest; sourceTree = BUILT_PRODUCTS_DIR; };
		3BFE4B0B1D342FB900DDF53F /* Info.plist */ = {isa = PBXFileReference; lastKnownFileType = text.plist.xml; path = Info.plist; sourceTree = "<group>"; };
		3BFE4B4F1D34673D00DDF53F /* ThirdPartySearchTest.swift */ = {isa = PBXFileReference; fileEncoding = 4; lastKnownFileType = sourcecode.swift; path = ThirdPartySearchTest.swift; sourceTree = "<group>"; };
		3D71C89D1F5703A1008D8646 /* CopiedLinksTests.swift */ = {isa = PBXFileReference; lastKnownFileType = sourcecode.swift; path = CopiedLinksTests.swift; sourceTree = "<group>"; };
		3D9CA9831EF456A8002434DD /* NightModeTests.swift */ = {isa = PBXFileReference; fileEncoding = 4; lastKnownFileType = sourcecode.swift; path = NightModeTests.swift; sourceTree = "<group>"; };
		3D9CA9A71EF84D04002434DD /* NoImageTests.swift */ = {isa = PBXFileReference; fileEncoding = 4; lastKnownFileType = sourcecode.swift; path = NoImageTests.swift; sourceTree = "<group>"; };
		3D9CAA1B1EFCD655002434DD /* ClipBoardTests.swift */ = {isa = PBXFileReference; fileEncoding = 4; lastKnownFileType = sourcecode.swift; path = ClipBoardTests.swift; sourceTree = "<group>"; };
		3DEFED071F55EBE300F8620C /* TrackingProtectionTests.swift */ = {isa = PBXFileReference; lastKnownFileType = sourcecode.swift; path = TrackingProtectionTests.swift; sourceTree = "<group>"; };
		4A59BF410BBD9B3BE71F4C7C /* TestHistory.swift */ = {isa = PBXFileReference; fileEncoding = 4; lastKnownFileType = sourcecode.swift; path = TestHistory.swift; sourceTree = "<group>"; };
		4F514FD31ACD8F2C0022D7EA /* HistoryTests.swift */ = {isa = PBXFileReference; fileEncoding = 4; lastKnownFileType = sourcecode.swift; path = HistoryTests.swift; sourceTree = "<group>"; };
		4F9757391AFA6F37006ECC24 /* readerContent.html */ = {isa = PBXFileReference; fileEncoding = 4; lastKnownFileType = text.html; path = readerContent.html; sourceTree = "<group>"; };
		554867221DC3935A00183DAA /* HomePageTests.swift */ = {isa = PBXFileReference; fileEncoding = 4; lastKnownFileType = sourcecode.swift; path = HomePageTests.swift; sourceTree = "<group>"; };
		55A747161DC46FC400CE1B57 /* HomePageUITest.swift */ = {isa = PBXFileReference; fileEncoding = 4; lastKnownFileType = sourcecode.swift; path = HomePageUITest.swift; sourceTree = "<group>"; };
		59A68B1F857A8638598A63A0 /* TwoLineCell.swift */ = {isa = PBXFileReference; fileEncoding = 4; lastKnownFileType = sourcecode.swift; path = TwoLineCell.swift; sourceTree = "<group>"; };
		59A68CCB63E2A565CB03F832 /* SearchViewController.swift */ = {isa = PBXFileReference; fileEncoding = 4; lastKnownFileType = sourcecode.swift; path = SearchViewController.swift; sourceTree = "<group>"; };
		5D1DC51320AC9AF900905E5A /* Data.framework */ = {isa = PBXFileReference; explicitFileType = wrapper.framework; includeInIndex = 0; path = Data.framework; sourceTree = BUILT_PRODUCTS_DIR; };
		5D1DC51520AC9AFA00905E5A /* Data.h */ = {isa = PBXFileReference; lastKnownFileType = sourcecode.c.h; path = Data.h; sourceTree = "<group>"; };
		5D1DC51620AC9AFA00905E5A /* Info.plist */ = {isa = PBXFileReference; lastKnownFileType = text.plist.xml; path = Info.plist; sourceTree = "<group>"; };
		5D1DC51B20AC9AFA00905E5A /* DataTests.xctest */ = {isa = PBXFileReference; explicitFileType = wrapper.cfbundle; includeInIndex = 0; path = DataTests.xctest; sourceTree = BUILT_PRODUCTS_DIR; };
		5D1DC52220AC9AFB00905E5A /* DataTests.swift */ = {isa = PBXFileReference; lastKnownFileType = sourcecode.swift; path = DataTests.swift; sourceTree = "<group>"; };
		5D1DC52420AC9AFB00905E5A /* Info.plist */ = {isa = PBXFileReference; lastKnownFileType = text.plist.xml; path = Info.plist; sourceTree = "<group>"; };
		5D1DC54120AE004600905E5A /* WebsitePresentable.swift */ = {isa = PBXFileReference; fileEncoding = 4; lastKnownFileType = sourcecode.swift; path = WebsitePresentable.swift; sourceTree = "<group>"; };
		5D1DC54220AE004600905E5A /* TabMO.swift */ = {isa = PBXFileReference; fileEncoding = 4; lastKnownFileType = sourcecode.swift; path = TabMO.swift; sourceTree = "<group>"; };
		5D1DC54320AE004600905E5A /* DataController.swift */ = {isa = PBXFileReference; fileEncoding = 4; lastKnownFileType = sourcecode.swift; path = DataController.swift; sourceTree = "<group>"; };
		5D1DC54420AE004600905E5A /* TopSite.swift */ = {isa = PBXFileReference; fileEncoding = 4; lastKnownFileType = sourcecode.swift; path = TopSite.swift; sourceTree = "<group>"; };
		5D1DC54620AE004600905E5A /* Bookmark.swift */ = {isa = PBXFileReference; fileEncoding = 4; lastKnownFileType = sourcecode.swift; path = Bookmark.swift; sourceTree = "<group>"; };
		5D1DC54720AE004600905E5A /* FaviconMO.swift */ = {isa = PBXFileReference; fileEncoding = 4; lastKnownFileType = sourcecode.swift; path = FaviconMO.swift; sourceTree = "<group>"; };
		5D1DC54820AE004600905E5A /* Domain.swift */ = {isa = PBXFileReference; fileEncoding = 4; lastKnownFileType = sourcecode.swift; path = Domain.swift; sourceTree = "<group>"; };
		5D1DC54920AE004600905E5A /* Device.swift */ = {isa = PBXFileReference; fileEncoding = 4; lastKnownFileType = sourcecode.swift; path = Device.swift; sourceTree = "<group>"; };
		5D1DC54A20AE004600905E5A /* History.swift */ = {isa = PBXFileReference; fileEncoding = 4; lastKnownFileType = sourcecode.swift; path = History.swift; sourceTree = "<group>"; };
		5D1DC54B20AE004600905E5A /* Syncable.swift */ = {isa = PBXFileReference; fileEncoding = 4; lastKnownFileType = sourcecode.swift; path = Syncable.swift; sourceTree = "<group>"; };
		5D1DC54D20AE004600905E5A /* Model7.xcdatamodel */ = {isa = PBXFileReference; lastKnownFileType = wrapper.xcdatamodel; path = Model7.xcdatamodel; sourceTree = "<group>"; };
		5D1DC54E20AE004600905E5A /* Model2.xcdatamodel */ = {isa = PBXFileReference; lastKnownFileType = wrapper.xcdatamodel; path = Model2.xcdatamodel; sourceTree = "<group>"; };
		5D1DC54F20AE004600905E5A /* Model4.xcdatamodel */ = {isa = PBXFileReference; lastKnownFileType = wrapper.xcdatamodel; path = Model4.xcdatamodel; sourceTree = "<group>"; };
		5D1DC55020AE004600905E5A /* Model3.xcdatamodel */ = {isa = PBXFileReference; lastKnownFileType = wrapper.xcdatamodel; path = Model3.xcdatamodel; sourceTree = "<group>"; };
		5D1DC55120AE004600905E5A /* Model6.xcdatamodel */ = {isa = PBXFileReference; lastKnownFileType = wrapper.xcdatamodel; path = Model6.xcdatamodel; sourceTree = "<group>"; };
		5D1DC55220AE004600905E5A /* Model5.xcdatamodel */ = {isa = PBXFileReference; lastKnownFileType = wrapper.xcdatamodel; path = Model5.xcdatamodel; sourceTree = "<group>"; };
		5D1DC55320AE004600905E5A /* Model.xcdatamodel */ = {isa = PBXFileReference; lastKnownFileType = wrapper.xcdatamodel; path = Model.xcdatamodel; sourceTree = "<group>"; };
		5D1DC56120AE005400905E5A /* SyncCrypto.swift */ = {isa = PBXFileReference; fileEncoding = 4; lastKnownFileType = sourcecode.swift; path = SyncCrypto.swift; sourceTree = "<group>"; };
		5D1DC56220AE005400905E5A /* SyncShowCodewords.swift */ = {isa = PBXFileReference; fileEncoding = 4; lastKnownFileType = sourcecode.swift; path = SyncShowCodewords.swift; sourceTree = "<group>"; };
		5D1DC56320AE005400905E5A /* Sync.swift */ = {isa = PBXFileReference; fileEncoding = 4; lastKnownFileType = sourcecode.swift; path = Sync.swift; sourceTree = "<group>"; };
		5D1DC56420AE005400905E5A /* SyncBookmark.swift */ = {isa = PBXFileReference; fileEncoding = 4; lastKnownFileType = sourcecode.swift; path = SyncBookmark.swift; sourceTree = "<group>"; };
		5D1DC56520AE005400905E5A /* SyncResponse.swift */ = {isa = PBXFileReference; fileEncoding = 4; lastKnownFileType = sourcecode.swift; path = SyncResponse.swift; sourceTree = "<group>"; };
		5D1DC56620AE005400905E5A /* SyncRecord.swift */ = {isa = PBXFileReference; fileEncoding = 4; lastKnownFileType = sourcecode.swift; path = SyncRecord.swift; sourceTree = "<group>"; };
		5D1DC56720AE005400905E5A /* SyncDevice.swift */ = {isa = PBXFileReference; fileEncoding = 4; lastKnownFileType = sourcecode.swift; path = SyncDevice.swift; sourceTree = "<group>"; };
		5D1DC56820AE005400905E5A /* JSInjector.swift */ = {isa = PBXFileReference; fileEncoding = 4; lastKnownFileType = sourcecode.swift; path = JSInjector.swift; sourceTree = "<group>"; };
		5D1DC56920AE005400905E5A /* SyncSite.swift */ = {isa = PBXFileReference; fileEncoding = 4; lastKnownFileType = sourcecode.swift; path = SyncSite.swift; sourceTree = "<group>"; };
		5D1DC56A20AE005400905E5A /* ios-sync.js */ = {isa = PBXFileReference; fileEncoding = 4; lastKnownFileType = sourcecode.javascript; path = "ios-sync.js"; sourceTree = "<group>"; };
		5DE7687120B3417A00FF5533 /* SharedExtensions.swift */ = {isa = PBXFileReference; lastKnownFileType = sourcecode.swift; path = SharedExtensions.swift; sourceTree = "<group>"; };
		5DE7687C20B342E600FF5533 /* BraveStrings.swift */ = {isa = PBXFileReference; lastKnownFileType = sourcecode.swift; path = BraveStrings.swift; sourceTree = "<group>"; };
		5DE7688420B3456C00FF5533 /* BraveShared.framework */ = {isa = PBXFileReference; explicitFileType = wrapper.framework; includeInIndex = 0; path = BraveShared.framework; sourceTree = BUILT_PRODUCTS_DIR; };
		5DE7688620B3456D00FF5533 /* BraveShared.h */ = {isa = PBXFileReference; lastKnownFileType = sourcecode.c.h; path = BraveShared.h; sourceTree = "<group>"; };
		5DE7688720B3456D00FF5533 /* Info.plist */ = {isa = PBXFileReference; lastKnownFileType = text.plist.xml; path = Info.plist; sourceTree = "<group>"; };
		5DE7688C20B3456E00FF5533 /* BraveSharedTests.xctest */ = {isa = PBXFileReference; explicitFileType = wrapper.cfbundle; includeInIndex = 0; path = BraveSharedTests.xctest; sourceTree = BUILT_PRODUCTS_DIR; };
		5DE7689320B3456E00FF5533 /* BraveSharedTests.swift */ = {isa = PBXFileReference; lastKnownFileType = sourcecode.swift; path = BraveSharedTests.swift; sourceTree = "<group>"; };
		5DE7689520B3456E00FF5533 /* Info.plist */ = {isa = PBXFileReference; lastKnownFileType = text.plist.xml; path = Info.plist; sourceTree = "<group>"; };
		5DE768A820B3461200FF5533 /* BraveUX.swift */ = {isa = PBXFileReference; fileEncoding = 4; lastKnownFileType = sourcecode.swift; path = BraveUX.swift; sourceTree = "<group>"; };
		5DE768AA20B346B700FF5533 /* BraveShieldState.swift */ = {isa = PBXFileReference; fileEncoding = 4; lastKnownFileType = sourcecode.swift; path = BraveShieldState.swift; sourceTree = "<group>"; };
		5DE768AD20B443E500FF5533 /* JSONSerializationExtensions.swift */ = {isa = PBXFileReference; fileEncoding = 4; lastKnownFileType = sourcecode.swift; path = JSONSerializationExtensions.swift; sourceTree = "<group>"; };
		5DE768AF20B4601600FF5533 /* UIColorExtensions.swift */ = {isa = PBXFileReference; fileEncoding = 4; lastKnownFileType = sourcecode.swift; path = UIColorExtensions.swift; sourceTree = "<group>"; };
		742A56381D80B54A00BDB803 /* PhotonActionSheet.swift */ = {isa = PBXFileReference; fileEncoding = 4; lastKnownFileType = sourcecode.swift; path = PhotonActionSheet.swift; sourceTree = "<group>"; };
		744B0FFD1B4F172E00100422 /* ToolbarTests.swift */ = {isa = PBXFileReference; fileEncoding = 4; lastKnownFileType = sourcecode.swift; path = ToolbarTests.swift; sourceTree = "<group>"; };
		744ED5601DBFEB8D00A2B5BE /* MailtoLinkHandler.swift */ = {isa = PBXFileReference; fileEncoding = 4; lastKnownFileType = sourcecode.swift; path = MailtoLinkHandler.swift; sourceTree = "<group>"; };
		745DAB2F1CDAAFAA00D44181 /* RecentlyClosedTabsPanel.swift */ = {isa = PBXFileReference; fileEncoding = 4; lastKnownFileType = sourcecode.swift; path = RecentlyClosedTabsPanel.swift; sourceTree = "<group>"; };
		745DAB3E1CDAB09E00D44181 /* HistoryBackButton.swift */ = {isa = PBXFileReference; fileEncoding = 4; lastKnownFileType = sourcecode.swift; path = HistoryBackButton.swift; sourceTree = "<group>"; };
		7479B4ED1C5306A200DF000B /* Reachability.swift */ = {isa = PBXFileReference; fileEncoding = 4; lastKnownFileType = sourcecode.swift; name = Reachability.swift; path = ThirdParty/Reachability.swift; sourceTree = "<group>"; };
		74821F8D1DAD8F1300EEEA72 /* ActivityStreamHighlightCell.swift */ = {isa = PBXFileReference; fileEncoding = 4; lastKnownFileType = sourcecode.swift; name = ActivityStreamHighlightCell.swift; path = ../Widgets/ActivityStreamHighlightCell.swift; sourceTree = "<group>"; };
		74821FC41DB56A2500EEEA72 /* OpenWithSettingsViewController.swift */ = {isa = PBXFileReference; fileEncoding = 4; lastKnownFileType = sourcecode.swift; path = OpenWithSettingsViewController.swift; sourceTree = "<group>"; };
		74821FFD1DB6D3AC00EEEA72 /* MailSchemes.plist */ = {isa = PBXFileReference; fileEncoding = 4; lastKnownFileType = text.plist.xml; path = MailSchemes.plist; sourceTree = "<group>"; };
		7482205B1DBAB56300EEEA72 /* MailProviders.swift */ = {isa = PBXFileReference; fileEncoding = 4; lastKnownFileType = sourcecode.swift; path = MailProviders.swift; sourceTree = "<group>"; };
		74B195431CF503FC007F36EF /* RecentlyClosedTabs.swift */ = {isa = PBXFileReference; fileEncoding = 4; lastKnownFileType = sourcecode.swift; path = RecentlyClosedTabs.swift; sourceTree = "<group>"; };
		74C027441B2A348C001B1E88 /* SessionData.swift */ = {isa = PBXFileReference; fileEncoding = 4; lastKnownFileType = sourcecode.swift; path = SessionData.swift; sourceTree = "<group>"; };
		74E36D771B71323500D69DA1 /* SettingsContentViewController.swift */ = {isa = PBXFileReference; fileEncoding = 4; lastKnownFileType = sourcecode.swift; path = SettingsContentViewController.swift; sourceTree = "<group>"; };
		7B10AA9E1E3A15020002DD08 /* DataExtensions.swift */ = {isa = PBXFileReference; fileEncoding = 4; lastKnownFileType = sourcecode.swift; path = DataExtensions.swift; sourceTree = "<group>"; };
		7B10AABA1E3A1F650002DD08 /* URLRequestExtensions.swift */ = {isa = PBXFileReference; fileEncoding = 4; lastKnownFileType = sourcecode.swift; path = URLRequestExtensions.swift; sourceTree = "<group>"; };
		7B2142FD1E5E055000CDD3FC /* en */ = {isa = PBXFileReference; lastKnownFileType = text.plist.strings; name = en; path = en.lproj/InfoPlist.strings; sourceTree = "<group>"; };
		7B24DC9B1B67B3590005766B /* ClearPrivateDataTests.swift */ = {isa = PBXFileReference; fileEncoding = 4; lastKnownFileType = sourcecode.swift; path = ClearPrivateDataTests.swift; sourceTree = "<group>"; };
		7B3631E91C244FEE00D12AF9 /* Theme.swift */ = {isa = PBXFileReference; fileEncoding = 4; lastKnownFileType = sourcecode.swift; path = Theme.swift; sourceTree = "<group>"; };
		7B3632D31C2983F000D12AF9 /* L10nSnapshotTests.swift */ = {isa = PBXFileReference; lastKnownFileType = sourcecode.swift; path = L10nSnapshotTests.swift; sourceTree = "<group>"; };
		7B3D9E641E4CBFDB007A50DA /* NSCoderExtensions.swift */ = {isa = PBXFileReference; fileEncoding = 4; lastKnownFileType = sourcecode.swift; path = NSCoderExtensions.swift; sourceTree = "<group>"; };
		7B42406D1CA04CAC009B5C28 /* Menu.xcassets */ = {isa = PBXFileReference; lastKnownFileType = folder.assetcatalog; path = Menu.xcassets; sourceTree = "<group>"; };
		7B604F851C494983006EEEC3 /* Alamofire.framework */ = {isa = PBXFileReference; lastKnownFileType = wrapper.framework; name = Alamofire.framework; path = Carthage/Build/iOS/Alamofire.framework; sourceTree = "<group>"; };
		7B604F981C494F74006EEEC3 /* KIF.framework */ = {isa = PBXFileReference; lastKnownFileType = wrapper.framework; name = KIF.framework; path = Carthage/Build/iOS/KIF.framework; sourceTree = "<group>"; };
		7B604F9A1C4950F2006EEEC3 /* SDWebImage.framework */ = {isa = PBXFileReference; lastKnownFileType = wrapper.framework; name = SDWebImage.framework; path = Carthage/Build/iOS/SDWebImage.framework; sourceTree = "<group>"; };
		7B604FA11C495268006EEEC3 /* SnapKit.framework */ = {isa = PBXFileReference; lastKnownFileType = wrapper.framework; name = SnapKit.framework; path = Carthage/Build/iOS/SnapKit.framework; sourceTree = "<group>"; };
		7B604FBA1C495D8A006EEEC3 /* XCGLogger.framework */ = {isa = PBXFileReference; lastKnownFileType = wrapper.framework; name = XCGLogger.framework; path = Carthage/Build/iOS/XCGLogger.framework; sourceTree = "<group>"; };
		7B6050001C49653B006EEEC3 /* AdjustSdk.framework */ = {isa = PBXFileReference; lastKnownFileType = wrapper.framework; name = AdjustSdk.framework; path = Carthage/Build/iOS/AdjustSdk.framework; sourceTree = "<group>"; };
		7B60B0071BDE3AE10090C984 /* SnapshotHelper.swift */ = {isa = PBXFileReference; fileEncoding = 4; lastKnownFileType = sourcecode.swift; name = SnapshotHelper.swift; path = fastlane/SnapshotHelper.swift; sourceTree = SOURCE_ROOT; };
		7B844E3C1BBDDB9D00E733A2 /* ChevronView.swift */ = {isa = PBXFileReference; fileEncoding = 4; lastKnownFileType = sourcecode.swift; path = ChevronView.swift; sourceTree = "<group>"; };
		7B8A47F51D01D3B400C07734 /* PassKit.framework */ = {isa = PBXFileReference; lastKnownFileType = wrapper.framework; name = PassKit.framework; path = System/Library/Frameworks/PassKit.framework; sourceTree = SDKROOT; };
		7B95CD191C3AB2EE00638E31 /* MarketingUITests.swift */ = {isa = PBXFileReference; lastKnownFileType = sourcecode.swift; path = MarketingUITests.swift; sourceTree = "<group>"; };
		7B9BF91B1E43472E00CB24F4 /* JSONExtensions.swift */ = {isa = PBXFileReference; fileEncoding = 4; lastKnownFileType = sourcecode.swift; path = JSONExtensions.swift; sourceTree = "<group>"; };
		7BA0601A1C0F4DE200DFADB6 /* TabPeekViewController.swift */ = {isa = PBXFileReference; fileEncoding = 4; lastKnownFileType = sourcecode.swift; path = TabPeekViewController.swift; sourceTree = "<group>"; };
		7BA4A9451C4CED780091D032 /* GCDWebServers.framework */ = {isa = PBXFileReference; lastKnownFileType = wrapper.framework; name = GCDWebServers.framework; path = Carthage/Build/iOS/GCDWebServers.framework; sourceTree = "<group>"; };
		7BA4A9491C4CEFC70091D032 /* OnePasswordExtension.framework */ = {isa = PBXFileReference; lastKnownFileType = wrapper.framework; name = OnePasswordExtension.framework; path = Carthage/Build/iOS/OnePasswordExtension.framework; sourceTree = "<group>"; };
		7BA4A94B1C4CF03B0091D032 /* SwiftKeychainWrapper.framework */ = {isa = PBXFileReference; lastKnownFileType = wrapper.framework; name = SwiftKeychainWrapper.framework; path = Carthage/Build/iOS/SwiftKeychainWrapper.framework; sourceTree = "<group>"; };
		7BA4A9631C4CFE840091D032 /* Deferred.framework */ = {isa = PBXFileReference; lastKnownFileType = wrapper.framework; name = Deferred.framework; path = Carthage/Build/iOS/Deferred.framework; sourceTree = "<group>"; };
		7BA8D1C61BA037F500C8AE9E /* OpenInHelper.swift */ = {isa = PBXFileReference; fileEncoding = 4; lastKnownFileType = sourcecode.swift; path = OpenInHelper.swift; sourceTree = "<group>"; };
		7BBFEE731BB405D900A305AA /* TabManagerTests.swift */ = {isa = PBXFileReference; fileEncoding = 4; lastKnownFileType = sourcecode.swift; path = TabManagerTests.swift; sourceTree = "<group>"; };
		7BEB644D1C7345600092C02E /* L10nSnapshotTests.xctest */ = {isa = PBXFileReference; explicitFileType = wrapper.cfbundle; includeInIndex = 0; path = L10nSnapshotTests.xctest; sourceTree = BUILT_PRODUCTS_DIR; };
		7BEB644E1C7345600092C02E /* Info.plist */ = {isa = PBXFileReference; lastKnownFileType = text.plist.xml; name = Info.plist; path = L10nSnapshotTests/Info.plist; sourceTree = SOURCE_ROOT; };
		7BEB645A1C7345990092C02E /* MarketingUITests.xctest */ = {isa = PBXFileReference; explicitFileType = wrapper.cfbundle; includeInIndex = 0; path = MarketingUITests.xctest; sourceTree = BUILT_PRODUCTS_DIR; };
		7BEB645B1C7345990092C02E /* Info.plist */ = {isa = PBXFileReference; lastKnownFileType = text.plist.xml; name = Info.plist; path = MarketingUITests/Info.plist; sourceTree = SOURCE_ROOT; };
		7BEFC67F1BFF68C30059C952 /* QuickActions.swift */ = {isa = PBXFileReference; fileEncoding = 4; lastKnownFileType = sourcecode.swift; path = QuickActions.swift; sourceTree = "<group>"; };
		7BF5A1E91B41640500EA9DD8 /* SyncQueue.swift */ = {isa = PBXFileReference; fileEncoding = 4; lastKnownFileType = sourcecode.swift; path = SyncQueue.swift; sourceTree = "<group>"; };
		7BF5A1ED1B429B3100EA9DD8 /* SyncCommandsTests.swift */ = {isa = PBXFileReference; fileEncoding = 4; lastKnownFileType = sourcecode.swift; path = SyncCommandsTests.swift; sourceTree = "<group>"; };
		A104E198210A384400D2323E /* ShieldsViewController.swift */ = {isa = PBXFileReference; lastKnownFileType = sourcecode.swift; path = ShieldsViewController.swift; sourceTree = "<group>"; };
		A134B88920DA98BB00A581D0 /* Preferences.swift */ = {isa = PBXFileReference; lastKnownFileType = sourcecode.swift; path = Preferences.swift; sourceTree = "<group>"; };
		A13AC72420EC12360040D4BB /* Migration.swift */ = {isa = PBXFileReference; lastKnownFileType = sourcecode.swift; path = Migration.swift; sourceTree = "<group>"; };
		A1510DA020E409E9008BF1F4 /* URLCacheExtensions.swift */ = {isa = PBXFileReference; lastKnownFileType = sourcecode.swift; path = URLCacheExtensions.swift; sourceTree = "<group>"; };
		A1510DA920E425EA008BF1F4 /* BraveWebView.swift */ = {isa = PBXFileReference; lastKnownFileType = sourcecode.swift; path = BraveWebView.swift; sourceTree = "<group>"; };
		A1510DDE20E51EF4008BF1F4 /* UIDeviceExtensions.swift */ = {isa = PBXFileReference; lastKnownFileType = sourcecode.swift; path = UIDeviceExtensions.swift; sourceTree = "<group>"; };
		A16DC67E20E585D90069C8E1 /* PasscodeSettingsViewController.swift */ = {isa = PBXFileReference; lastKnownFileType = sourcecode.swift; path = PasscodeSettingsViewController.swift; sourceTree = "<group>"; };
		A1704D722110A1DC00717321 /* HTTPCookieStorageExtensions.swift */ = {isa = PBXFileReference; lastKnownFileType = sourcecode.swift; path = HTTPCookieStorageExtensions.swift; sourceTree = "<group>"; };
		A176323020CF2A6000126F25 /* DeferredTestUtils.swift */ = {isa = PBXFileReference; fileEncoding = 4; lastKnownFileType = sourcecode.swift; path = DeferredTestUtils.swift; sourceTree = "<group>"; };
		A198E75020C701ED00334C11 /* HistoryViewController.swift */ = {isa = PBXFileReference; lastKnownFileType = sourcecode.swift; path = HistoryViewController.swift; sourceTree = "<group>"; };
		A1AD4BCE20BF3E8C007A6EA1 /* BookmarksViewController.swift */ = {isa = PBXFileReference; lastKnownFileType = sourcecode.swift; path = BookmarksViewController.swift; sourceTree = "<group>"; };
		A1AD4BD020BF3F4D007A6EA1 /* Eureka.framework */ = {isa = PBXFileReference; lastKnownFileType = wrapper.framework; name = Eureka.framework; path = Carthage/Build/iOS/Eureka.framework; sourceTree = "<group>"; };
		A1AD4BD220BF4712007A6EA1 /* ImageCache.swift */ = {isa = PBXFileReference; lastKnownFileType = sourcecode.swift; path = ImageCache.swift; sourceTree = "<group>"; };
		A1AD4BD520BF476E007A6EA1 /* FastImageCache.framework */ = {isa = PBXFileReference; lastKnownFileType = wrapper.framework; name = FastImageCache.framework; path = Carthage/Build/iOS/FastImageCache.framework; sourceTree = "<group>"; };
		A1AD4BE020C082EF007A6EA1 /* UIGestureRecognizerExtensions.swift */ = {isa = PBXFileReference; lastKnownFileType = sourcecode.swift; name = UIGestureRecognizerExtensions.swift; path = Extensions/UIGestureRecognizerExtensions.swift; sourceTree = "<group>"; };
		A1AD4BE220C0861D007A6EA1 /* UIBarButtonItemExtensions.swift */ = {isa = PBXFileReference; lastKnownFileType = sourcecode.swift; path = UIBarButtonItemExtensions.swift; sourceTree = "<group>"; };
		A1CA29C320E1746A00CB9126 /* OptionSelectionViewController.swift */ = {isa = PBXFileReference; lastKnownFileType = sourcecode.swift; path = OptionSelectionViewController.swift; sourceTree = "<group>"; };
		A1CDF22A20BDD6B8005C6E58 /* POPExtensions.swift */ = {isa = PBXFileReference; fileEncoding = 4; lastKnownFileType = sourcecode.swift; name = POPExtensions.swift; path = Extensions/POPExtensions.swift; sourceTree = "<group>"; };
		A1CDF22C20BDDB65005C6E58 /* BasicAnimationController.swift */ = {isa = PBXFileReference; fileEncoding = 4; lastKnownFileType = sourcecode.swift; name = BasicAnimationController.swift; path = Helpers/BasicAnimationController.swift; sourceTree = "<group>"; };
		A1D841F420BC405E00BDAFF7 /* pop.framework */ = {isa = PBXFileReference; lastKnownFileType = wrapper.framework; name = pop.framework; path = Carthage/Build/iOS/pop.framework; sourceTree = "<group>"; };
		A1D841FF20BC44F800BDAFF7 /* PopoverController.swift */ = {isa = PBXFileReference; fileEncoding = 4; lastKnownFileType = sourcecode.swift; path = PopoverController.swift; sourceTree = "<group>"; };
		A1D8420020BC44F800BDAFF7 /* PopoverContainerView.swift */ = {isa = PBXFileReference; fileEncoding = 4; lastKnownFileType = sourcecode.swift; path = PopoverContainerView.swift; sourceTree = "<group>"; };
		A1D8420120BC44F800BDAFF7 /* PopoverContentComponent.swift */ = {isa = PBXFileReference; fileEncoding = 4; lastKnownFileType = sourcecode.swift; path = PopoverContentComponent.swift; sourceTree = "<group>"; };
		A1F66A7220DD71C400303328 /* SettingsViewController.swift */ = {isa = PBXFileReference; lastKnownFileType = sourcecode.swift; path = SettingsViewController.swift; sourceTree = "<group>"; };
		A1F66A7F20DD87CA00303328 /* Static.framework */ = {isa = PBXFileReference; lastKnownFileType = wrapper.framework; name = Static.framework; path = Carthage/Build/iOS/Static.framework; sourceTree = "<group>"; };
		A1FEEE0220BEE6BF00298DA2 /* HomeMenuController.swift */ = {isa = PBXFileReference; lastKnownFileType = sourcecode.swift; path = HomeMenuController.swift; sourceTree = "<group>"; };
		A1FEEE1F20BF28D900298DA2 /* Then.swift */ = {isa = PBXFileReference; fileEncoding = 4; lastKnownFileType = sourcecode.swift; name = Then.swift; path = ThirdParty/Then.swift; sourceTree = "<group>"; };
		A83E5AB61C1D993D0026D912 /* UIPasteboardExtensions.swift */ = {isa = PBXFileReference; fileEncoding = 4; lastKnownFileType = sourcecode.swift; name = UIPasteboardExtensions.swift; path = Extensions/UIPasteboardExtensions.swift; sourceTree = "<group>"; };
		A83E5B181C1DA8BF0026D912 /* image.gif */ = {isa = PBXFileReference; lastKnownFileType = image.gif; path = image.gif; sourceTree = "<group>"; };
		A83E5B191C1DA8BF0026D912 /* image.png */ = {isa = PBXFileReference; lastKnownFileType = image.png; path = image.png; sourceTree = "<group>"; };
		A83E5B1C1C1DA8D80026D912 /* UIPasteboardExtensionsTests.swift */ = {isa = PBXFileReference; fileEncoding = 4; lastKnownFileType = sourcecode.swift; path = UIPasteboardExtensionsTests.swift; sourceTree = "<group>"; };
		A9072B7F1D07B34100459960 /* NoImageModeHelper.swift */ = {isa = PBXFileReference; fileEncoding = 4; lastKnownFileType = sourcecode.swift; path = NoImageModeHelper.swift; sourceTree = "<group>"; };
		A93067E71D0FE18E00C49C6E /* NightModeHelper.swift */ = {isa = PBXFileReference; fileEncoding = 4; lastKnownFileType = sourcecode.swift; path = NightModeHelper.swift; sourceTree = "<group>"; };
		C400467B1CF4E43E00B08303 /* BackForwardListViewController.swift */ = {isa = PBXFileReference; fileEncoding = 4; lastKnownFileType = sourcecode.swift; path = BackForwardListViewController.swift; sourceTree = "<group>"; };
		C40046F91CF8E0B200B08303 /* BackForwardListAnimator.swift */ = {isa = PBXFileReference; fileEncoding = 4; lastKnownFileType = sourcecode.swift; path = BackForwardListAnimator.swift; sourceTree = "<group>"; };
		C4E3984B1D21F2FD004E89BA /* TabTrayButtonExtensions.swift */ = {isa = PBXFileReference; fileEncoding = 4; lastKnownFileType = sourcecode.swift; name = TabTrayButtonExtensions.swift; path = ../Browser/TabTrayButtonExtensions.swift; sourceTree = "<group>"; };
		C4EFEECE1CEBB6F2009762A4 /* BackForwardTableViewCell.swift */ = {isa = PBXFileReference; fileEncoding = 4; lastKnownFileType = sourcecode.swift; path = BackForwardTableViewCell.swift; sourceTree = "<group>"; };
		C4F3B2991CFCF93A00966259 /* ButtonToast.swift */ = {isa = PBXFileReference; fileEncoding = 4; lastKnownFileType = sourcecode.swift; path = ButtonToast.swift; sourceTree = "<group>"; };
		C6345ECA2113B3A000CFB983 /* SearchPlugins */ = {isa = PBXFileReference; lastKnownFileType = folder; path = SearchPlugins; sourceTree = "<group>"; };
		C817B34C1FC609500086018E /* UIScrollViewSwizzled.swift */ = {isa = PBXFileReference; lastKnownFileType = sourcecode.swift; path = UIScrollViewSwizzled.swift; sourceTree = "<group>"; };
		C8611CA11F71AEB900C3DE7D /* NoImageModeTests.swift */ = {isa = PBXFileReference; fileEncoding = 4; lastKnownFileType = sourcecode.swift; path = NoImageModeTests.swift; sourceTree = "<group>"; };
		C8EB60C31F1FB12500F9B5B3 /* navigationDelegate.html */ = {isa = PBXFileReference; fileEncoding = 4; lastKnownFileType = text.html; path = navigationDelegate.html; sourceTree = "<group>"; };
		C8EB60DB1F1FB9AD00F9B5B3 /* NavigationDelegateTests.swift */ = {isa = PBXFileReference; fileEncoding = 4; lastKnownFileType = sourcecode.swift; path = NavigationDelegateTests.swift; sourceTree = "<group>"; };
		C8F457A71F1FD75A000CB895 /* BrowserViewController+WKNavigationDelegate.swift */ = {isa = PBXFileReference; fileEncoding = 4; lastKnownFileType = sourcecode.swift; path = "BrowserViewController+WKNavigationDelegate.swift"; sourceTree = "<group>"; };
		C8F457A91F1FDD9B000CB895 /* BrowserViewController+KeyCommands.swift */ = {isa = PBXFileReference; fileEncoding = 4; lastKnownFileType = sourcecode.swift; path = "BrowserViewController+KeyCommands.swift"; sourceTree = "<group>"; };
		CE7F115E1F3CCEF900ABFC0B /* RemoteDevices.swift */ = {isa = PBXFileReference; fileEncoding = 4; lastKnownFileType = sourcecode.swift; path = RemoteDevices.swift; sourceTree = "<group>"; };
		D000661320472890009BA6F6 /* __firefox__.js */ = {isa = PBXFileReference; fileEncoding = 4; lastKnownFileType = sourcecode.javascript; path = __firefox__.js; sourceTree = "<group>"; };
		D0006623204728A8009BA6F6 /* TrackingProtectionStats.js */ = {isa = PBXFileReference; fileEncoding = 4; lastKnownFileType = sourcecode.javascript; path = TrackingProtectionStats.js; sourceTree = "<group>"; };
		D0131B4C1F3CF7D8000CDE86 /* SQLiteFavicons.swift */ = {isa = PBXFileReference; fileEncoding = 4; lastKnownFileType = sourcecode.swift; path = SQLiteFavicons.swift; sourceTree = "<group>"; };
		D018F93D1F44A7190098F8CA /* Schema.swift */ = {isa = PBXFileReference; lastKnownFileType = sourcecode.swift; path = Schema.swift; sourceTree = "<group>"; };
		D02816C11ECA5E2A00240CAA /* HistoryStateHelper.swift */ = {isa = PBXFileReference; fileEncoding = 4; lastKnownFileType = sourcecode.swift; path = HistoryStateHelper.swift; sourceTree = "<group>"; };
		D029A04820A62DB0001DB72F /* TemporaryDocument.swift */ = {isa = PBXFileReference; lastKnownFileType = sourcecode.swift; path = TemporaryDocument.swift; sourceTree = "<group>"; };
		D03F8EB12004014E003C2224 /* FaviconHandler.swift */ = {isa = PBXFileReference; lastKnownFileType = sourcecode.swift; path = FaviconHandler.swift; sourceTree = "<group>"; };
		D03F8F20200EABB0003C2224 /* __firefox__.js */ = {isa = PBXFileReference; lastKnownFileType = sourcecode.javascript; path = __firefox__.js; sourceTree = "<group>"; };
		D03F8F22200EAC1E003C2224 /* AllFramesAtDocumentStart.js */ = {isa = PBXFileReference; fileEncoding = 4; lastKnownFileType = sourcecode.javascript; path = AllFramesAtDocumentStart.js; sourceTree = "<group>"; };
		D03F8F24200EACD8003C2224 /* ContextMenu.js */ = {isa = PBXFileReference; fileEncoding = 4; lastKnownFileType = sourcecode.javascript; path = ContextMenu.js; sourceTree = "<group>"; };
		D04D1B852097859B0074B35F /* DownloadToast.swift */ = {isa = PBXFileReference; lastKnownFileType = sourcecode.swift; path = DownloadToast.swift; sourceTree = "<group>"; };
		D04D1B91209790B60074B35F /* Toast.swift */ = {isa = PBXFileReference; lastKnownFileType = sourcecode.swift; path = Toast.swift; sourceTree = "<group>"; };
		D0625C97208E87F10081F3B2 /* DownloadQueue.swift */ = {isa = PBXFileReference; lastKnownFileType = sourcecode.swift; path = DownloadQueue.swift; sourceTree = "<group>"; };
		D0625CA7208FC47A0081F3B2 /* BrowserViewController+DownloadQueueDelegate.swift */ = {isa = PBXFileReference; lastKnownFileType = sourcecode.swift; path = "BrowserViewController+DownloadQueueDelegate.swift"; sourceTree = "<group>"; };
		D0B29EDF1F460BDF00C7CEFC /* LoginsSchema.swift */ = {isa = PBXFileReference; lastKnownFileType = sourcecode.swift; path = LoginsSchema.swift; sourceTree = "<group>"; };
		D0C95DF1200EAD3000E4E51C /* FindInPage.js */ = {isa = PBXFileReference; fileEncoding = 4; lastKnownFileType = sourcecode.javascript; path = FindInPage.js; sourceTree = "<group>"; };
		D0C95DF5200EADD500E4E51C /* LoginsHelper.js */ = {isa = PBXFileReference; fileEncoding = 4; lastKnownFileType = sourcecode.javascript; path = LoginsHelper.js; sourceTree = "<group>"; };
		D0C95DF7200EAE3000E4E51C /* NightModeHelper.js */ = {isa = PBXFileReference; fileEncoding = 4; lastKnownFileType = sourcecode.javascript; path = NightModeHelper.js; sourceTree = "<group>"; };
		D0C95DF9200EAE5E00E4E51C /* NoImageModeHelper.js */ = {isa = PBXFileReference; fileEncoding = 4; lastKnownFileType = sourcecode.javascript; path = NoImageModeHelper.js; sourceTree = "<group>"; };
		D0C95E03200FCA8800E4E51C /* ReaderMode.js */ = {isa = PBXFileReference; fileEncoding = 4; lastKnownFileType = sourcecode.javascript; path = ReaderMode.js; sourceTree = "<group>"; };
		D0C95E05200FCB5600E4E51C /* HistoryStateHelper.js */ = {isa = PBXFileReference; fileEncoding = 4; lastKnownFileType = sourcecode.javascript; path = HistoryStateHelper.js; sourceTree = "<group>"; };
		D0C95E0D200FD3B200E4E51C /* PrintHelper.swift */ = {isa = PBXFileReference; lastKnownFileType = sourcecode.swift; path = PrintHelper.swift; sourceTree = "<group>"; };
		D0C95E33200FDB3200E4E51C /* MetadataHelper.js */ = {isa = PBXFileReference; fileEncoding = 4; lastKnownFileType = sourcecode.javascript; path = MetadataHelper.js; sourceTree = "<group>"; };
		D0C95E35200FDC5400E4E51C /* MetadataParserHelper.swift */ = {isa = PBXFileReference; fileEncoding = 4; lastKnownFileType = sourcecode.swift; path = MetadataParserHelper.swift; sourceTree = "<group>"; };
		D0C95EF5201A55A800E4E51C /* BrowserViewController+UIDropInteractionDelegate.swift */ = {isa = PBXFileReference; lastKnownFileType = sourcecode.swift; path = "BrowserViewController+UIDropInteractionDelegate.swift"; sourceTree = "<group>"; };
		D0E55C4E1FB4FD23006DC274 /* FormPostHelper.swift */ = {isa = PBXFileReference; lastKnownFileType = sourcecode.swift; path = FormPostHelper.swift; sourceTree = "<group>"; };
		D0E89A2820910917001CE5C7 /* DownloadsPanel.swift */ = {isa = PBXFileReference; lastKnownFileType = sourcecode.swift; path = DownloadsPanel.swift; sourceTree = "<group>"; };
		D0FCF7F41FE45842004A7995 /* UserScriptManager.swift */ = {isa = PBXFileReference; lastKnownFileType = sourcecode.swift; path = UserScriptManager.swift; sourceTree = "<group>"; };
		D0FCF7F61FE45E5D004A7995 /* PrintHandler.js */ = {isa = PBXFileReference; lastKnownFileType = sourcecode.javascript; path = PrintHandler.js; sourceTree = "<group>"; };
		D0FCF8031FE4772C004A7995 /* AllFramesAtDocumentEnd.js */ = {isa = PBXFileReference; fileEncoding = 4; lastKnownFileType = sourcecode.javascript; path = AllFramesAtDocumentEnd.js; sourceTree = "<group>"; };
		D0FCF8041FE4772D004A7995 /* MainFrameAtDocumentEnd.js */ = {isa = PBXFileReference; fileEncoding = 4; lastKnownFileType = sourcecode.javascript; path = MainFrameAtDocumentEnd.js; sourceTree = "<group>"; };
		D0FCF8051FE4772D004A7995 /* MainFrameAtDocumentStart.js */ = {isa = PBXFileReference; fileEncoding = 4; lastKnownFileType = sourcecode.javascript; path = MainFrameAtDocumentStart.js; sourceTree = "<group>"; };
		D0FCF8091FE47B49004A7995 /* CustomSearchHandler.js */ = {isa = PBXFileReference; fileEncoding = 4; lastKnownFileType = sourcecode.javascript; path = CustomSearchHandler.js; sourceTree = "<group>"; };
		D301AAED1A3A55B70078DD1D /* TabTrayController.swift */ = {isa = PBXFileReference; fileEncoding = 4; lastKnownFileType = sourcecode.swift; path = TabTrayController.swift; sourceTree = "<group>"; };
		D308E4E31A5306F500842685 /* SearchEngines.swift */ = {isa = PBXFileReference; fileEncoding = 4; lastKnownFileType = sourcecode.swift; path = SearchEngines.swift; sourceTree = "<group>"; };
		D308EE551CBF0BF5006843F2 /* CertError.css */ = {isa = PBXFileReference; fileEncoding = 4; lastKnownFileType = text.css; path = CertError.css; sourceTree = "<group>"; };
		D30EBB5A1C75503800105AE9 /* KIF.xcodeproj */ = {isa = PBXFileReference; lastKnownFileType = "wrapper.pb-project"; name = KIF.xcodeproj; path = Carthage/Checkouts/KIF/KIF.xcodeproj; sourceTree = "<group>"; };
		D313BE971B2F5096009EF241 /* DomainAutocompleteTests.swift */ = {isa = PBXFileReference; fileEncoding = 4; lastKnownFileType = sourcecode.swift; path = DomainAutocompleteTests.swift; sourceTree = "<group>"; };
		D314E7F51A37B98700426A76 /* TabToolbar.swift */ = {isa = PBXFileReference; fileEncoding = 4; lastKnownFileType = sourcecode.swift; path = TabToolbar.swift; sourceTree = "<group>"; };
		D31A0FC61A65D6D000DC8C7E /* SearchSuggestClient.swift */ = {isa = PBXFileReference; fileEncoding = 4; lastKnownFileType = sourcecode.swift; path = SearchSuggestClient.swift; sourceTree = "<group>"; };
		D31CF65B1CC1959A001D0BD0 /* PrivilegedRequest.swift */ = {isa = PBXFileReference; fileEncoding = 4; lastKnownFileType = sourcecode.swift; path = PrivilegedRequest.swift; sourceTree = "<group>"; };
		D31EC05E1CC57ED80096F4AB /* localhostLoad.html */ = {isa = PBXFileReference; fileEncoding = 4; lastKnownFileType = text.html; path = localhostLoad.html; sourceTree = "<group>"; };
		D31F95E81AC226CB005C9F3B /* ScreenshotHelper.swift */ = {isa = PBXFileReference; fileEncoding = 4; lastKnownFileType = sourcecode.swift; path = ScreenshotHelper.swift; sourceTree = "<group>"; };
		D32CACEC1AE04DA1000658EB /* TestSwiftData.swift */ = {isa = PBXFileReference; fileEncoding = 4; lastKnownFileType = sourcecode.swift; path = TestSwiftData.swift; sourceTree = "<group>"; };
		D343DCFD1C446BDB00D7EEE8 /* findPage.html */ = {isa = PBXFileReference; fileEncoding = 4; lastKnownFileType = text.html; path = findPage.html; sourceTree = "<group>"; };
		D34510871ACF415700EC27F0 /* SearchLoader.swift */ = {isa = PBXFileReference; fileEncoding = 4; lastKnownFileType = sourcecode.swift; path = SearchLoader.swift; sourceTree = "<group>"; };
		D34DC84D1A16C40C00D49B7B /* Profile.swift */ = {isa = PBXFileReference; fileEncoding = 4; lastKnownFileType = sourcecode.swift; lineEnding = 0; path = Profile.swift; sourceTree = "<group>"; xcLanguageSpecificationIdentifier = xcode.lang.swift; };
		D34E33021BA793C2006135F0 /* loginForm.html */ = {isa = PBXFileReference; fileEncoding = 4; lastKnownFileType = text.html; path = loginForm.html; sourceTree = "<group>"; };
		D35210E01CB2F16600FC5DCB /* Strings.swift */ = {isa = PBXFileReference; fileEncoding = 4; lastKnownFileType = sourcecode.swift; name = Strings.swift; path = ../Client/Frontend/Strings.swift; sourceTree = "<group>"; };
		D36998881AD70A0A00650C6C /* IOKit.framework */ = {isa = PBXFileReference; lastKnownFileType = wrapper.framework; name = IOKit.framework; path = Platforms/iPhoneOS.platform/Developer/SDKs/iPhoneOS.sdk/System/Library/Frameworks/IOKit.framework; sourceTree = DEVELOPER_DIR; };
		D37524861C6E8B5A00A5F6C2 /* topdomains.txt */ = {isa = PBXFileReference; fileEncoding = 4; lastKnownFileType = text; path = topdomains.txt; sourceTree = "<group>"; };
		D375A91F1AE71675001B30D5 /* ViewMemoryLeakTests.swift */ = {isa = PBXFileReference; fileEncoding = 4; lastKnownFileType = sourcecode.swift; path = ViewMemoryLeakTests.swift; sourceTree = "<group>"; };
		D37DE2821CA2047500A5EC69 /* CertStore.swift */ = {isa = PBXFileReference; fileEncoding = 4; lastKnownFileType = sourcecode.swift; path = CertStore.swift; sourceTree = "<group>"; };
		D37DE2C61CA356D800A5EC69 /* CertTests.swift */ = {isa = PBXFileReference; fileEncoding = 4; lastKnownFileType = sourcecode.swift; path = CertTests.swift; sourceTree = "<group>"; };
		D37DE2C81CA356F900A5EC69 /* testcert1.pem */ = {isa = PBXFileReference; lastKnownFileType = file; path = testcert1.pem; sourceTree = "<group>"; };
		D37DE2C91CA356F900A5EC69 /* testcert2.pem */ = {isa = PBXFileReference; lastKnownFileType = file; path = testcert2.pem; sourceTree = "<group>"; };
		D38A1BEC1A9FA2CA00F6A386 /* SiteTableViewController.swift */ = {isa = PBXFileReference; fileEncoding = 4; lastKnownFileType = sourcecode.swift; path = SiteTableViewController.swift; sourceTree = "<group>"; };
		D38A1EDF1CB458EC0080C842 /* CertError.html */ = {isa = PBXFileReference; fileEncoding = 4; lastKnownFileType = text.html; path = CertError.html; sourceTree = "<group>"; };
		D38F02D01C05127100175932 /* Authenticator.swift */ = {isa = PBXFileReference; fileEncoding = 4; lastKnownFileType = sourcecode.swift; path = Authenticator.swift; sourceTree = "<group>"; };
		D38F036F1C06387900175932 /* AuthenticationTests.swift */ = {isa = PBXFileReference; fileEncoding = 4; lastKnownFileType = sourcecode.swift; path = AuthenticationTests.swift; sourceTree = "<group>"; };
		D3968F241A38FE8500CEFD3B /* TabManager.swift */ = {isa = PBXFileReference; fileEncoding = 4; lastKnownFileType = sourcecode.swift; path = TabManager.swift; sourceTree = "<group>"; };
		D3972BF11C22412B00035B87 /* ShareExtensionHelper.swift */ = {isa = PBXFileReference; fileEncoding = 4; lastKnownFileType = sourcecode.swift; path = ShareExtensionHelper.swift; sourceTree = "<group>"; };
		D3972BF21C22412B00035B87 /* TitleActivityItemProvider.swift */ = {isa = PBXFileReference; fileEncoding = 4; lastKnownFileType = sourcecode.swift; path = TitleActivityItemProvider.swift; sourceTree = "<group>"; };
		D39FA15F1A83E0EC00EE869C /* UITests.xctest */ = {isa = PBXFileReference; explicitFileType = wrapper.cfbundle; includeInIndex = 0; path = UITests.xctest; sourceTree = BUILT_PRODUCTS_DIR; };
		D39FA1621A83E0EC00EE869C /* Info.plist */ = {isa = PBXFileReference; lastKnownFileType = text.plist.xml; path = Info.plist; sourceTree = "<group>"; };
		D39FA16B1A83E17800EE869C /* CoreGraphics.framework */ = {isa = PBXFileReference; lastKnownFileType = wrapper.framework; name = CoreGraphics.framework; path = System/Library/Frameworks/CoreGraphics.framework; sourceTree = SDKROOT; };
		D39FA16F1A83E62600EE869C /* UITests-Bridging-Header.h */ = {isa = PBXFileReference; lastKnownFileType = sourcecode.c.h; path = "UITests-Bridging-Header.h"; sourceTree = "<group>"; };
		D39FA1801A83E84900EE869C /* Global.swift */ = {isa = PBXFileReference; fileEncoding = 4; lastKnownFileType = sourcecode.swift; path = Global.swift; sourceTree = "<group>"; };
		D3A994951A3686BD008AD1AC /* BrowserViewController.swift */ = {isa = PBXFileReference; fileEncoding = 4; indentWidth = 4; lastKnownFileType = sourcecode.swift; path = BrowserViewController.swift; sourceTree = "<group>"; tabWidth = 4; };
		D3A994961A3686BD008AD1AC /* Tab.swift */ = {isa = PBXFileReference; fileEncoding = 4; lastKnownFileType = sourcecode.swift; path = Tab.swift; sourceTree = "<group>"; };
		D3B6923C1B9F9444004B87A4 /* FindInPageBar.swift */ = {isa = PBXFileReference; fileEncoding = 4; lastKnownFileType = sourcecode.swift; path = FindInPageBar.swift; sourceTree = "<group>"; };
		D3B6923E1B9F9A58004B87A4 /* FindInPageHelper.swift */ = {isa = PBXFileReference; fileEncoding = 4; lastKnownFileType = sourcecode.swift; path = FindInPageHelper.swift; sourceTree = "<group>"; };
		D3BA41671BD82F2200DA5457 /* XCTestCaseExtensions.swift */ = {isa = PBXFileReference; fileEncoding = 4; lastKnownFileType = sourcecode.swift; path = XCTestCaseExtensions.swift; sourceTree = "<group>"; };
		D3BA7E0D1B0E934F00153782 /* ContextMenuHelper.swift */ = {isa = PBXFileReference; fileEncoding = 4; lastKnownFileType = sourcecode.swift; path = ContextMenuHelper.swift; sourceTree = "<group>"; };
		D3BE7B251B054D4400641031 /* main.swift */ = {isa = PBXFileReference; fileEncoding = 4; lastKnownFileType = sourcecode.swift; path = main.swift; sourceTree = "<group>"; };
		D3BE7B451B054F8600641031 /* TestAppDelegate.swift */ = {isa = PBXFileReference; fileEncoding = 4; lastKnownFileType = sourcecode.swift; path = TestAppDelegate.swift; sourceTree = "<group>"; };
		D3BF8CBA1B7425570007AFE6 /* DiskImageStore.swift */ = {isa = PBXFileReference; fileEncoding = 4; lastKnownFileType = sourcecode.swift; path = DiskImageStore.swift; sourceTree = "<group>"; };
		D3BF8CBC1B7472FA0007AFE6 /* DiskImageStoreTests.swift */ = {isa = PBXFileReference; fileEncoding = 4; lastKnownFileType = sourcecode.swift; path = DiskImageStoreTests.swift; sourceTree = "<group>"; };
		D3C3696D1CC6B78800348A61 /* LocalRequestHelper.swift */ = {isa = PBXFileReference; fileEncoding = 4; lastKnownFileType = sourcecode.swift; path = LocalRequestHelper.swift; sourceTree = "<group>"; };
		D3C3EB641B6FF44000388E9A /* SessionRestoreTests.swift */ = {isa = PBXFileReference; fileEncoding = 4; lastKnownFileType = sourcecode.swift; path = SessionRestoreTests.swift; sourceTree = "<group>"; };
		D3C744CC1A687D6C004CE85D /* URIFixup.swift */ = {isa = PBXFileReference; fileEncoding = 4; lastKnownFileType = sourcecode.swift; path = URIFixup.swift; sourceTree = "<group>"; };
		D3CFD3631CC5605B0064AB4A /* SecurityTests.swift */ = {isa = PBXFileReference; fileEncoding = 4; lastKnownFileType = sourcecode.swift; path = SecurityTests.swift; sourceTree = "<group>"; };
		D3D488581ABB54CD00A93597 /* FileAccessorTests.swift */ = {isa = PBXFileReference; fileEncoding = 4; lastKnownFileType = sourcecode.swift; path = FileAccessorTests.swift; sourceTree = "<group>"; };
		D3E171C11A841EAD00AB44CD /* KIFHelper.js */ = {isa = PBXFileReference; fileEncoding = 4; lastKnownFileType = sourcecode.javascript; path = KIFHelper.js; sourceTree = "<group>"; };
		D3E8EEE71B97A87A001900FB /* ClearPrivateDataTableViewController.swift */ = {isa = PBXFileReference; fileEncoding = 4; lastKnownFileType = sourcecode.swift; path = ClearPrivateDataTableViewController.swift; sourceTree = "<group>"; };
		D3FA777A1A43B2990010CD32 /* SearchTests.swift */ = {isa = PBXFileReference; fileEncoding = 4; lastKnownFileType = sourcecode.swift; path = SearchTests.swift; sourceTree = "<group>"; };
		D3FA77831A43B2CE0010CD32 /* OpenSearch.swift */ = {isa = PBXFileReference; fileEncoding = 4; lastKnownFileType = sourcecode.swift; path = OpenSearch.swift; sourceTree = "<group>"; };
		D3FEC38C1AC4B42F00494F45 /* AutocompleteTextField.swift */ = {isa = PBXFileReference; fileEncoding = 4; lastKnownFileType = sourcecode.swift; path = AutocompleteTextField.swift; sourceTree = "<group>"; };
		D81127D71F84023B0050841D /* PhotonActionSheetTest.swift */ = {isa = PBXFileReference; lastKnownFileType = sourcecode.swift; path = PhotonActionSheetTest.swift; sourceTree = "<group>"; };
		D82ED2631FEB3C420059570B /* DefaultSearchPrefsTests.swift */ = {isa = PBXFileReference; lastKnownFileType = sourcecode.swift; path = DefaultSearchPrefsTests.swift; sourceTree = "<group>"; };
		D83821FF1FC7961D00303C12 /* DispatchQueueExtensions.swift */ = {isa = PBXFileReference; lastKnownFileType = sourcecode.swift; path = DispatchQueueExtensions.swift; sourceTree = "<group>"; };
		D863C8E31F68BFC20058D95F /* GradientProgressBar.swift */ = {isa = PBXFileReference; fileEncoding = 4; lastKnownFileType = sourcecode.swift; path = GradientProgressBar.swift; sourceTree = "<group>"; };
		D88FDA9E1F4E2B9200FD9709 /* PhotonActionSheetProtocol.swift */ = {isa = PBXFileReference; lastKnownFileType = sourcecode.swift; path = PhotonActionSheetProtocol.swift; sourceTree = "<group>"; };
		D88FDAAE1F4E2BA000FD9709 /* PhotonActionSheetAnimator.swift */ = {isa = PBXFileReference; lastKnownFileType = sourcecode.swift; path = PhotonActionSheetAnimator.swift; sourceTree = "<group>"; };
		D8C75DE9207584C300BB8AD0 /* UIImageViewAligned.h */ = {isa = PBXFileReference; fileEncoding = 4; lastKnownFileType = sourcecode.c.h; name = UIImageViewAligned.h; path = ThirdParty/UIImageViewAligned/UIImageViewAligned.h; sourceTree = SOURCE_ROOT; };
		D8C75DF2207584C300BB8AD0 /* UIImageViewAligned.m */ = {isa = PBXFileReference; fileEncoding = 4; lastKnownFileType = sourcecode.c.objc; name = UIImageViewAligned.m; path = ThirdParty/UIImageViewAligned/UIImageViewAligned.m; sourceTree = SOURCE_ROOT; };
		D8D33A7C1FBD080300A20A28 /* SnapKitExtensions.swift */ = {isa = PBXFileReference; fileEncoding = 4; lastKnownFileType = sourcecode.swift; name = SnapKitExtensions.swift; path = Extensions/SnapKitExtensions.swift; sourceTree = "<group>"; };
		D8EFFA0B1FF5B1FA001D3A09 /* NavigationRouter.swift */ = {isa = PBXFileReference; lastKnownFileType = sourcecode.swift; path = NavigationRouter.swift; sourceTree = "<group>"; };
		D8EFFA251FF702A8001D3A09 /* NavigationRouterTests.swift */ = {isa = PBXFileReference; lastKnownFileType = sourcecode.swift; path = NavigationRouterTests.swift; sourceTree = "<group>"; };
		DD31E0FA1B382B520077078A /* TabPrintPageRenderer.swift */ = {isa = PBXFileReference; fileEncoding = 4; lastKnownFileType = sourcecode.swift; path = TabPrintPageRenderer.swift; sourceTree = "<group>"; };
		DDA24A341FD84D620098F159 /* DefaultSearchPrefs.swift */ = {isa = PBXFileReference; fileEncoding = 4; lastKnownFileType = sourcecode.swift; path = DefaultSearchPrefs.swift; sourceTree = "<group>"; };
		E40A18F71EDC73D5006B7F28 /* Fennec.entitlements */ = {isa = PBXFileReference; fileEncoding = 4; lastKnownFileType = text.plist.entitlements; path = Fennec.entitlements; sourceTree = "<group>"; };
		E40A18F81EDC73D5006B7F28 /* FennecEnterprise.entitlements */ = {isa = PBXFileReference; fileEncoding = 4; lastKnownFileType = text.plist.entitlements; path = FennecEnterprise.entitlements; sourceTree = "<group>"; };
		E40A18F91EDC73D5006B7F28 /* Firefox.entitlements */ = {isa = PBXFileReference; fileEncoding = 4; lastKnownFileType = text.plist.entitlements; path = Firefox.entitlements; sourceTree = "<group>"; };
		E40A18FA1EDC73D5006B7F28 /* FirefoxBeta.entitlements */ = {isa = PBXFileReference; fileEncoding = 4; lastKnownFileType = text.plist.entitlements; path = FirefoxBeta.entitlements; sourceTree = "<group>"; };
		E40AFC531DD0E93300DA5651 /* L10nPermissionStringsSnapshotTests.swift */ = {isa = PBXFileReference; fileEncoding = 4; lastKnownFileType = sourcecode.swift; path = L10nPermissionStringsSnapshotTests.swift; sourceTree = "<group>"; };
		E40AFC641DD0F25500DA5651 /* L10nBaseSnapshotTests.swift */ = {isa = PBXFileReference; fileEncoding = 4; lastKnownFileType = sourcecode.swift; path = L10nBaseSnapshotTests.swift; sourceTree = "<group>"; };
		E40AFC6B1DD128DA00DA5651 /* L10nIntroSnapshotTests.swift */ = {isa = PBXFileReference; fileEncoding = 4; lastKnownFileType = sourcecode.swift; path = L10nIntroSnapshotTests.swift; sourceTree = "<group>"; };
		E40FAB0B1A7ABB77009CB80D /* WebServer.swift */ = {isa = PBXFileReference; fileEncoding = 4; lastKnownFileType = sourcecode.swift; path = WebServer.swift; sourceTree = "<group>"; };
		E4424B3B1AC71FB400F44C38 /* FiraSans-Book.ttf */ = {isa = PBXFileReference; lastKnownFileType = file; path = "FiraSans-Book.ttf"; sourceTree = "<group>"; };
		E47616C61AB74CA600E7DD25 /* ReaderModeBarView.swift */ = {isa = PBXFileReference; fileEncoding = 4; lastKnownFileType = sourcecode.swift; path = ReaderModeBarView.swift; sourceTree = "<group>"; };
		E4A960051ABB9C450069AD6F /* ReaderModeUtils.swift */ = {isa = PBXFileReference; fileEncoding = 4; lastKnownFileType = sourcecode.swift; path = ReaderModeUtils.swift; sourceTree = "<group>"; };
		E4A961171AC041C40069AD6F /* ReadabilityService.swift */ = {isa = PBXFileReference; fileEncoding = 4; lastKnownFileType = sourcecode.swift; path = ReadabilityService.swift; sourceTree = "<group>"; };
		E4A961371AC06FA50069AD6F /* ReaderViewLoading.html */ = {isa = PBXFileReference; fileEncoding = 4; lastKnownFileType = text.html; path = ReaderViewLoading.html; sourceTree = "<group>"; };
		E4B334871BBF23F3004E2BFF /* iAd.framework */ = {isa = PBXFileReference; lastKnownFileType = wrapper.framework; name = iAd.framework; path = System/Library/Frameworks/iAd.framework; sourceTree = SDKROOT; };
		E4B334891BBF23F9004E2BFF /* AdSupport.framework */ = {isa = PBXFileReference; lastKnownFileType = wrapper.framework; name = AdSupport.framework; path = System/Library/Frameworks/AdSupport.framework; sourceTree = SDKROOT; };
		E4B3348B1BC01D8F004E2BFF /* AdjustIntegration.swift */ = {isa = PBXFileReference; fileEncoding = 4; lastKnownFileType = sourcecode.swift; path = AdjustIntegration.swift; sourceTree = "<group>"; };
		E4B423BD1AB9FE6A007E66C8 /* ReaderModeCache.swift */ = {isa = PBXFileReference; fileEncoding = 4; lastKnownFileType = sourcecode.swift; path = ReaderModeCache.swift; sourceTree = "<group>"; };
		E4B423DC1ABA0318007E66C8 /* ReaderModeHandlers.swift */ = {isa = PBXFileReference; fileEncoding = 4; lastKnownFileType = sourcecode.swift; path = ReaderModeHandlers.swift; sourceTree = "<group>"; };
		E4B7B73A1A793CF20022C5E0 /* CharisSILB.ttf */ = {isa = PBXFileReference; lastKnownFileType = file; path = CharisSILB.ttf; sourceTree = "<group>"; };
		E4B7B73B1A793CF20022C5E0 /* CharisSILBI.ttf */ = {isa = PBXFileReference; lastKnownFileType = file; path = CharisSILBI.ttf; sourceTree = "<group>"; };
		E4B7B73C1A793CF20022C5E0 /* CharisSILI.ttf */ = {isa = PBXFileReference; lastKnownFileType = file; path = CharisSILI.ttf; sourceTree = "<group>"; };
		E4B7B73D1A793CF20022C5E0 /* CharisSILR.ttf */ = {isa = PBXFileReference; lastKnownFileType = file; path = CharisSILR.ttf; sourceTree = "<group>"; };
		E4B7B7411A793CF20022C5E0 /* FiraSans-Bold.ttf */ = {isa = PBXFileReference; lastKnownFileType = file; path = "FiraSans-Bold.ttf"; sourceTree = "<group>"; };
		E4B7B7421A793CF20022C5E0 /* FiraSans-BoldItalic.ttf */ = {isa = PBXFileReference; lastKnownFileType = file; path = "FiraSans-BoldItalic.ttf"; sourceTree = "<group>"; };
		E4B7B7511A793CF20022C5E0 /* FiraSans-Italic.ttf */ = {isa = PBXFileReference; lastKnownFileType = file; path = "FiraSans-Italic.ttf"; sourceTree = "<group>"; };
		E4B7B7521A793CF20022C5E0 /* FiraSans-Light.ttf */ = {isa = PBXFileReference; lastKnownFileType = file; path = "FiraSans-Light.ttf"; sourceTree = "<group>"; };
		E4B7B7561A793CF20022C5E0 /* FiraSans-Regular.ttf */ = {isa = PBXFileReference; lastKnownFileType = file; path = "FiraSans-Regular.ttf"; sourceTree = "<group>"; };
		E4B7B7571A793CF20022C5E0 /* FiraSans-SemiBold.ttf */ = {isa = PBXFileReference; lastKnownFileType = file; path = "FiraSans-SemiBold.ttf"; sourceTree = "<group>"; };
		E4B7B75F1A793CF20022C5E0 /* FiraSans-UltraLight.ttf */ = {isa = PBXFileReference; lastKnownFileType = file; path = "FiraSans-UltraLight.ttf"; sourceTree = "<group>"; };
		E4CD9E901A6897FB00318571 /* ReaderMode.swift */ = {isa = PBXFileReference; fileEncoding = 4; lastKnownFileType = sourcecode.swift; path = ReaderMode.swift; sourceTree = "<group>"; };
		E4CD9F1C1A6D9C2800318571 /* WebServerTests.swift */ = {isa = PBXFileReference; fileEncoding = 4; lastKnownFileType = sourcecode.swift; path = WebServerTests.swift; sourceTree = "<group>"; };
		E4CD9F2C1A6DC91200318571 /* TabLocationView.swift */ = {isa = PBXFileReference; fileEncoding = 4; lastKnownFileType = sourcecode.swift; path = TabLocationView.swift; sourceTree = "<group>"; };
		E4CD9F531A71506400318571 /* Reader.html */ = {isa = PBXFileReference; fileEncoding = 4; lastKnownFileType = text.html; path = Reader.html; sourceTree = "<group>"; };
		E4CD9F5A1A71506C00318571 /* Reader.css */ = {isa = PBXFileReference; fileEncoding = 4; lastKnownFileType = text.css; path = Reader.css; sourceTree = "<group>"; };
		E4CD9F6C1A77DD2800318571 /* ReaderModeStyleViewController.swift */ = {isa = PBXFileReference; fileEncoding = 4; lastKnownFileType = sourcecode.swift; path = ReaderModeStyleViewController.swift; sourceTree = "<group>"; };
		E4D6BEB81A0930EC00F538BD /* LaunchScreen.xib */ = {isa = PBXFileReference; fileEncoding = 4; lastKnownFileType = file.xib; path = LaunchScreen.xib; sourceTree = "<group>"; };
		E4E0BB151AFBC9E4008D6260 /* Shared-Bridging-Header.h */ = {isa = PBXFileReference; lastKnownFileType = sourcecode.c.h; name = "Shared-Bridging-Header.h"; path = "../Shared-Bridging-Header.h"; sourceTree = "<group>"; };
		E4E0BB171AFBC9E4008D6260 /* Info.plist */ = {isa = PBXFileReference; lastKnownFileType = text.plist.xml; path = Info.plist; sourceTree = "<group>"; };
		E4E25CCA1CA99E7400D0F088 /* HexExtensionsTests.swift */ = {isa = PBXFileReference; fileEncoding = 4; lastKnownFileType = sourcecode.swift; path = HexExtensionsTests.swift; sourceTree = "<group>"; };
		E4E7EB6C1C4AED5E0094275D /* SupportUtilsTests.swift */ = {isa = PBXFileReference; fileEncoding = 4; lastKnownFileType = sourcecode.swift; path = SupportUtilsTests.swift; sourceTree = "<group>"; };
		E4ECCDAD1AB131770005E717 /* FiraSans-Medium.ttf */ = {isa = PBXFileReference; lastKnownFileType = file; path = "FiraSans-Medium.ttf"; sourceTree = "<group>"; };
		E60961861B62B8A700DD640F /* Fennec.xcconfig */ = {isa = PBXFileReference; lastKnownFileType = text.xcconfig; name = Fennec.xcconfig; path = Configuration/Fennec.xcconfig; sourceTree = "<group>"; };
		E60961891B62B8C800DD640F /* Firefox.xcconfig */ = {isa = PBXFileReference; lastKnownFileType = text.xcconfig; name = Firefox.xcconfig; path = Configuration/Firefox.xcconfig; sourceTree = "<group>"; };
		E6108FF81C84E91C005D25E8 /* BasePasscodeViewController.swift */ = {isa = PBXFileReference; fileEncoding = 4; indentWidth = 4; lastKnownFileType = sourcecode.swift; path = BasePasscodeViewController.swift; sourceTree = "<group>"; tabWidth = 4; };
		E61453BD1B750A1700C3F9D7 /* RollingFileLoggerTests.swift */ = {isa = PBXFileReference; fileEncoding = 4; lastKnownFileType = sourcecode.swift; path = RollingFileLoggerTests.swift; sourceTree = "<group>"; };
		E61D11671EAF8F43008A305B /* PanelDataObserversTests.swift */ = {isa = PBXFileReference; fileEncoding = 4; lastKnownFileType = sourcecode.swift; path = PanelDataObserversTests.swift; sourceTree = "<group>"; };
		E6231C001B90A44F005ABB0D /* libz.tbd */ = {isa = PBXFileReference; lastKnownFileType = "sourcecode.text-based-dylib-definition"; name = libz.tbd; path = usr/lib/libz.tbd; sourceTree = SDKROOT; };
		E6231C021B90A466005ABB0D /* libstdc++.6.0.9.tbd */ = {isa = PBXFileReference; lastKnownFileType = "sourcecode.text-based-dylib-definition"; name = "libstdc++.6.0.9.tbd"; path = "usr/lib/libstdc++.6.0.9.tbd"; sourceTree = SDKROOT; };
		E6231C041B90A472005ABB0D /* libxml2.2.tbd */ = {isa = PBXFileReference; lastKnownFileType = "sourcecode.text-based-dylib-definition"; name = libxml2.2.tbd; path = usr/lib/libxml2.2.tbd; sourceTree = SDKROOT; };
		E62AC15F1E956AFC00843532 /* FennecEnterpriseApplication.entitlements */ = {isa = PBXFileReference; lastKnownFileType = text.plist.entitlements; path = FennecEnterpriseApplication.entitlements; sourceTree = "<group>"; };
		E6327A631BF6438E008D12E0 /* DebugSettingsBundleOptions.swift */ = {isa = PBXFileReference; fileEncoding = 4; lastKnownFileType = sourcecode.swift; path = DebugSettingsBundleOptions.swift; sourceTree = "<group>"; };
		E633E2D91C21EAF8001FFF6C /* LoginDetailViewController.swift */ = {isa = PBXFileReference; fileEncoding = 4; lastKnownFileType = sourcecode.swift; name = LoginDetailViewController.swift; path = ../Settings/LoginDetailViewController.swift; sourceTree = "<group>"; };
		E633E3791C2204BE001FFF6C /* LoginManagerTests.swift */ = {isa = PBXFileReference; fileEncoding = 4; lastKnownFileType = sourcecode.swift; path = LoginManagerTests.swift; sourceTree = "<group>"; };
		E63ED7D71BFCD9990097D08E /* LoginTableViewCell.swift */ = {isa = PBXFileReference; fileEncoding = 4; lastKnownFileType = sourcecode.swift; path = LoginTableViewCell.swift; sourceTree = "<group>"; };
		E63ED8E01BFD25580097D08E /* LoginListViewController.swift */ = {isa = PBXFileReference; fileEncoding = 4; lastKnownFileType = sourcecode.swift; path = LoginListViewController.swift; sourceTree = "<group>"; };
		E63F71871DB7FBE200A995C9 /* TestSQLiteMetadata.swift */ = {isa = PBXFileReference; fileEncoding = 4; lastKnownFileType = sourcecode.swift; path = TestSQLiteMetadata.swift; sourceTree = "<group>"; };
		E640E85D1C73A45A00C5F072 /* PasscodeEntryViewController.swift */ = {isa = PBXFileReference; fileEncoding = 4; lastKnownFileType = sourcecode.swift; path = PasscodeEntryViewController.swift; sourceTree = "<group>"; };
		E640E8691C73A47C00C5F072 /* PasscodeViews.swift */ = {isa = PBXFileReference; fileEncoding = 4; lastKnownFileType = sourcecode.swift; path = PasscodeViews.swift; sourceTree = "<group>"; };
		E64ED8F91BC55AE300DAF864 /* UIAlertControllerExtensions.swift */ = {isa = PBXFileReference; fileEncoding = 4; lastKnownFileType = sourcecode.swift; name = UIAlertControllerExtensions.swift; path = Extensions/UIAlertControllerExtensions.swift; sourceTree = "<group>"; };
		E650754D1E37F6AE006961AC /* GeometryExtensions.swift */ = {isa = PBXFileReference; fileEncoding = 4; lastKnownFileType = sourcecode.swift; name = GeometryExtensions.swift; path = Extensions/GeometryExtensions.swift; sourceTree = "<group>"; };
		E650754F1E37F6D1006961AC /* NSURLExtensionsMailTo.swift */ = {isa = PBXFileReference; fileEncoding = 4; lastKnownFileType = sourcecode.swift; name = NSURLExtensionsMailTo.swift; path = Extensions/NSURLExtensionsMailTo.swift; sourceTree = "<group>"; };
		E65075501E37F6D1006961AC /* UIViewExtensions.swift */ = {isa = PBXFileReference; fileEncoding = 4; lastKnownFileType = sourcecode.swift; name = UIViewExtensions.swift; path = Extensions/UIViewExtensions.swift; sourceTree = "<group>"; };
		E65075531E37F6FC006961AC /* DynamicFontHelper.swift */ = {isa = PBXFileReference; fileEncoding = 4; lastKnownFileType = sourcecode.swift; name = DynamicFontHelper.swift; path = Helpers/DynamicFontHelper.swift; sourceTree = "<group>"; };
		E65075561E37F714006961AC /* FaviconFetcher.swift */ = {isa = PBXFileReference; fileEncoding = 4; lastKnownFileType = sourcecode.swift; path = FaviconFetcher.swift; sourceTree = "<group>"; };
		E650755A1E37F747006961AC /* Swizzling.h */ = {isa = PBXFileReference; fileEncoding = 4; lastKnownFileType = sourcecode.c.h; path = Swizzling.h; sourceTree = "<group>"; };
		E650755B1E37F747006961AC /* Swizzling.m */ = {isa = PBXFileReference; fileEncoding = 4; lastKnownFileType = sourcecode.c.objc; path = Swizzling.m; sourceTree = "<group>"; };
		E650755D1E37F756006961AC /* Try.h */ = {isa = PBXFileReference; fileEncoding = 4; lastKnownFileType = sourcecode.c.h; path = Try.h; sourceTree = "<group>"; };
		E650755E1E37F756006961AC /* Try.m */ = {isa = PBXFileReference; fileEncoding = 4; lastKnownFileType = sourcecode.c.objc; path = Try.m; sourceTree = "<group>"; };
		E65075601E37F77D006961AC /* MenuHelper.swift */ = {isa = PBXFileReference; fileEncoding = 4; lastKnownFileType = sourcecode.swift; name = MenuHelper.swift; path = Helpers/MenuHelper.swift; sourceTree = "<group>"; };
		E65075621E37F7AB006961AC /* Accessibility.swift */ = {isa = PBXFileReference; fileEncoding = 4; lastKnownFileType = sourcecode.swift; path = Accessibility.swift; sourceTree = "<group>"; };
		E65075631E37F7AB006961AC /* AppConstants.swift */ = {isa = PBXFileReference; fileEncoding = 4; lastKnownFileType = sourcecode.swift; path = AppConstants.swift; sourceTree = "<group>"; };
		E65075641E37F7AB006961AC /* AppInfo.swift */ = {isa = PBXFileReference; fileEncoding = 4; lastKnownFileType = sourcecode.swift; path = AppInfo.swift; sourceTree = "<group>"; };
		E65075651E37F7AB006961AC /* GeneralUtils.swift */ = {isa = PBXFileReference; fileEncoding = 4; lastKnownFileType = sourcecode.swift; path = GeneralUtils.swift; sourceTree = "<group>"; };
		E65075661E37F7AB006961AC /* AsyncReducer.swift */ = {isa = PBXFileReference; fileEncoding = 4; lastKnownFileType = sourcecode.swift; path = AsyncReducer.swift; sourceTree = "<group>"; };
		E65075671E37F7AB006961AC /* AuthenticationKeychainInfo.swift */ = {isa = PBXFileReference; fileEncoding = 4; indentWidth = 4; lastKnownFileType = sourcecode.swift; path = AuthenticationKeychainInfo.swift; sourceTree = "<group>"; tabWidth = 4; };
		E65075681E37F7AB006961AC /* Bytes.swift */ = {isa = PBXFileReference; fileEncoding = 4; lastKnownFileType = sourcecode.swift; path = Bytes.swift; sourceTree = "<group>"; };
		E65075691E37F7AB006961AC /* Cancellable.swift */ = {isa = PBXFileReference; fileEncoding = 4; lastKnownFileType = sourcecode.swift; path = Cancellable.swift; sourceTree = "<group>"; };
		E650756A1E37F7AB006961AC /* CrashSimulator.h */ = {isa = PBXFileReference; fileEncoding = 4; lastKnownFileType = sourcecode.c.h; path = CrashSimulator.h; sourceTree = "<group>"; };
		E650756B1E37F7AB006961AC /* CrashSimulator.m */ = {isa = PBXFileReference; fileEncoding = 4; lastKnownFileType = sourcecode.c.objc; path = CrashSimulator.m; sourceTree = "<group>"; };
		E650756C1E37F7AB006961AC /* DeferredUtils.swift */ = {isa = PBXFileReference; fileEncoding = 4; lastKnownFileType = sourcecode.swift; path = DeferredUtils.swift; sourceTree = "<group>"; };
		E650756D1E37F7AB006961AC /* DeviceInfo.swift */ = {isa = PBXFileReference; fileEncoding = 4; lastKnownFileType = sourcecode.swift; path = DeviceInfo.swift; sourceTree = "<group>"; };
		E650756E1E37F7AB006961AC /* effective_tld_names.dat */ = {isa = PBXFileReference; fileEncoding = 4; lastKnownFileType = text; path = effective_tld_names.dat; sourceTree = "<group>"; };
		E65075711E37F7AB006961AC /* ArrayExtensions.swift */ = {isa = PBXFileReference; fileEncoding = 4; lastKnownFileType = sourcecode.swift; path = ArrayExtensions.swift; sourceTree = "<group>"; };
		E65075721E37F7AB006961AC /* HashExtensions.swift */ = {isa = PBXFileReference; fileEncoding = 4; lastKnownFileType = sourcecode.swift; path = HashExtensions.swift; sourceTree = "<group>"; };
		E65075731E37F7AB006961AC /* HexExtensions.swift */ = {isa = PBXFileReference; fileEncoding = 4; lastKnownFileType = sourcecode.swift; path = HexExtensions.swift; sourceTree = "<group>"; };
		E65075741E37F7AB006961AC /* KeychainWrapperExtensions.swift */ = {isa = PBXFileReference; fileEncoding = 4; lastKnownFileType = sourcecode.swift; path = KeychainWrapperExtensions.swift; sourceTree = "<group>"; };
		E65075751E37F7AB006961AC /* NSCharacterSetExtensions.swift */ = {isa = PBXFileReference; fileEncoding = 4; lastKnownFileType = sourcecode.swift; path = NSCharacterSetExtensions.swift; sourceTree = "<group>"; };
		E65075761E37F7AB006961AC /* NSFileManagerExtensions.swift */ = {isa = PBXFileReference; fileEncoding = 4; lastKnownFileType = sourcecode.swift; path = NSFileManagerExtensions.swift; sourceTree = "<group>"; };
		E65075781E37F7AB006961AC /* ScannerExtensions.swift */ = {isa = PBXFileReference; fileEncoding = 4; lastKnownFileType = sourcecode.swift; path = ScannerExtensions.swift; sourceTree = "<group>"; };
		E650757A1E37F7AB006961AC /* URLExtensions.swift */ = {isa = PBXFileReference; fileEncoding = 4; lastKnownFileType = sourcecode.swift; path = URLExtensions.swift; sourceTree = "<group>"; };
		E650757B1E37F7AB006961AC /* URLProtectionSpaceExtensions.swift */ = {isa = PBXFileReference; fileEncoding = 4; lastKnownFileType = sourcecode.swift; path = URLProtectionSpaceExtensions.swift; sourceTree = "<group>"; };
		E650757C1E37F7AB006961AC /* SetExtensions.swift */ = {isa = PBXFileReference; fileEncoding = 4; lastKnownFileType = sourcecode.swift; path = SetExtensions.swift; sourceTree = "<group>"; };
		E650757D1E37F7AB006961AC /* StringExtensions.swift */ = {isa = PBXFileReference; fileEncoding = 4; lastKnownFileType = sourcecode.swift; path = StringExtensions.swift; sourceTree = "<group>"; };
		E650757E1E37F7AB006961AC /* UIColorExtensions.swift */ = {isa = PBXFileReference; fileEncoding = 4; lastKnownFileType = sourcecode.swift; path = UIColorExtensions.swift; sourceTree = "<group>"; };
		E650757F1E37F7AB006961AC /* UIImageExtensions.swift */ = {isa = PBXFileReference; fileEncoding = 4; lastKnownFileType = sourcecode.swift; path = UIImageExtensions.swift; sourceTree = "<group>"; };
		E65075811E37F7AB006961AC /* FSUtils.h */ = {isa = PBXFileReference; fileEncoding = 4; lastKnownFileType = sourcecode.c.h; path = FSUtils.h; sourceTree = "<group>"; };
		E65075821E37F7AB006961AC /* FSUtils.m */ = {isa = PBXFileReference; fileEncoding = 4; lastKnownFileType = sourcecode.c.objc; path = FSUtils.m; sourceTree = "<group>"; };
		E65075831E37F7AB006961AC /* Functions.swift */ = {isa = PBXFileReference; fileEncoding = 4; lastKnownFileType = sourcecode.swift; path = Functions.swift; sourceTree = "<group>"; };
		E65075841E37F7AB006961AC /* KeyboardHelper.swift */ = {isa = PBXFileReference; fileEncoding = 4; lastKnownFileType = sourcecode.swift; path = KeyboardHelper.swift; sourceTree = "<group>"; };
		E65075851E37F7AB006961AC /* KeychainCache.swift */ = {isa = PBXFileReference; fileEncoding = 4; lastKnownFileType = sourcecode.swift; path = KeychainCache.swift; sourceTree = "<group>"; };
		E65075861E37F7AB006961AC /* LaunchArguments.swift */ = {isa = PBXFileReference; fileEncoding = 4; lastKnownFileType = sourcecode.swift; path = LaunchArguments.swift; sourceTree = "<group>"; };
		E65075871E37F7AB006961AC /* Loader.swift */ = {isa = PBXFileReference; fileEncoding = 4; lastKnownFileType = sourcecode.swift; path = Loader.swift; sourceTree = "<group>"; };
		E65075881E37F7AB006961AC /* Logger.swift */ = {isa = PBXFileReference; fileEncoding = 4; lastKnownFileType = sourcecode.swift; path = Logger.swift; sourceTree = "<group>"; };
		E65075891E37F7AB006961AC /* NotificationConstants.swift */ = {isa = PBXFileReference; fileEncoding = 4; lastKnownFileType = sourcecode.swift; path = NotificationConstants.swift; sourceTree = "<group>"; };
		E650758B1E37F7AB006961AC /* Prefs.swift */ = {isa = PBXFileReference; fileEncoding = 4; lastKnownFileType = sourcecode.swift; path = Prefs.swift; sourceTree = "<group>"; };
		E650758C1E37F7AB006961AC /* RollingFileLogger.swift */ = {isa = PBXFileReference; fileEncoding = 4; lastKnownFileType = sourcecode.swift; path = RollingFileLogger.swift; sourceTree = "<group>"; };
		E650758D1E37F7AB006961AC /* SupportUtils.swift */ = {isa = PBXFileReference; fileEncoding = 4; lastKnownFileType = sourcecode.swift; path = SupportUtils.swift; sourceTree = "<group>"; };
		E650758E1E37F7AB006961AC /* SystemUtils.swift */ = {isa = PBXFileReference; fileEncoding = 4; lastKnownFileType = sourcecode.swift; path = SystemUtils.swift; sourceTree = "<group>"; };
		E650758F1E37F7AB006961AC /* TimeConstants.swift */ = {isa = PBXFileReference; fileEncoding = 4; lastKnownFileType = sourcecode.swift; path = TimeConstants.swift; sourceTree = "<group>"; };
		E65075901E37F7AB006961AC /* UserAgent.swift */ = {isa = PBXFileReference; fileEncoding = 4; lastKnownFileType = sourcecode.swift; path = UserAgent.swift; sourceTree = "<group>"; };
		E65075911E37F7AB006961AC /* WeakList.swift */ = {isa = PBXFileReference; fileEncoding = 4; lastKnownFileType = sourcecode.swift; path = WeakList.swift; sourceTree = "<group>"; };
		E65075C11E37F956006961AC /* ExtensionUtils.swift */ = {isa = PBXFileReference; fileEncoding = 4; lastKnownFileType = sourcecode.swift; path = ExtensionUtils.swift; sourceTree = "<group>"; };
		E653422C1C5944F90039DD9E /* BrowserPrompts.swift */ = {isa = PBXFileReference; fileEncoding = 4; lastKnownFileType = sourcecode.swift; path = BrowserPrompts.swift; sourceTree = "<group>"; };
		E65607601C08B4E200534B02 /* SearchInputView.swift */ = {isa = PBXFileReference; fileEncoding = 4; lastKnownFileType = sourcecode.swift; path = SearchInputView.swift; sourceTree = "<group>"; };
		E659A60A1EB7C1D300D7A6AD /* BuddyBuildSDK.framework */ = {isa = PBXFileReference; lastKnownFileType = wrapper.framework; path = BuddyBuildSDK.framework; sourceTree = "<group>"; };
		E65D89171C8647420006EA35 /* AppAuthenticator.swift */ = {isa = PBXFileReference; fileEncoding = 4; lastKnownFileType = sourcecode.swift; path = AppAuthenticator.swift; sourceTree = "<group>"; };
		E660BDD81BB06521009AC090 /* TabsButton.swift */ = {isa = PBXFileReference; fileEncoding = 4; lastKnownFileType = sourcecode.swift; path = TabsButton.swift; sourceTree = "<group>"; };
		E660BE051BB0666D009AC090 /* InnerStrokedView.swift */ = {isa = PBXFileReference; fileEncoding = 4; lastKnownFileType = sourcecode.swift; path = InnerStrokedView.swift; sourceTree = "<group>"; };
		E6639F171BF11E17002D0853 /* Settings.bundle */ = {isa = PBXFileReference; lastKnownFileType = "wrapper.plug-in"; path = Settings.bundle; sourceTree = "<group>"; };
		E663D5771BB341C4001EF30E /* ToggleButton.swift */ = {isa = PBXFileReference; fileEncoding = 4; lastKnownFileType = sourcecode.swift; path = ToggleButton.swift; sourceTree = "<group>"; };
		E66C5B461BDA81050051AA93 /* UIImage+ImageEffects.h */ = {isa = PBXFileReference; fileEncoding = 4; lastKnownFileType = sourcecode.c.h; path = "UIImage+ImageEffects.h"; sourceTree = "<group>"; };
		E66C5B471BDA81050051AA93 /* UIImage+ImageEffects.m */ = {isa = PBXFileReference; fileEncoding = 4; lastKnownFileType = sourcecode.c.objc; path = "UIImage+ImageEffects.m"; sourceTree = "<group>"; };
		E67422C41CFF2D39009E8373 /* youtube.ico */ = {isa = PBXFileReference; lastKnownFileType = image.ico; path = youtube.ico; sourceTree = "<group>"; };
		E677F0441D9423FB00ECF1FB /* SQLiteMetadata.swift */ = {isa = PBXFileReference; fileEncoding = 4; lastKnownFileType = sourcecode.swift; path = SQLiteMetadata.swift; sourceTree = "<group>"; };
		E677F0531D94247300ECF1FB /* Metadata.swift */ = {isa = PBXFileReference; fileEncoding = 4; lastKnownFileType = sourcecode.swift; path = Metadata.swift; sourceTree = "<group>"; };
		E683F0A51E92E0820035D990 /* MockableHistory.swift */ = {isa = PBXFileReference; fileEncoding = 4; lastKnownFileType = sourcecode.swift; path = MockableHistory.swift; sourceTree = "<group>"; };
		E683F0C11E93D4E90035D990 /* DictionaryExtensions.swift */ = {isa = PBXFileReference; fileEncoding = 4; lastKnownFileType = sourcecode.swift; path = DictionaryExtensions.swift; sourceTree = "<group>"; };
		E689C72F1E0C7617008BAADB /* NSAttributedStringExtensions.swift */ = {isa = PBXFileReference; fileEncoding = 4; lastKnownFileType = sourcecode.swift; name = NSAttributedStringExtensions.swift; path = Extensions/NSAttributedStringExtensions.swift; sourceTree = "<group>"; };
		E68AEDAF1B18F81A00133D99 /* SwipeAnimator.swift */ = {isa = PBXFileReference; fileEncoding = 4; lastKnownFileType = sourcecode.swift; path = SwipeAnimator.swift; sourceTree = "<group>"; };
		E68E7ACA1CAC1D4500FDCA76 /* PagingPasscodeViewController.swift */ = {isa = PBXFileReference; fileEncoding = 4; lastKnownFileType = sourcecode.swift; path = PagingPasscodeViewController.swift; sourceTree = "<group>"; };
		E68E7AD91CAC207400FDCA76 /* ChangePasscodeViewController.swift */ = {isa = PBXFileReference; fileEncoding = 4; lastKnownFileType = sourcecode.swift; path = ChangePasscodeViewController.swift; sourceTree = "<group>"; };
		E68E7ADB1CAC208200FDCA76 /* SetupPasscodeViewController.swift */ = {isa = PBXFileReference; fileEncoding = 4; lastKnownFileType = sourcecode.swift; path = SetupPasscodeViewController.swift; sourceTree = "<group>"; };
		E68E7ADD1CAC208A00FDCA76 /* RemovePasscodeViewController.swift */ = {isa = PBXFileReference; fileEncoding = 4; lastKnownFileType = sourcecode.swift; path = RemovePasscodeViewController.swift; sourceTree = "<group>"; };
		E68F36971EA694000048CF44 /* PanelDataObservers.swift */ = {isa = PBXFileReference; fileEncoding = 4; lastKnownFileType = sourcecode.swift; name = PanelDataObservers.swift; path = ../Client/Frontend/Home/PanelDataObservers.swift; sourceTree = "<group>"; };
		E6927EBF1C7B6FB800D03F75 /* ErrorToast.swift */ = {isa = PBXFileReference; fileEncoding = 4; lastKnownFileType = sourcecode.swift; path = ErrorToast.swift; sourceTree = "<group>"; };
		E693F0D81E9D64BD0086DC17 /* OptionalExtensions.swift */ = {isa = PBXFileReference; fileEncoding = 4; lastKnownFileType = sourcecode.swift; path = OptionalExtensions.swift; sourceTree = "<group>"; };
		E696FE501C47F86E00EC007C /* AuthenticatorTests.swift */ = {isa = PBXFileReference; fileEncoding = 4; lastKnownFileType = sourcecode.swift; path = AuthenticatorTests.swift; sourceTree = "<group>"; };
		E698FFD91B4AADF40001F623 /* TabScrollController.swift */ = {isa = PBXFileReference; fileEncoding = 4; lastKnownFileType = sourcecode.swift; path = TabScrollController.swift; sourceTree = "<group>"; };
		E69922121B94E3EF007C480D /* Licenses.html */ = {isa = PBXFileReference; fileEncoding = 4; lastKnownFileType = text.html; path = Licenses.html; sourceTree = "<group>"; };
		E69E06C81C76198000D0F926 /* AuthenticationManagerConstants.swift */ = {isa = PBXFileReference; fileEncoding = 4; lastKnownFileType = sourcecode.swift; path = AuthenticationManagerConstants.swift; sourceTree = "<group>"; };
		E6A92ADA1C52A8DA00743291 /* LoginInputTests.swift */ = {isa = PBXFileReference; fileEncoding = 4; lastKnownFileType = sourcecode.swift; path = LoginInputTests.swift; sourceTree = "<group>"; };
		E6B4C3D71C68F55C001F97E8 /* JSPrompt.html */ = {isa = PBXFileReference; fileEncoding = 4; lastKnownFileType = text.html; path = JSPrompt.html; sourceTree = "<group>"; };
		E6B4C4021C68F58B001F97E8 /* BrowserTests.swift */ = {isa = PBXFileReference; fileEncoding = 4; lastKnownFileType = sourcecode.swift; path = BrowserTests.swift; sourceTree = "<group>"; };
		E6BE53CC1D9177B10074909A /* TestSQLiteHistoryRecommendations.swift */ = {isa = PBXFileReference; fileEncoding = 4; lastKnownFileType = sourcecode.swift; path = TestSQLiteHistoryRecommendations.swift; sourceTree = "<group>"; };
		E6C191D41E38F7B7000A213B /* Cartfile */ = {isa = PBXFileReference; lastKnownFileType = text; path = Cartfile; sourceTree = "<group>"; };
		E6C191D51E38F7B7000A213B /* Cartfile.resolved */ = {isa = PBXFileReference; lastKnownFileType = text; path = Cartfile.resolved; sourceTree = "<group>"; };
		E6D8D5E61B569D70009E5A58 /* BrowserTrayAnimators.swift */ = {isa = PBXFileReference; fileEncoding = 4; lastKnownFileType = sourcecode.swift; path = BrowserTrayAnimators.swift; sourceTree = "<group>"; };
		E6DCC1ED1DCBB6AA00CEC4B7 /* Fennec.enterprise.xcconfig */ = {isa = PBXFileReference; lastKnownFileType = text.xcconfig; name = Fennec.enterprise.xcconfig; path = Configuration/Fennec.enterprise.xcconfig; sourceTree = "<group>"; };
		E6EAC5951B29CB3A00E1DE1E /* scrollablePage.html */ = {isa = PBXFileReference; fileEncoding = 4; lastKnownFileType = text.html; path = scrollablePage.html; sourceTree = "<group>"; };
		E6F368281D7F594F008CDD67 /* SQLiteHistoryRecommendations.swift */ = {isa = PBXFileReference; fileEncoding = 4; lastKnownFileType = sourcecode.swift; path = SQLiteHistoryRecommendations.swift; sourceTree = "<group>"; };
		E6F738741EB7A8D300B50143 /* FennecApplication.entitlements */ = {isa = PBXFileReference; lastKnownFileType = text.plist.entitlements; path = FennecApplication.entitlements; sourceTree = "<group>"; };
		E6F738751EB7A97100B50143 /* FirefoxBetaApplication.entitlements */ = {isa = PBXFileReference; lastKnownFileType = text.plist.entitlements; path = FirefoxBetaApplication.entitlements; sourceTree = "<group>"; };
		E6F738761EB7A97500B50143 /* FirefoxApplication.entitlements */ = {isa = PBXFileReference; lastKnownFileType = text.plist.entitlements; path = FirefoxApplication.entitlements; sourceTree = "<group>"; };
		E6F9650C1B2F1CF20034B023 /* SharedTests.xctest */ = {isa = PBXFileReference; explicitFileType = wrapper.cfbundle; includeInIndex = 0; path = SharedTests.xctest; sourceTree = BUILT_PRODUCTS_DIR; };
		E6F9650F1B2F1CF20034B023 /* Info.plist */ = {isa = PBXFileReference; lastKnownFileType = text.plist.xml; path = Info.plist; sourceTree = "<group>"; };
		E6F9653B1B2F1D5D0034B023 /* NSURLExtensionsTests.swift */ = {isa = PBXFileReference; fileEncoding = 4; lastKnownFileType = sourcecode.swift; path = NSURLExtensionsTests.swift; sourceTree = "<group>"; };
		E6FCC43C1C40565200DF6113 /* FirefoxBeta.xcconfig */ = {isa = PBXFileReference; lastKnownFileType = text.xcconfig; name = FirefoxBeta.xcconfig; path = Configuration/FirefoxBeta.xcconfig; sourceTree = "<group>"; };
		E6FF6AC91D873CFF0070C294 /* PageMetadata.swift */ = {isa = PBXFileReference; fileEncoding = 4; lastKnownFileType = sourcecode.swift; path = PageMetadata.swift; sourceTree = "<group>"; };
		EB11A1012044A90D0018F749 /* ContentBlockerHelper+Whitelist.swift */ = {isa = PBXFileReference; fileEncoding = 4; lastKnownFileType = sourcecode.swift; path = "ContentBlockerHelper+Whitelist.swift"; sourceTree = "<group>"; };
		EB11A1022044A90D0018F749 /* TrackingProtectionPageStats.swift */ = {isa = PBXFileReference; fileEncoding = 4; lastKnownFileType = sourcecode.swift; path = TrackingProtectionPageStats.swift; sourceTree = "<group>"; };
		EB11A1032044A90E0018F749 /* ContentBlockerHelper+TabContentScript.swift */ = {isa = PBXFileReference; fileEncoding = 4; lastKnownFileType = sourcecode.swift; path = "ContentBlockerHelper+TabContentScript.swift"; sourceTree = "<group>"; };
		EB2A63251F3B49A7004EF8B0 /* ContentBlockerHelper.swift */ = {isa = PBXFileReference; fileEncoding = 4; lastKnownFileType = sourcecode.swift; path = ContentBlockerHelper.swift; sourceTree = "<group>"; };
		EB3A38912032673D004C6E67 /* DatabaseFixtureTest.swift */ = {isa = PBXFileReference; fileEncoding = 4; lastKnownFileType = sourcecode.swift; path = DatabaseFixtureTest.swift; sourceTree = "<group>"; };
		EB54A8722028CE4000018880 /* disconnect-advertising.json */ = {isa = PBXFileReference; fileEncoding = 4; lastKnownFileType = text.json; path = "disconnect-advertising.json"; sourceTree = "<group>"; };
		EB54A8732028CE4000018880 /* disconnect-analytics.json */ = {isa = PBXFileReference; fileEncoding = 4; lastKnownFileType = text.json; path = "disconnect-analytics.json"; sourceTree = "<group>"; };
		EB54A8742028CE4000018880 /* disconnect-content.json */ = {isa = PBXFileReference; fileEncoding = 4; lastKnownFileType = text.json; path = "disconnect-content.json"; sourceTree = "<group>"; };
		EB54A8752028CE4000018880 /* disconnect-social.json */ = {isa = PBXFileReference; fileEncoding = 4; lastKnownFileType = text.json; path = "disconnect-social.json"; sourceTree = "<group>"; };
		EB7A651020699BD200B52A5F /* WebPagesForTesting.swift */ = {isa = PBXFileReference; lastKnownFileType = sourcecode.swift; path = WebPagesForTesting.swift; sourceTree = "<group>"; };
		EB7FFFBF20A9D38C003E1E34 /* AlertController.swift */ = {isa = PBXFileReference; fileEncoding = 4; lastKnownFileType = sourcecode.swift; path = AlertController.swift; sourceTree = "<group>"; };
		F35B8D2A1D6380EA008E3D61 /* SessionRestore.html */ = {isa = PBXFileReference; fileEncoding = 4; lastKnownFileType = text.html; path = SessionRestore.html; sourceTree = "<group>"; };
		F35B8D2C1D6383E9008E3D61 /* SessionRestoreHelper.swift */ = {isa = PBXFileReference; fileEncoding = 4; lastKnownFileType = sourcecode.swift; path = SessionRestoreHelper.swift; sourceTree = "<group>"; };
		F35B8D2E1D638408008E3D61 /* SessionRestoreHandler.swift */ = {isa = PBXFileReference; fileEncoding = 4; lastKnownFileType = sourcecode.swift; path = SessionRestoreHandler.swift; sourceTree = "<group>"; };
		F84B21BE1A090F8100AAB793 /* Client.app */ = {isa = PBXFileReference; explicitFileType = wrapper.application; includeInIndex = 0; path = Client.app; sourceTree = BUILT_PRODUCTS_DIR; };
		F84B21D31A090F8100AAB793 /* ClientTests.xctest */ = {isa = PBXFileReference; explicitFileType = wrapper.cfbundle; includeInIndex = 0; path = ClientTests.xctest; sourceTree = BUILT_PRODUCTS_DIR; };
		F84B21D81A090F8100AAB793 /* Info.plist */ = {isa = PBXFileReference; lastKnownFileType = text.plist.xml; path = Info.plist; sourceTree = "<group>"; };
		F84B21D91A090F8100AAB793 /* ClientTests.swift */ = {isa = PBXFileReference; lastKnownFileType = sourcecode.swift; path = ClientTests.swift; sourceTree = "<group>"; };
		F84B21E51A0910F600AAB793 /* AppDelegate.swift */ = {isa = PBXFileReference; fileEncoding = 4; lastKnownFileType = sourcecode.swift; lineEnding = 0; path = AppDelegate.swift; sourceTree = "<group>"; xcLanguageSpecificationIdentifier = xcode.lang.swift; };
		F84B21EF1A0910F600AAB793 /* Images.xcassets */ = {isa = PBXFileReference; lastKnownFileType = folder.assetcatalog; path = Images.xcassets; sourceTree = "<group>"; };
		F84B22261A09127C00AAB793 /* Home.xcassets */ = {isa = PBXFileReference; lastKnownFileType = folder.assetcatalog; path = Home.xcassets; sourceTree = "<group>"; };
		F84B22431A09165600AAB793 /* Info.plist */ = {isa = PBXFileReference; fileEncoding = 4; lastKnownFileType = text.plist.xml; path = Info.plist; sourceTree = "<group>"; };
		FA6B2AC11D41F02D00429414 /* Punycode.swift */ = {isa = PBXFileReference; fileEncoding = 4; lastKnownFileType = sourcecode.swift; path = Punycode.swift; sourceTree = "<group>"; };
		FA9293D31D6580E100AC8D33 /* QRCodeViewController.swift */ = {isa = PBXFileReference; fileEncoding = 4; lastKnownFileType = sourcecode.swift; path = QRCodeViewController.swift; sourceTree = "<group>"; };
		FA9294001D6584A200AC8D33 /* QRCode.xcassets */ = {isa = PBXFileReference; lastKnownFileType = folder.assetcatalog; path = QRCode.xcassets; sourceTree = "<group>"; };
/* End PBXFileReference section */

/* Begin PBXFrameworksBuildPhase section */
		0A6231E02121F761007B429B /* Frameworks */ = {
			isa = PBXFrameworksBuildPhase;
			buildActionMask = 2147483647;
			files = (
			);
			runOnlyForDeploymentPostprocessing = 0;
		};
		288A2D821AB8B3260023ABC3 /* Frameworks */ = {
			isa = PBXFrameworksBuildPhase;
			buildActionMask = 2147483647;
			files = (
				7BA4A9641C4CFE840091D032 /* Deferred.framework in Frameworks */,
				7BA4A94C1C4CF03B0091D032 /* SwiftKeychainWrapper.framework in Frameworks */,
				7B604FBC1C495E1E006EEEC3 /* XCGLogger.framework in Frameworks */,
			);
			runOnlyForDeploymentPostprocessing = 0;
		};
		28CE83DE1A1D1E7C00576538 /* Frameworks */ = {
			isa = PBXFrameworksBuildPhase;
			buildActionMask = 2147483647;
			files = (
				A1AD4BD120BF3F4D007A6EA1 /* Eureka.framework in Frameworks */,
				E6231C051B90A472005ABB0D /* libxml2.2.tbd in Frameworks */,
				E6231C011B90A44F005ABB0D /* libz.tbd in Frameworks */,
				288A2D9D1AB8B3260023ABC3 /* Shared.framework in Frameworks */,
				5DE7689920B3456E00FF5533 /* BraveShared.framework in Frameworks */,
				2FCAE2311ABB51F800877008 /* Storage.framework in Frameworks */,
				7B6050011C49653B006EEEC3 /* AdjustSdk.framework in Frameworks */,
				E4B3348A1BBF23F9004E2BFF /* AdSupport.framework in Frameworks */,
				7B604F861C494983006EEEC3 /* Alamofire.framework in Frameworks */,
				A1D841FD20BC405E00BDAFF7 /* pop.framework in Frameworks */,
				3BA9A0231D2C208C00BD418C /* Fuzi.framework in Frameworks */,
				A1F66A8020DD87CA00303328 /* Static.framework in Frameworks */,
				5D1DC52820AC9AFB00905E5A /* Data.framework in Frameworks */,
				7BA4A9471C4CED900091D032 /* GCDWebServers.framework in Frameworks */,
				E4B334881BBF23F3004E2BFF /* iAd.framework in Frameworks */,
				0B8E0FF41A932BD500161DC3 /* ImageIO.framework in Frameworks */,
				7BA4A94A1C4CEFC70091D032 /* OnePasswordExtension.framework in Frameworks */,
				A1AD4BD720BF4772007A6EA1 /* FastImageCache.framework in Frameworks */,
				7B8A47F61D01D3B400C07734 /* PassKit.framework in Frameworks */,
				7B604F9B1C4950F2006EEEC3 /* SDWebImage.framework in Frameworks */,
				7B604FA21C495268006EEEC3 /* SnapKit.framework in Frameworks */,
				3B4988CE1E42B01800A12FDA /* SwiftyJSON.framework in Frameworks */,
				7B604FBB1C495D8A006EEEC3 /* XCGLogger.framework in Frameworks */,
			);
			runOnlyForDeploymentPostprocessing = 0;
		};
		2FCAE2161ABB51F800877008 /* Frameworks */ = {
			isa = PBXFrameworksBuildPhase;
			buildActionMask = 2147483647;
			files = (
				0B742CCF1B32493E00EE9264 /* libsqlcipher.a in Frameworks */,
				D09A0CD81FAA23F6009A0273 /* Shared.framework in Frameworks */,
				7B604FBD1C495E31006EEEC3 /* XCGLogger.framework in Frameworks */,
			);
			runOnlyForDeploymentPostprocessing = 0;
		};
		2FCAE2211ABB51F800877008 /* Frameworks */ = {
			isa = PBXFrameworksBuildPhase;
			buildActionMask = 2147483647;
			files = (
				2FCAE2251ABB51F800877008 /* Storage.framework in Frameworks */,
			);
			runOnlyForDeploymentPostprocessing = 0;
		};
		390527471C874D35007E0BB7 /* Frameworks */ = {
			isa = PBXFrameworksBuildPhase;
			buildActionMask = 2147483647;
			files = (
				39409A3F1C90E68300DAE683 /* Shared.framework in Frameworks */,
				3905274C1C874D35007E0BB7 /* NotificationCenter.framework in Frameworks */,
				39D9E6851C89E9690071FADA /* SnapKit.framework in Frameworks */,
			);
			runOnlyForDeploymentPostprocessing = 0;
		};
		3B43E3CD1D95C48D00BBA9DB /* Frameworks */ = {
			isa = PBXFrameworksBuildPhase;
			buildActionMask = 2147483647;
			files = (
			);
			runOnlyForDeploymentPostprocessing = 0;
		};
		3BFE4B041D342FB800DDF53F /* Frameworks */ = {
			isa = PBXFrameworksBuildPhase;
			buildActionMask = 2147483647;
			files = (
				392E18031FEC4D7B00EBA79C /* MappaMundi.framework in Frameworks */,
				E6EC6EED1E53548A0067985D /* EarlGrey.framework in Frameworks */,
			);
			runOnlyForDeploymentPostprocessing = 0;
		};
		5D1DC50F20AC9AF900905E5A /* Frameworks */ = {
			isa = PBXFrameworksBuildPhase;
			buildActionMask = 2147483647;
			files = (
				5DE768B120B4713000FF5533 /* Storage.framework in Frameworks */,
				5DE768AC20B43F9000FF5533 /* BraveShared.framework in Frameworks */,
			);
			runOnlyForDeploymentPostprocessing = 0;
		};
		5D1DC51820AC9AFA00905E5A /* Frameworks */ = {
			isa = PBXFrameworksBuildPhase;
			buildActionMask = 2147483647;
			files = (
				5D1DC51C20AC9AFB00905E5A /* Data.framework in Frameworks */,
			);
			runOnlyForDeploymentPostprocessing = 0;
		};
		5DE7688020B3456C00FF5533 /* Frameworks */ = {
			isa = PBXFrameworksBuildPhase;
			buildActionMask = 2147483647;
			files = (
				5DE768A520B3458400FF5533 /* Shared.framework in Frameworks */,
			);
			runOnlyForDeploymentPostprocessing = 0;
		};
		5DE7688920B3456E00FF5533 /* Frameworks */ = {
			isa = PBXFrameworksBuildPhase;
			buildActionMask = 2147483647;
			files = (
				5DE7688D20B3456E00FF5533 /* BraveShared.framework in Frameworks */,
			);
			runOnlyForDeploymentPostprocessing = 0;
		};
		7BEB64461C7345600092C02E /* Frameworks */ = {
			isa = PBXFrameworksBuildPhase;
			buildActionMask = 2147483647;
			files = (
				392E18041FEC4D9E00EBA79C /* MappaMundi.framework in Frameworks */,
			);
			runOnlyForDeploymentPostprocessing = 0;
		};
		7BEB64531C7345990092C02E /* Frameworks */ = {
			isa = PBXFrameworksBuildPhase;
			buildActionMask = 2147483647;
			files = (
			);
			runOnlyForDeploymentPostprocessing = 0;
		};
		D39FA15C1A83E0EC00EE869C /* Frameworks */ = {
			isa = PBXFrameworksBuildPhase;
			buildActionMask = 2147483647;
			files = (
				7BA4A9661C4D008C0091D032 /* Deferred.framework in Frameworks */,
				E6231C071B90A712005ABB0D /* libz.tbd in Frameworks */,
				7B604F991C494F74006EEEC3 /* KIF.framework in Frameworks */,
				D36998891AD70A0A00650C6C /* IOKit.framework in Frameworks */,
				D39FA16C1A83E17800EE869C /* CoreGraphics.framework in Frameworks */,
			);
			runOnlyForDeploymentPostprocessing = 0;
		};
		E6F965091B2F1CF20034B023 /* Frameworks */ = {
			isa = PBXFrameworksBuildPhase;
			buildActionMask = 2147483647;
			files = (
				E6F965121B2F1CF20034B023 /* Shared.framework in Frameworks */,
				7BA4A9651C4D007B0091D032 /* Deferred.framework in Frameworks */,
			);
			runOnlyForDeploymentPostprocessing = 0;
		};
		F84B21D01A090F8100AAB793 /* Frameworks */ = {
			isa = PBXFrameworksBuildPhase;
			buildActionMask = 2147483647;
			files = (
				E6231C081B90A71E005ABB0D /* libz.tbd in Frameworks */,
			);
			runOnlyForDeploymentPostprocessing = 0;
		};
/* End PBXFrameworksBuildPhase section */

/* Begin PBXGroup section */
		0A4B011620D02DAC004D4011 /* TabsBar */ = {
			isa = PBXGroup;
			children = (
				0A4B011F20D02EC4004D4011 /* TabsBarViewController.swift */,
				0A4B012120D02F26004D4011 /* TabBarCell.swift */,
			);
			path = TabsBar;
			sourceTree = "<group>";
		};
		0A6231E42121F761007B429B /* UnitTests */ = {
			isa = PBXGroup;
			children = (
				0A6231FE2122EF12007B429B /* DeviceTests.swift */,
				0A6231FA21221815007B429B /* BookmarkTests.swift */,
				0A6231FC21222E36007B429B /* TabMOTests.swift */,
				0A6231F62121F875007B429B /* CoreDataTestCase.swift */,
				0A6231F821221602007B429B /* DataControllerTests.swift */,
				0A6232002125DA20007B429B /* HistoryTests.swift */,
				0A6231E72121F761007B429B /* Info.plist */,
				0AC5791B212AF6C40072F13B /* FaviconMOTests.swift */,
				0AED05DE212B1B7B00DBDBB8 /* DomainTests.swift */,
			);
			path = UnitTests;
			sourceTree = "<group>";
		};
		0AADC4BB20D2A4F700FDE368 /* HomePanel */ = {
			isa = PBXGroup;
			children = (
				0AADC4CD20D2A6A200FDE368 /* favorites */,
				0AADC4D620D2B03900FDE368 /* BraveShieldStatsView.swift */,
				0AADC4C720D2A55A00FDE368 /* TopSitesViewController.swift */,
			);
			path = HomePanel;
			sourceTree = "<group>";
		};
		0AADC4CD20D2A6A200FDE368 /* favorites */ = {
			isa = PBXGroup;
			children = (
				0AADC4CE20D2A6A200FDE368 /* FavoritesHelper.swift */,
				0AADC4CF20D2A6A200FDE368 /* FavoritesTileDecorator.swift */,
				0AADC4D020D2A6A200FDE368 /* FavoritesDataSource.swift */,
				0AADC4D120D2A6A200FDE368 /* PreloadedFavorites.swift */,
				0AADC4C920D2A66E00FDE368 /* FavoriteCell.swift */,
			);
			path = favorites;
			sourceTree = "<group>";
		};
		0B1C05D41A798B1F004C78B0 /* UIImageViewAligned */ = {
			isa = PBXGroup;
			children = (
				D8C75DE9207584C300BB8AD0 /* UIImageViewAligned.h */,
				D8C75DF2207584C300BB8AD0 /* UIImageViewAligned.m */,
			);
			name = UIImageViewAligned;
			path = ThirdParty/UIImageViewAligned;
			sourceTree = "<group>";
		};
		0B742CC71B32491400EE9264 /* Products */ = {
			isa = PBXGroup;
			children = (
				0B742CCC1B32491400EE9264 /* libsqlcipher.a */,
			);
			name = Products;
			sourceTree = "<group>";
		};
		28532D301C483DEB000072D9 /* Bookmarks */ = {
			isa = PBXGroup;
			children = (
				2FCAE23F1ABB531100877008 /* Bookmarks.swift */,
				2829D3791C2F0A7F00DCF931 /* BookmarksModel.swift */,
				283586FC1C73F18E00A55435 /* CachingItemSource.swift */,
				28532D311C483E3D000072D9 /* CompletionOps.swift */,
				2852B8431C51996B00591EAC /* Trees.swift */,
			);
			name = Bookmarks;
			sourceTree = "<group>";
		};
		288A2D7E1AB8B2AD0023ABC3 /* Result */ = {
			isa = PBXGroup;
			children = (
				288A2DB31AB8B38D0023ABC3 /* Error.swift */,
				288A2DB41AB8B38D0023ABC3 /* Result.swift */,
			);
			name = Result;
			sourceTree = "<group>";
		};
		2891F2B91F991185001B105E /* fixtures */ = {
			isa = PBXGroup;
			children = (
				2891F2BA1F991185001B105E /* v33.db */,
			);
			path = fixtures;
			sourceTree = "<group>";
		};
		28CE83EF1A1D246900576538 /* Third-Party Source */ = {
			isa = PBXGroup;
			children = (
				A1FEEE1F20BF28D900298DA2 /* Then.swift */,
				E66C5B451BDA81050051AA93 /* Apple */,
				E659A6091EB7C1D300D7A6AD /* BuddyBuild */,
				D30EBB5A1C75503800105AE9 /* KIF.xcodeproj */,
				288A2D7E1AB8B2AD0023ABC3 /* Result */,
				0B742CC61B32491400EE9264 /* sqlcipher.xcodeproj */,
				0B1C05D41A798B1F004C78B0 /* UIImageViewAligned */,
				3B6889C41D66950E002AC85E /* UIImageColors.swift */,
				3B0943801D6CC4FC004F24E1 /* FilledPageControl.swift */,
				7479B4ED1C5306A200DF000B /* Reachability.swift */,
			);
			name = "Third-Party Source";
			sourceTree = "<group>";
		};
		28EADE5C1AFC3A6D007FB2FB /* Extensions */ = {
			isa = PBXGroup;
			children = (
				A1CDF22A20BDD6B8005C6E58 /* POPExtensions.swift */,
				E650754D1E37F6AE006961AC /* GeometryExtensions.swift */,
				D83821FF1FC7961D00303C12 /* DispatchQueueExtensions.swift */,
				D8D33A7C1FBD080300A20A28 /* SnapKitExtensions.swift */,
				E689C72F1E0C7617008BAADB /* NSAttributedStringExtensions.swift */,
				28EADE381AFC3898007FB2FB /* UIImageViewExtensions.swift */,
				E64ED8F91BC55AE300DAF864 /* UIAlertControllerExtensions.swift */,
				A83E5AB61C1D993D0026D912 /* UIPasteboardExtensions.swift */,
				E650754F1E37F6D1006961AC /* NSURLExtensionsMailTo.swift */,
				E65075501E37F6D1006961AC /* UIViewExtensions.swift */,
				C817B34C1FC609500086018E /* UIScrollViewSwizzled.swift */,
				A1AD4BE020C082EF007A6EA1 /* UIGestureRecognizerExtensions.swift */,
				A1AD4BE220C0861D007A6EA1 /* UIBarButtonItemExtensions.swift */,
				A1704D722110A1DC00717321 /* HTTPCookieStorageExtensions.swift */,
			);
			indentWidth = 4;
			name = Extensions;
			sourceTree = "<group>";
			tabWidth = 4;
		};
		2F44FC551A9E83E200FD20CC /* Settings */ = {
			isa = PBXGroup;
			children = (
				0B62EFD11AD63CD100ACB9CD /* Clearables.swift */,
				D3E8EEE71B97A87A001900FB /* ClearPrivateDataTableViewController.swift */,
				2F44FCCA1A9E972E00FD20CC /* SearchEnginePicker.swift */,
				2F44FCC61A9E8CF500FD20CC /* SearchSettingsTableViewController.swift */,
				74E36D771B71323500D69DA1 /* SettingsContentViewController.swift */,
				2F44FC711A9E840300FD20CC /* SettingsNavigationController.swift */,
				2F44FCC41A9E85E900FD20CC /* SettingsTableSectionHeaderFooterView.swift */,
				A1F66A7220DD71C400303328 /* SettingsViewController.swift */,
				A1CA29C320E1746A00CB9126 /* OptionSelectionViewController.swift */,
				A16DC67E20E585D90069C8E1 /* PasscodeSettingsViewController.swift */,
			);
			path = Settings;
			sourceTree = "<group>";
		};
		2FCAE21B1ABB51F800877008 /* Storage */ = {
			isa = PBXGroup;
			children = (
				74B195431CF503FC007F36EF /* RecentlyClosedTabs.swift */,
				2FCAE33D1ABB5F1800877008 /* Storage-Bridging-Header.h */,
				D37DE2821CA2047500A5EC69 /* CertStore.swift */,
				28C4AB711AD42D4300D9ACE3 /* Clients.swift */,
				2FCAE2411ABB531100877008 /* Cursor.swift */,
				28302E3F1AF0747800521E2E /* DatabaseError.swift */,
				394CF6CE1BAA493C00906917 /* DefaultSuggestedSites.swift */,
				D3BF8CBA1B7425570007AFE6 /* DiskImageStore.swift */,
				E65075C11E37F956006961AC /* ExtensionUtils.swift */,
				2FCAE2421ABB531100877008 /* Favicons.swift */,
				2FCAE2431ABB531100877008 /* FileAccessor.swift */,
				2FCAE2441ABB531100877008 /* History.swift */,
				0BDA56B11B26B1E4008C9B96 /* Logins.swift */,
				E677F0531D94247300ECF1FB /* Metadata.swift */,
				0B3E7DB91B27AB4C00E2E84D /* MockLogins.swift */,
				285D3B671B4380B70035FD22 /* Queue.swift */,
				E6FF6AC91D873CFF0070C294 /* PageMetadata.swift */,
				2FCAE2471ABB531100877008 /* RemoteTabs.swift */,
				2829D39F1C2F0AD400DCF931 /* Sharing.swift */,
				2FCAE2481ABB531100877008 /* Site.swift */,
				0B54BD181B698B7C004C822C /* SuggestedSites.swift */,
				28B62ACD1BC745E7004A585A /* Syncable.swift */,
				7BF5A1E91B41640500EA9DD8 /* SyncQueue.swift */,
				2FCAE25C1ABB531100877008 /* Visit.swift */,
				28532D301C483DEB000072D9 /* Bookmarks */,
				2FCAE2491ABB531100877008 /* SQL */,
				2FCAE21C1ABB51F800877008 /* Supporting Files */,
				2FCAE25A1ABB531100877008 /* ThirdParty */,
			);
			path = Storage;
			sourceTree = "<group>";
		};
		2FCAE21C1ABB51F800877008 /* Supporting Files */ = {
			isa = PBXGroup;
			children = (
			);
			name = "Supporting Files";
			sourceTree = "<group>";
		};
		2FCAE22A1ABB51F800877008 /* StorageTests */ = {
			isa = PBXGroup;
			children = (
				D37DE2C81CA356F900A5EC69 /* testcert1.pem */,
				D37DE2C91CA356F900A5EC69 /* testcert2.pem */,
				D37DE2C61CA356D800A5EC69 /* CertTests.swift */,
				D3BF8CBC1B7472FA0007AFE6 /* DiskImageStoreTests.swift */,
				2FCAE2791ABB533A00877008 /* MockFiles.swift */,
				289A4C121C4EB90600A460E3 /* StorageTestUtils.swift */,
				7BF5A1ED1B429B3100EA9DD8 /* SyncCommandsTests.swift */,
				281B02991C037C1F005202C3 /* TestBrowserDB.swift */,
				0BDA56AE1B26B1D5008C9B96 /* TestLogins.swift */,
				28D158AC1AFD90E500F9C065 /* TestSQLiteBookmarks.swift */,
				2FCAE27D1ABB533A00877008 /* TestSQLiteHistory.swift */,
				E6BE53CC1D9177B10074909A /* TestSQLiteHistoryRecommendations.swift */,
				E63F71871DB7FBE200A995C9 /* TestSQLiteMetadata.swift */,
				2FCAE27A1ABB533A00877008 /* TestSQLiteRemoteClientsAndTabs.swift */,
				D32CACEC1AE04DA1000658EB /* TestSwiftData.swift */,
				2FCAE22B1ABB51F800877008 /* Supporting Files */,
			);
			path = StorageTests;
			sourceTree = "<group>";
		};
		2FCAE22B1ABB51F800877008 /* Supporting Files */ = {
			isa = PBXGroup;
			children = (
				2891F2B91F991185001B105E /* fixtures */,
				2FCAE22C1ABB51F800877008 /* Info.plist */,
			);
			name = "Supporting Files";
			sourceTree = "<group>";
		};
		2FCAE2491ABB531100877008 /* SQL */ = {
			isa = PBXGroup;
			children = (
				2FCAE24B1ABB531100877008 /* BrowserDB.swift */,
				282915E51AF1A7920006EEB5 /* BrowserSchema.swift */,
				D0B29EDF1F460BDF00C7CEFC /* LoginsSchema.swift */,
				D018F93D1F44A7190098F8CA /* Schema.swift */,
				28126F761C2F9833006466CC /* SQLiteBookmarksBase.swift */,
				28126F471C2F948E006466CC /* SQLiteBookmarksHelpers.swift */,
				28126F6D1C2F94F9006466CC /* SQLiteBookmarksModel.swift */,
				28126F731C2F96F1006466CC /* SQLiteBookmarksResetting.swift */,
				285F2DC01AF80B4600211843 /* SQLiteBookmarksSyncing.swift */,
				D0131B4C1F3CF7D8000CDE86 /* SQLiteFavicons.swift */,
				2FCAE2551ABB531100877008 /* SQLiteHistory.swift */,
				318FB6EA1DB5600D0004E40F /* SQLiteHistoryFactories.swift */,
				E6F368281D7F594F008CDD67 /* SQLiteHistoryRecommendations.swift */,
				0BDA56B31B26B203008C9B96 /* SQLiteLogins.swift */,
				E677F0441D9423FB00ECF1FB /* SQLiteMetadata.swift */,
				285D3B8F1B4386520035FD22 /* SQLiteQueue.swift */,
				2FCAE2581ABB531100877008 /* SQLiteRemoteClientsAndTabs.swift */,
			);
			path = SQL;
			sourceTree = "<group>";
		};
		2FCAE25A1ABB531100877008 /* ThirdParty */ = {
			isa = PBXGroup;
			children = (
				2FCAE25B1ABB531100877008 /* SwiftData.swift */,
			);
			path = ThirdParty;
			sourceTree = "<group>";
		};
		3905274D1C874D35007E0BB7 /* Today */ = {
			isa = PBXGroup;
			children = (
				391AEFD11C8F11ED00691F84 /* Images.xcassets */,
				390527531C874D35007E0BB7 /* Info.plist */,
				3905274E1C874D35007E0BB7 /* TodayViewController.swift */,
			);
			path = Today;
			sourceTree = "<group>";
		};
		392ED7D51D0AEEEE009D9B62 /* Accessors */ = {
			isa = PBXGroup;
			children = (
				392ED7E31D0AEF56009D9B62 /* NewTabAccessors.swift */,
				392ED7E51D0AEFEF009D9B62 /* HomePageAccessors.swift */,
			);
			name = Accessors;
			sourceTree = "<group>";
		};
		39A359BD1BFCCE7B006B9E87 /* Helpers */ = {
			isa = PBXGroup;
			children = (
				A1CDF22C20BDDB65005C6E58 /* BasicAnimationController.swift */,
				E65075531E37F6FC006961AC /* DynamicFontHelper.swift */,
				E65075601E37F77D006961AC /* MenuHelper.swift */,
				39455F761FC83F430088A22C /* TabEventHandler.swift */,
				39F819C51FD70F5D009E31E4 /* TabEventHandlers.swift */,
				39A359E31BFCCE94006B9E87 /* UserActivityHandler.swift */,
			);
			name = Helpers;
			sourceTree = "<group>";
		};
		39B0646D1E7ADA4B000BE173 /* PushTests */ = {
			isa = PBXGroup;
			children = (
				39C22C2C1E897B9A000C0E56 /* LivePushClientTests.swift */,
				39B0647C1E7ADAC2000BE173 /* PushCryptoTests.swift */,
			);
			name = PushTests;
			sourceTree = "<group>";
		};
		39F99FC71E3A6DB700F353B4 /* Push */ = {
			isa = PBXGroup;
			children = (
				39F99FD91E3A6DE300F353B4 /* PushClient.swift */,
				39F99FDA1E3A6DE300F353B4 /* PushConfiguration.swift */,
				395C8F201E796AD600A68E8C /* PushCrypto.swift */,
				39F99FDB1E3A6DE300F353B4 /* PushRegistration.swift */,
			);
			path = Push;
			sourceTree = "<group>";
		};
		3B43E3D11D95C48D00BBA9DB /* StoragePerfTests */ = {
			isa = PBXGroup;
			children = (
				3B43E3D21D95C48D00BBA9DB /* StoragePerfTests.swift */,
				3B43E3D41D95C48D00BBA9DB /* Info.plist */,
			);
			path = StoragePerfTests;
			sourceTree = "<group>";
		};
		3BF4B8DA1D38493300493393 /* Utils */ = {
			isa = PBXGroup;
			children = (
				39EB46981E26DDB4006346E8 /* FxScreenGraph.swift */,
				3BF4B8E81D38497A00493393 /* BaseTestCase.swift */,
			);
			name = Utils;
			sourceTree = "<group>";
		};
		3BFE4B081D342FB900DDF53F /* XCUITests */ = {
			isa = PBXGroup;
			children = (
				EB3A38912032673D004C6E67 /* DatabaseFixtureTest.swift */,
				0BC9C9C31F26F54D000E8AB5 /* SiteLoadTest.swift */,
				3D71C89D1F5703A1008D8646 /* CopiedLinksTests.swift */,
				3DEFED071F55EBE300F8620C /* TrackingProtectionTests.swift */,
				3D9CA9A71EF84D04002434DD /* NoImageTests.swift */,
				3D9CAA1B1EFCD655002434DD /* ClipBoardTests.swift */,
				3D9CA9831EF456A8002434DD /* NightModeTests.swift */,
				0B305E1A1E3A98A900BE0767 /* BookmarkingTests.swift */,
				2C3406C71E719F00000FD889 /* SettingsTest.swift */,
				0B3D670D1E09B90B00C1EFC7 /* AuthenticationTest.swift */,
				0B729D361E047D6A008E6859 /* HomePageSettingsTest.swift */,
				3BF4B8DA1D38493300493393 /* Utils */,
				3BFE4B4F1D34673D00DDF53F /* ThirdPartySearchTest.swift */,
				3B546EBF1D95ECAE00BDBE36 /* ActivityStreamTest.swift */,
				3BFE4B0B1D342FB900DDF53F /* Info.plist */,
				55A747161DC46FC400CE1B57 /* HomePageUITest.swift */,
				2C2A5EF31E68469500F02659 /* PrivateBrowsingTest.swift */,
				2CA16FDD1E5F089100332277 /* SearchTest.swift */,
				2C97EC701E72C80E0092EC18 /* TopTabsTest.swift */,
				2CF449A41E7BFE2C00FD7595 /* NavigationTest.swift */,
				2C8C07761E7800EA00DC1237 /* FindInPageTest.swift */,
				2C31A8461E8D447F00DAC646 /* HomePageSettingsUITest.swift */,
				2CB56E3E1E926BFB00AF7586 /* ToolbarTest.swift */,
				2CC1B3EF1E9B861400814EEC /* DomainAutocompleteTest.swift */,
				2CEA6F781E93E3A600D4100E /* SearchSettingsUITest.swift */,
				0B9D40781E8D5AC80059E664 /* XCUITests-Bridging-Header.h */,
				D81127D71F84023B0050841D /* PhotonActionSheetTest.swift */,
				2C2A91281FA2410D002E36BD /* HistoryTests.swift */,
				39012F271F8ED262002E3D31 /* ScreenGraphTest.swift */,
				2CB1A6591FDEA8B60084E96D /* NewTabSettings.swift */,
				2CF9D9A920067FA10083DF2A /* BrowsingPDFTests.swift */,
				39C261CB2018DE20009D97BD /* FxScreenGraphTests.swift */,
				2C28F96B201B2D4C00ABA8A5 /* MailAppSettingsTests.swift */,
				2C4A07DB20246EAD0083E320 /* DragAndDropTests.swift */,
				2C4B6BF220349EB800A009C2 /* FirstRunTourTests.swift */,
				EB7A651020699BD200B52A5F /* WebPagesForTesting.swift */,
			);
			path = XCUITests;
			sourceTree = "<group>";
		};
		5D1DC51420AC9AFA00905E5A /* Data */ = {
			isa = PBXGroup;
			children = (
				5D1DC54020AE004600905E5A /* models */,
				5D1DC56020AE005400905E5A /* sync */,
				5D1DC51520AC9AFA00905E5A /* Data.h */,
				5D1DC51620AC9AFA00905E5A /* Info.plist */,
			);
			indentWidth = 4;
			path = Data;
			sourceTree = "<group>";
			tabWidth = 4;
		};
		5D1DC52120AC9AFB00905E5A /* DataTests */ = {
			isa = PBXGroup;
			children = (
				5D1DC52220AC9AFB00905E5A /* DataTests.swift */,
				5D1DC52420AC9AFB00905E5A /* Info.plist */,
			);
			path = DataTests;
			sourceTree = "<group>";
		};
		5D1DC54020AE004600905E5A /* models */ = {
			isa = PBXGroup;
			children = (
				5D1DC54320AE004600905E5A /* DataController.swift */,
				0AA4FC382109D685000B173A /* CRUDProtocols.swift */,
				5D1DC54120AE004600905E5A /* WebsitePresentable.swift */,
				5D1DC54220AE004600905E5A /* TabMO.swift */,
				5D1DC54420AE004600905E5A /* TopSite.swift */,
				5D1DC54620AE004600905E5A /* Bookmark.swift */,
				5D1DC54720AE004600905E5A /* FaviconMO.swift */,
				5D1DC54820AE004600905E5A /* Domain.swift */,
				5D1DC54920AE004600905E5A /* Device.swift */,
				5D1DC54A20AE004600905E5A /* History.swift */,
				5D1DC54B20AE004600905E5A /* Syncable.swift */,
				5D1DC54C20AE004600905E5A /* Model.xcdatamodeld */,
			);
			path = models;
			sourceTree = "<group>";
		};
		5D1DC56020AE005400905E5A /* sync */ = {
			isa = PBXGroup;
			children = (
				5D1DC56120AE005400905E5A /* SyncCrypto.swift */,
				5D1DC56220AE005400905E5A /* SyncShowCodewords.swift */,
				5D1DC56320AE005400905E5A /* Sync.swift */,
				5D1DC56420AE005400905E5A /* SyncBookmark.swift */,
				5D1DC56520AE005400905E5A /* SyncResponse.swift */,
				5D1DC56620AE005400905E5A /* SyncRecord.swift */,
				5D1DC56720AE005400905E5A /* SyncDevice.swift */,
				5D1DC56820AE005400905E5A /* JSInjector.swift */,
				5D1DC56920AE005400905E5A /* SyncSite.swift */,
				5D1DC56A20AE005400905E5A /* ios-sync.js */,
			);
			path = sync;
			sourceTree = "<group>";
		};
		5DE7688520B3456D00FF5533 /* BraveShared */ = {
			isa = PBXGroup;
			children = (
				5DE768AA20B346B700FF5533 /* BraveShieldState.swift */,
				5DE7687C20B342E600FF5533 /* BraveStrings.swift */,
				5DE7687120B3417A00FF5533 /* SharedExtensions.swift */,
				5DE768A820B3461200FF5533 /* BraveUX.swift */,
				5DE768AD20B443E500FF5533 /* JSONSerializationExtensions.swift */,
				5DE768AF20B4601600FF5533 /* UIColorExtensions.swift */,
				A1510DA020E409E9008BF1F4 /* URLCacheExtensions.swift */,
				5DE7688620B3456D00FF5533 /* BraveShared.h */,
				5DE7688720B3456D00FF5533 /* Info.plist */,
			);
			path = BraveShared;
			sourceTree = "<group>";
		};
		5DE7689220B3456E00FF5533 /* BraveSharedTests */ = {
			isa = PBXGroup;
			children = (
				5DE7689320B3456E00FF5533 /* BraveSharedTests.swift */,
				5DE7689520B3456E00FF5533 /* Info.plist */,
			);
			path = BraveSharedTests;
			sourceTree = "<group>";
		};
		7B0B1B9C1C1B69F500DF4AB5 /* Extensions */ = {
			isa = PBXGroup;
			children = (
			);
			name = Extensions;
			sourceTree = "<group>";
		};
		7B3632D21C2983F000D12AF9 /* L10nSnapshotTests */ = {
			isa = PBXGroup;
			children = (
				7BEB644E1C7345600092C02E /* Info.plist */,
				E40AFC641DD0F25500DA5651 /* L10nBaseSnapshotTests.swift */,
				E40AFC6B1DD128DA00DA5651 /* L10nIntroSnapshotTests.swift */,
				E40AFC531DD0E93300DA5651 /* L10nPermissionStringsSnapshotTests.swift */,
				7B3632D31C2983F000D12AF9 /* L10nSnapshotTests.swift */,
			);
			path = L10nSnapshotTests;
			sourceTree = "<group>";
		};
		7B3632E71C29879300D12AF9 /* Snapshot */ = {
			isa = PBXGroup;
			children = (
				7B60B0071BDE3AE10090C984 /* SnapshotHelper.swift */,
				7B95CD181C3AB2EE00638E31 /* MarketingUITests */,
				7B3632D21C2983F000D12AF9 /* L10nSnapshotTests */,
			);
			name = Snapshot;
			sourceTree = "<group>";
		};
		7B604FC11C496005006EEEC3 /* Frameworks */ = {
			isa = PBXGroup;
			children = (
				A1F66A7F20DD87CA00303328 /* Static.framework */,
				A1AD4BD520BF476E007A6EA1 /* FastImageCache.framework */,
				A1AD4BD020BF3F4D007A6EA1 /* Eureka.framework */,
				A1D841F420BC405E00BDAFF7 /* pop.framework */,
				392E18021FEC4D7B00EBA79C /* MappaMundi.framework */,
				3B4988CD1E42B01800A12FDA /* SwiftyJSON.framework */,
				E6231C041B90A472005ABB0D /* libxml2.2.tbd */,
				E6231C021B90A466005ABB0D /* libstdc++.6.0.9.tbd */,
				E6231C001B90A44F005ABB0D /* libz.tbd */,
				0B21E8051E26CCB7000C8779 /* EarlGrey.framework */,
				D39FA16B1A83E17800EE869C /* CoreGraphics.framework */,
				0B8E0FF31A932BD500161DC3 /* ImageIO.framework */,
				D36998881AD70A0A00650C6C /* IOKit.framework */,
				3BA9A0221D2C208C00BD418C /* Fuzi.framework */,
				7B8A47F51D01D3B400C07734 /* PassKit.framework */,
				7BA4A9631C4CFE840091D032 /* Deferred.framework */,
				7BA4A94B1C4CF03B0091D032 /* SwiftKeychainWrapper.framework */,
				7BA4A9491C4CEFC70091D032 /* OnePasswordExtension.framework */,
				7BA4A9451C4CED780091D032 /* GCDWebServers.framework */,
				7B6050001C49653B006EEEC3 /* AdjustSdk.framework */,
				7B604FBA1C495D8A006EEEC3 /* XCGLogger.framework */,
				7B604FA11C495268006EEEC3 /* SnapKit.framework */,
				7B604F9A1C4950F2006EEEC3 /* SDWebImage.framework */,
				7B604F981C494F74006EEEC3 /* KIF.framework */,
				7B604F851C494983006EEEC3 /* Alamofire.framework */,
				E4B334891BBF23F9004E2BFF /* AdSupport.framework */,
				E4B334871BBF23F3004E2BFF /* iAd.framework */,
				3905274B1C874D35007E0BB7 /* NotificationCenter.framework */,
			);
			name = Frameworks;
			sourceTree = "<group>";
		};
		7B95CD181C3AB2EE00638E31 /* MarketingUITests */ = {
			isa = PBXGroup;
			children = (
				7B95CD191C3AB2EE00638E31 /* MarketingUITests.swift */,
				7BEB645B1C7345990092C02E /* Info.plist */,
			);
			path = MarketingUITests;
			sourceTree = "<group>";
		};
		7BC7B4571C903A6A0046E9D2 /* Menu */ = {
			isa = PBXGroup;
			children = (
				7B42406D1CA04CAC009B5C28 /* Menu.xcassets */,
				A1FEEE0220BEE6BF00298DA2 /* HomeMenuController.swift */,
				A1AD4BCE20BF3E8C007A6EA1 /* BookmarksViewController.swift */,
				A198E75020C701ED00334C11 /* HistoryViewController.swift */,
			);
			path = Menu;
			sourceTree = "<group>";
		};
		A104E190210A380E00D2323E /* Shields */ = {
			isa = PBXGroup;
			children = (
				A104E198210A384400D2323E /* ShieldsViewController.swift */,
				27C461DD211B76500088A441 /* ShieldsView.swift */,
			);
			path = Shields;
			sourceTree = "<group>";
		};
		A1D841FE20BC44E400BDAFF7 /* Popover */ = {
			isa = PBXGroup;
			children = (
				A1D841FF20BC44F800BDAFF7 /* PopoverController.swift */,
				A1D8420020BC44F800BDAFF7 /* PopoverContainerView.swift */,
				A1D8420120BC44F800BDAFF7 /* PopoverContentComponent.swift */,
			);
			indentWidth = 4;
			path = Popover;
			sourceTree = "<group>";
			tabWidth = 4;
			usesTabs = 0;
		};
		C8F457A61F1FD75A000CB895 /* BrowserViewController */ = {
			isa = PBXGroup;
			children = (
				D0625CA7208FC47A0081F3B2 /* BrowserViewController+DownloadQueueDelegate.swift */,
				C8F457A91F1FDD9B000CB895 /* BrowserViewController+KeyCommands.swift */,
				D0C95EF5201A55A800E4E51C /* BrowserViewController+UIDropInteractionDelegate.swift */,
				C8F457A71F1FD75A000CB895 /* BrowserViewController+WKNavigationDelegate.swift */,
			);
			path = BrowserViewController;
			sourceTree = "<group>";
		};
		D03F8F11200EAB8C003C2224 /* AtDocumentStart */ = {
			isa = PBXGroup;
			children = (
				D03F8F20200EABB0003C2224 /* __firefox__.js */,
			);
			path = AtDocumentStart;
			sourceTree = "<group>";
		};
		D0FCF7E71FE44CA9004A7995 /* UserScripts */ = {
			isa = PBXGroup;
			children = (
				D0FCF7E81FE44D8F004A7995 /* AllFrames */,
				D0FCF7E91FE44DA2004A7995 /* MainFrame */,
			);
			path = UserScripts;
			sourceTree = "<group>";
		};
		D0FCF7E81FE44D8F004A7995 /* AllFrames */ = {
			isa = PBXGroup;
			children = (
				D0FCF7EB1FE44DB6004A7995 /* AtDocumentEnd */,
				D03F8F11200EAB8C003C2224 /* AtDocumentStart */,
			);
			path = AllFrames;
			sourceTree = "<group>";
		};
		D0FCF7E91FE44DA2004A7995 /* MainFrame */ = {
			isa = PBXGroup;
			children = (
				D0FCF7ED1FE44DC3004A7995 /* AtDocumentEnd */,
				D0FCF7EC1FE44DBD004A7995 /* AtDocumentStart */,
			);
			path = MainFrame;
			sourceTree = "<group>";
		};
		D0FCF7EB1FE44DB6004A7995 /* AtDocumentEnd */ = {
			isa = PBXGroup;
			children = (
				D000661320472890009BA6F6 /* __firefox__.js */,
				D03F8F24200EACD8003C2224 /* ContextMenu.js */,
				39F4C0F92045D87400746155 /* FocusHelper.js */,
				D0C95DF5200EADD500E4E51C /* LoginsHelper.js */,
				D0FCF7F61FE45E5D004A7995 /* PrintHandler.js */,
			);
			path = AtDocumentEnd;
			sourceTree = "<group>";
		};
		D0FCF7EC1FE44DBD004A7995 /* AtDocumentStart */ = {
			isa = PBXGroup;
			children = (
				D0C95E05200FCB5600E4E51C /* HistoryStateHelper.js */,
				D0C95DF7200EAE3000E4E51C /* NightModeHelper.js */,
				D0C95DF9200EAE5E00E4E51C /* NoImageModeHelper.js */,
				D0C95E03200FCA8800E4E51C /* ReaderMode.js */,
				D0006623204728A8009BA6F6 /* TrackingProtectionStats.js */,
			);
			path = AtDocumentStart;
			sourceTree = "<group>";
		};
		D0FCF7ED1FE44DC3004A7995 /* AtDocumentEnd */ = {
			isa = PBXGroup;
			children = (
				D0FCF8091FE47B49004A7995 /* CustomSearchHandler.js */,
				D0C95DF1200EAD3000E4E51C /* FindInPage.js */,
				D0C95E33200FDB3200E4E51C /* MetadataHelper.js */,
			);
			path = AtDocumentEnd;
			sourceTree = "<group>";
		};
		D0FCF7EE1FE44E15004A7995 /* UserContent */ = {
			isa = PBXGroup;
			children = (
				D0FCF7E71FE44CA9004A7995 /* UserScripts */,
			);
			path = UserContent;
			sourceTree = "<group>";
		};
		D30EBB5B1C75503800105AE9 /* Products */ = {
			isa = PBXGroup;
			children = (
				D30EBB641C75503800105AE9 /* libKIF.a */,
				D30EBB661C75503800105AE9 /* Test Host.app */,
				D30EBB681C75503800105AE9 /* KIF Tests - XCTest.xctest */,
				D30EBB6A1C75503800105AE9 /* KIF.framework */,
				E6CB64CC1DA42C2900887098 /* KIFFrameworkConsumer.app */,
				E6CB64CE1DA42C2900887098 /* KIFFrameworkConsumerTests.xctest */,
			);
			name = Products;
			sourceTree = "<group>";
		};
		D34DC84C1A16C40C00D49B7B /* Providers */ = {
			isa = PBXGroup;
			children = (
				E68F36971EA694000048CF44 /* PanelDataObservers.swift */,
				D34DC84D1A16C40C00D49B7B /* Profile.swift */,
				0BD19A661A25309B0084FBA7 /* NSUserDefaultsPrefs.swift */,
			);
			path = Providers;
			sourceTree = "<group>";
		};
		D38A1BEB1A9FA2CA00F6A386 /* Widgets */ = {
			isa = PBXGroup;
			children = (
				D3FEC38C1AC4B42F00494F45 /* AutocompleteTextField.swift */,
				E6927EBF1C7B6FB800D03F75 /* ErrorToast.swift */,
				E660BE051BB0666D009AC090 /* InnerStrokedView.swift */,
				0BF1B7E21AC60DEA00A7B407 /* InsetButton.swift */,
				28FDFF0B1C1F725800840F86 /* SeparatorTableCell.swift */,
				D38A1BEC1A9FA2CA00F6A386 /* SiteTableViewController.swift */,
				0BB5B2861AC0A2B90052877D /* SnackBar.swift */,
				E660BDD81BB06521009AC090 /* TabsButton.swift */,
				E663D5771BB341C4001EF30E /* ToggleButton.swift */,
				7B844E3C1BBDDB9D00E733A2 /* ChevronView.swift */,
				E65607601C08B4E200534B02 /* SearchInputView.swift */,
				E63ED7D71BFCD9990097D08E /* LoginTableViewCell.swift */,
				C4E3984B1D21F2FD004E89BA /* TabTrayButtonExtensions.swift */,
				7B3631E91C244FEE00D12AF9 /* Theme.swift */,
				59A68B1F857A8638598A63A0 /* TwoLineCell.swift */,
				745DAB3E1CDAB09E00D44181 /* HistoryBackButton.swift */,
				742A56381D80B54A00BDB803 /* PhotonActionSheet.swift */,
				D88FDA9E1F4E2B9200FD9709 /* PhotonActionSheetProtocol.swift */,
				D88FDAAE1F4E2BA000FD9709 /* PhotonActionSheetAnimator.swift */,
				D863C8E31F68BFC20058D95F /* GradientProgressBar.swift */,
			);
			path = Widgets;
			sourceTree = "<group>";
		};
		D3972BF01C22412B00035B87 /* Share */ = {
			isa = PBXGroup;
			children = (
				D3972BF11C22412B00035B87 /* ShareExtensionHelper.swift */,
				D3972BF21C22412B00035B87 /* TitleActivityItemProvider.swift */,
			);
			path = Share;
			sourceTree = "<group>";
		};
		D39FA1601A83E0EC00EE869C /* UITests */ = {
			isa = PBXGroup;
			children = (
				C8611CA11F71AEB900C3DE7D /* NoImageModeTests.swift */,
				0B7C1E941F6097AD006A8869 /* TrackingProtectionTests.swift */,
				0BEF44621E31165700187C32 /* EarlGrey.swift */,
				D39FA16F1A83E62600EE869C /* UITests-Bridging-Header.h */,
				D343DCFD1C446BDB00D7EEE8 /* findPage.html */,
				E6B4C3D71C68F55C001F97E8 /* JSPrompt.html */,
				D31EC05E1CC57ED80096F4AB /* localhostLoad.html */,
				D34E33021BA793C2006135F0 /* loginForm.html */,
				C8EB60C31F1FB12500F9B5B3 /* navigationDelegate.html */,
				0BF8F8D91AEFF1C900E90BC2 /* noTitle.html */,
				0B6FBAB11AC1F830007EC669 /* numberedPage.html */,
				0B5A93411B1EB572004F47A2 /* readablePage.html */,
				4F9757391AFA6F37006ECC24 /* readerContent.html */,
				E6EAC5951B29CB3A00E1DE1E /* scrollablePage.html */,
				E67422C41CFF2D39009E8373 /* youtube.ico */,
				D3E171C11A841EAD00AB44CD /* KIFHelper.js */,
				D38F036F1C06387900175932 /* AuthenticationTests.swift */,
				28C8B7841C852535006D8318 /* BookmarksPanelTests.swift */,
				E6B4C4021C68F58B001F97E8 /* BrowserTests.swift */,
				7B24DC9B1B67B3590005766B /* ClearPrivateDataTests.swift */,
				D313BE971B2F5096009EF241 /* DomainAutocompleteTests.swift */,
				D39FA1801A83E84900EE869C /* Global.swift */,
				4F514FD31ACD8F2C0022D7EA /* HistoryTests.swift */,
				E6A92ADA1C52A8DA00743291 /* LoginInputTests.swift */,
				E633E3791C2204BE001FFF6C /* LoginManagerTests.swift */,
				C8EB60DB1F1FB9AD00F9B5B3 /* NavigationDelegateTests.swift */,
				D3CFD3631CC5605B0064AB4A /* SecurityTests.swift */,
				D3C3EB641B6FF44000388E9A /* SessionRestoreTests.swift */,
				744B0FFD1B4F172E00100422 /* ToolbarTests.swift */,
				D375A91F1AE71675001B30D5 /* ViewMemoryLeakTests.swift */,
				D39FA1611A83E0EC00EE869C /* Supporting Files */,
			);
			path = UITests;
			sourceTree = "<group>";
		};
		D39FA1611A83E0EC00EE869C /* Supporting Files */ = {
			isa = PBXGroup;
			children = (
				D39FA1621A83E0EC00EE869C /* Info.plist */,
			);
			name = "Supporting Files";
			sourceTree = "<group>";
		};
		D3A994941A368691008AD1AC /* Browser */ = {
			isa = PBXGroup;
			children = (
				0AADC4BB20D2A4F700FDE368 /* HomePanel */,
				0A4B011620D02DAC004D4011 /* TabsBar */,
				0B3E7D931B27A7CE00E2E84D /* AboutHomeHandler.swift */,
				D38F02D01C05127100175932 /* Authenticator.swift */,
				C40046F91CF8E0B200B08303 /* BackForwardListAnimator.swift */,
				C400467B1CF4E43E00B08303 /* BackForwardListViewController.swift */,
				C4EFEECE1CEBB6F2009762A4 /* BackForwardTableViewCell.swift */,
				E653422C1C5944F90039DD9E /* BrowserPrompts.swift */,
				E6D8D5E61B569D70009E5A58 /* BrowserTrayAnimators.swift */,
				C8F457A61F1FD75A000CB895 /* BrowserViewController */,
				D3A994951A3686BD008AD1AC /* BrowserViewController.swift */,
				C4F3B2991CFCF93A00966259 /* ButtonToast.swift */,
				31ADB5D91E58CEC300E87909 /* ClipboardBarDisplayHandler.swift */,
				D3BA7E0D1B0E934F00153782 /* ContextMenuHelper.swift */,
				3BE7275C1CCFE8B60099189F /* CustomSearchHandler.swift */,
				D0625C97208E87F10081F3B2 /* DownloadQueue.swift */,
				D04D1B852097859B0074B35F /* DownloadToast.swift */,
				0BA1E02D1B046F1E007675AF /* ErrorPageHelper.swift */,
				D03F8EB12004014E003C2224 /* FaviconHandler.swift */,
				D3B6923C1B9F9444004B87A4 /* FindInPageBar.swift */,
				D3B6923E1B9F9A58004B87A4 /* FindInPageHelper.swift */,
				39F4C1092045DB2E00746155 /* FocusHelper.swift */,
				D0E55C4E1FB4FD23006DC274 /* FormPostHelper.swift */,
				D02816C11ECA5E2A00240CAA /* HistoryStateHelper.swift */,
				39DD030C1CD53E1900BC09B3 /* HomePageHelper.swift */,
				D3C3696D1CC6B78800348A61 /* LocalRequestHelper.swift */,
				0BB5B30A1AC0AD1F0052877D /* LoginsHelper.swift */,
				7482205B1DBAB56300EEEA72 /* MailProviders.swift */,
				744ED5601DBFEB8D00A2B5BE /* MailtoLinkHandler.swift */,
				D0C95E35200FDC5400E4E51C /* MetadataParserHelper.swift */,
				A93067E71D0FE18E00C49C6E /* NightModeHelper.swift */,
				A9072B7F1D07B34100459960 /* NoImageModeHelper.swift */,
				7BA8D1C61BA037F500C8AE9E /* OpenInHelper.swift */,
				D3FA77831A43B2CE0010CD32 /* OpenSearch.swift */,
				74821FC41DB56A2500EEEA72 /* OpenWithSettingsViewController.swift */,
				D0C95E0D200FD3B200E4E51C /* PrintHelper.swift */,
				D31CF65B1CC1959A001D0BD0 /* PrivilegedRequest.swift */,
				FA6B2AC11D41F02D00429414 /* Punycode.swift */,
				FA9294001D6584A200AC8D33 /* QRCode.xcassets */,
				FA9293D31D6580E100AC8D33 /* QRCodeViewController.swift */,
				E47616C61AB74CA600E7DD25 /* ReaderModeBarView.swift */,
				D31F95E81AC226CB005C9F3B /* ScreenshotHelper.swift */,
				D308E4E31A5306F500842685 /* SearchEngines.swift */,
				DDA24A341FD84D620098F159 /* DefaultSearchPrefs.swift */,
				D34510871ACF415700EC27F0 /* SearchLoader.swift */,
				D31A0FC61A65D6D000DC8C7E /* SearchSuggestClient.swift */,
				59A68CCB63E2A565CB03F832 /* SearchViewController.swift */,
				74C027441B2A348C001B1E88 /* SessionData.swift */,
				F35B8D2E1D638408008E3D61 /* SessionRestoreHandler.swift */,
				F35B8D2C1D6383E9008E3D61 /* SessionRestoreHelper.swift */,
				3BF56D261CDBBE1F00AC4D75 /* SimpleToast.swift */,
				E68AEDAF1B18F81A00133D99 /* SwipeAnimator.swift */,
				D3A994961A3686BD008AD1AC /* Tab.swift */,
				E4CD9F2C1A6DC91200318571 /* TabLocationView.swift */,
				D3968F241A38FE8500CEFD3B /* TabManager.swift */,
				7BA0601A1C0F4DE200DFADB6 /* TabPeekViewController.swift */,
				DD31E0FA1B382B520077078A /* TabPrintPageRenderer.swift */,
				E698FFD91B4AADF40001F623 /* TabScrollController.swift */,
				D314E7F51A37B98700426A76 /* TabToolbar.swift */,
				D301AAED1A3A55B70078DD1D /* TabTrayController.swift */,
				396CDB54203C5B870034A3A3 /* TabTrayController+KeyCommands.swift */,
				D029A04820A62DB0001DB72F /* TemporaryDocument.swift */,
				3BCE6D3B1CEB9E4D0080928C /* ThirdPartySearchAlerts.swift */,
				D04D1B91209790B60074B35F /* Toast.swift */,
				D3C744CC1A687D6C004CE85D /* URIFixup.swift */,
				0BF0DB931A8545800039F300 /* URLBarView.swift */,
				D0FCF7F41FE45842004A7995 /* UserScriptManager.swift */,
				A1510DA920E425EA008BF1F4 /* BraveWebView.swift */,
			);
			indentWidth = 4;
			path = Browser;
			sourceTree = "<group>";
			tabWidth = 4;
		};
		E40A18F61EDC73D5006B7F28 /* Entitlements */ = {
			isa = PBXGroup;
			children = (
				E40A18F71EDC73D5006B7F28 /* Fennec.entitlements */,
				E40A18F81EDC73D5006B7F28 /* FennecEnterprise.entitlements */,
				E40A18F91EDC73D5006B7F28 /* Firefox.entitlements */,
				E40A18FA1EDC73D5006B7F28 /* FirefoxBeta.entitlements */,
			);
			path = Entitlements;
			sourceTree = "<group>";
		};
		E4E0BB141AFBC9E4008D6260 /* Shared */ = {
			isa = PBXGroup;
			children = (
				D35210E01CB2F16600FC5DCB /* Strings.swift */,
				E650756F1E37F7AB006961AC /* Extensions */,
				E4E0BB161AFBC9E4008D6260 /* Supporting Files */,
				E65075621E37F7AB006961AC /* Accessibility.swift */,
				E650757E1E37F7AB006961AC /* UIColorExtensions.swift */,
				EB7FFFBF20A9D38C003E1E34 /* AlertController.swift */,
				E65075631E37F7AB006961AC /* AppConstants.swift */,
				E65075641E37F7AB006961AC /* AppInfo.swift */,
				E65075651E37F7AB006961AC /* GeneralUtils.swift */,
				E65075661E37F7AB006961AC /* AsyncReducer.swift */,
				E65075671E37F7AB006961AC /* AuthenticationKeychainInfo.swift */,
				E65075681E37F7AB006961AC /* Bytes.swift */,
				E65075691E37F7AB006961AC /* Cancellable.swift */,
				E650756A1E37F7AB006961AC /* CrashSimulator.h */,
				E650756B1E37F7AB006961AC /* CrashSimulator.m */,
				E650756C1E37F7AB006961AC /* DeferredUtils.swift */,
				E650756D1E37F7AB006961AC /* DeviceInfo.swift */,
				E650756E1E37F7AB006961AC /* effective_tld_names.dat */,
				3964B0991EA8F06F00F2EEF4 /* FeatureSwitch.swift */,
				E65075811E37F7AB006961AC /* FSUtils.h */,
				E65075821E37F7AB006961AC /* FSUtils.m */,
				E65075831E37F7AB006961AC /* Functions.swift */,
				E65075841E37F7AB006961AC /* KeyboardHelper.swift */,
				E65075851E37F7AB006961AC /* KeychainCache.swift */,
				E65075861E37F7AB006961AC /* LaunchArguments.swift */,
				E65075871E37F7AB006961AC /* Loader.swift */,
				E65075881E37F7AB006961AC /* Logger.swift */,
				E65075891E37F7AB006961AC /* NotificationConstants.swift */,
				E650758B1E37F7AB006961AC /* Prefs.swift */,
				CE7F115E1F3CCEF900ABFC0B /* RemoteDevices.swift */,
				E650758C1E37F7AB006961AC /* RollingFileLogger.swift */,
				E650758D1E37F7AB006961AC /* SupportUtils.swift */,
				E650758E1E37F7AB006961AC /* SystemUtils.swift */,
				E650758F1E37F7AB006961AC /* TimeConstants.swift */,
				E65075901E37F7AB006961AC /* UserAgent.swift */,
				E65075911E37F7AB006961AC /* WeakList.swift */,
			);
			path = Shared;
			sourceTree = "<group>";
		};
		E4E0BB161AFBC9E4008D6260 /* Supporting Files */ = {
			isa = PBXGroup;
			children = (
				E4E0BB151AFBC9E4008D6260 /* Shared-Bridging-Header.h */,
				E4E0BB171AFBC9E4008D6260 /* Info.plist */,
			);
			path = "Supporting Files";
			sourceTree = "<group>";
		};
		E60961841B62B7E100DD640F /* Configuration */ = {
			isa = PBXGroup;
			children = (
				E60961861B62B8A700DD640F /* Fennec.xcconfig */,
				E6DCC1ED1DCBB6AA00CEC4B7 /* Fennec.enterprise.xcconfig */,
				E6FCC43C1C40565200DF6113 /* FirefoxBeta.xcconfig */,
				E60961891B62B8C800DD640F /* Firefox.xcconfig */,
			);
			name = Configuration;
			sourceTree = "<group>";
		};
		E63ED8DF1BFD254E0097D08E /* Login Management */ = {
			isa = PBXGroup;
			children = (
				E63ED8E01BFD25580097D08E /* LoginListViewController.swift */,
				E633E2D91C21EAF8001FFF6C /* LoginDetailViewController.swift */,
			);
			path = "Login Management";
			sourceTree = "<group>";
		};
		E65075551E37F714006961AC /* Utils */ = {
			isa = PBXGroup;
			children = (
				A1AD4BD220BF4712007A6EA1 /* ImageCache.swift */,
				E650755A1E37F747006961AC /* Swizzling.h */,
				E650755B1E37F747006961AC /* Swizzling.m */,
				E65075561E37F714006961AC /* FaviconFetcher.swift */,
				E650755D1E37F756006961AC /* Try.h */,
				E650755E1E37F756006961AC /* Try.m */,
			);
			path = Utils;
			sourceTree = "<group>";
		};
		E650756F1E37F7AB006961AC /* Extensions */ = {
			isa = PBXGroup;
			children = (
				E65075711E37F7AB006961AC /* ArrayExtensions.swift */,
				E683F0C11E93D4E90035D990 /* DictionaryExtensions.swift */,
				E65075721E37F7AB006961AC /* HashExtensions.swift */,
				E65075731E37F7AB006961AC /* HexExtensions.swift */,
				E65075741E37F7AB006961AC /* KeychainWrapperExtensions.swift */,
				E65075751E37F7AB006961AC /* NSCharacterSetExtensions.swift */,
				E65075761E37F7AB006961AC /* NSFileManagerExtensions.swift */,
				E65075781E37F7AB006961AC /* ScannerExtensions.swift */,
				E650757A1E37F7AB006961AC /* URLExtensions.swift */,
				E650757B1E37F7AB006961AC /* URLProtectionSpaceExtensions.swift */,
				E650757C1E37F7AB006961AC /* SetExtensions.swift */,
				E650757D1E37F7AB006961AC /* StringExtensions.swift */,
				E650757F1E37F7AB006961AC /* UIImageExtensions.swift */,
				7B10AA9E1E3A15020002DD08 /* DataExtensions.swift */,
				7B10AABA1E3A1F650002DD08 /* URLRequestExtensions.swift */,
				7B9BF91B1E43472E00CB24F4 /* JSONExtensions.swift */,
				7B3D9E641E4CBFDB007A50DA /* NSCoderExtensions.swift */,
				E693F0D81E9D64BD0086DC17 /* OptionalExtensions.swift */,
				A1510DDE20E51EF4008BF1F4 /* UIDeviceExtensions.swift */,
			);
			path = Extensions;
			sourceTree = "<group>";
		};
		E652F6F91BF66A79007FFDD6 /* Delegates */ = {
			isa = PBXGroup;
			children = (
				F84B21E51A0910F600AAB793 /* AppDelegate.swift */,
				D3BE7B451B054F8600641031 /* TestAppDelegate.swift */,
			);
			name = Delegates;
			sourceTree = "<group>";
		};
		E659A6091EB7C1D300D7A6AD /* BuddyBuild */ = {
			isa = PBXGroup;
			children = (
				E659A60A1EB7C1D300D7A6AD /* BuddyBuildSDK.framework */,
			);
			name = BuddyBuild;
			path = ThirdParty/BuddyBuild;
			sourceTree = "<group>";
		};
		E66C5B451BDA81050051AA93 /* Apple */ = {
			isa = PBXGroup;
			children = (
				E66C5B461BDA81050051AA93 /* UIImage+ImageEffects.h */,
				E66C5B471BDA81050051AA93 /* UIImage+ImageEffects.m */,
			);
			name = Apple;
			path = ThirdParty/Apple;
			sourceTree = SOURCE_ROOT;
		};
		E689C6FF1E0C716F008BAADB /* Entitlements */ = {
			isa = PBXGroup;
			children = (
				E6F738761EB7A97500B50143 /* FirefoxApplication.entitlements */,
				E6F738751EB7A97100B50143 /* FirefoxBetaApplication.entitlements */,
				E6F738741EB7A8D300B50143 /* FennecApplication.entitlements */,
				E62AC15F1E956AFC00843532 /* FennecEnterpriseApplication.entitlements */,
			);
			path = Entitlements;
			sourceTree = "<group>";
		};
		E68E7ADF1CAC209000FDCA76 /* PasscodeConfiguration */ = {
			isa = PBXGroup;
			children = (
				E640E8691C73A47C00C5F072 /* PasscodeViews.swift */,
				E6108FF81C84E91C005D25E8 /* BasePasscodeViewController.swift */,
				E68E7ACA1CAC1D4500FDCA76 /* PagingPasscodeViewController.swift */,
				E640E85D1C73A45A00C5F072 /* PasscodeEntryViewController.swift */,
				E68E7AD91CAC207400FDCA76 /* ChangePasscodeViewController.swift */,
				E68E7ADB1CAC208200FDCA76 /* SetupPasscodeViewController.swift */,
				E68E7ADD1CAC208A00FDCA76 /* RemovePasscodeViewController.swift */,
			);
			name = PasscodeConfiguration;
			sourceTree = "<group>";
		};
		E692E3271C46E62D009D1240 /* AuthenticationManager */ = {
			isa = PBXGroup;
			children = (
				E68E7ADF1CAC209000FDCA76 /* PasscodeConfiguration */,
				E69E06C81C76198000D0F926 /* AuthenticationManagerConstants.swift */,
				E65D89171C8647420006EA35 /* AppAuthenticator.swift */,
			);
			path = AuthenticationManager;
			sourceTree = "<group>";
		};
		E699220D1B94E3EF007C480D /* About */ = {
			isa = PBXGroup;
			children = (
				E69922121B94E3EF007C480D /* Licenses.html */,
			);
			path = About;
			sourceTree = "<group>";
		};
		E6F9650D1B2F1CF20034B023 /* SharedTests */ = {
			isa = PBXGroup;
			children = (
				E6F9650E1B2F1CF20034B023 /* Supporting Files */,
				3B4AA24A1D8B8C4C00A2E008 /* ArrayExtensionTests.swift */,
				39E65D261CA5B92000C63CE3 /* AsyncReducerTests.swift */,
				28786E541AB0F5FA009EA9EF /* DeferredTests.swift */,
				A176323020CF2A6000126F25 /* DeferredTestUtils.swift */,
				3964B09B1EA8F32C00F2EEF4 /* FeatureSwitchTests.swift */,
				E4E25CCA1CA99E7400D0F088 /* HexExtensionsTests.swift */,
				E6F9653B1B2F1D5D0034B023 /* NSURLExtensionsTests.swift */,
				2FEBABAE1AB3659000DB5728 /* ResultTests.swift */,
				E61453BD1B750A1700C3F9D7 /* RollingFileLoggerTests.swift */,
				E4E7EB6C1C4AED5E0094275D /* SupportUtilsTests.swift */,
				28A6CE891AC082E200C1A2D4 /* UtilsTests.swift */,
				3BB54B301E68EB2B0021DAC4 /* AuthenticationKeychainInfoTests.swift */,
			);
			path = SharedTests;
			sourceTree = "<group>";
		};
		E6F9650E1B2F1CF20034B023 /* Supporting Files */ = {
			isa = PBXGroup;
			children = (
				E6F9650F1B2F1CF20034B023 /* Info.plist */,
			);
			name = "Supporting Files";
			sourceTree = "<group>";
		};
		EB2A63241F3B49A7004EF8B0 /* ContentBlocker */ = {
			isa = PBXGroup;
			children = (
				EB2A63251F3B49A7004EF8B0 /* ContentBlockerHelper.swift */,
				EB11A1032044A90E0018F749 /* ContentBlockerHelper+TabContentScript.swift */,
				EB11A1012044A90D0018F749 /* ContentBlockerHelper+Whitelist.swift */,
				EB11A1022044A90D0018F749 /* TrackingProtectionPageStats.swift */,
				EB54A8712028CE4000018880 /* Lists */,
			);
			path = ContentBlocker;
			sourceTree = "<group>";
		};
		EB54A8712028CE4000018880 /* Lists */ = {
			isa = PBXGroup;
			children = (
				EB54A8722028CE4000018880 /* disconnect-advertising.json */,
				EB54A8732028CE4000018880 /* disconnect-analytics.json */,
				EB54A8742028CE4000018880 /* disconnect-content.json */,
				EB54A8752028CE4000018880 /* disconnect-social.json */,
			);
			path = Lists;
			sourceTree = "<group>";
		};
		F84B21B51A090F8100AAB793 = {
			isa = PBXGroup;
			children = (
				E6C191D41E38F7B7000A213B /* Cartfile */,
				E6C191D51E38F7B7000A213B /* Cartfile.resolved */,
				F84B21C01A090F8100AAB793 /* Client */,
				F84B21D61A090F8100AAB793 /* ClientTests */,
				F8708D1E1A0970990051AB07 /* Extensions */,
				5D1DC51420AC9AFA00905E5A /* Data */,
				5D1DC52120AC9AFB00905E5A /* DataTests */,
				5DE7688520B3456D00FF5533 /* BraveShared */,
				0A6231E42121F761007B429B /* UnitTests */,
				7B604FC11C496005006EEEC3 /* Frameworks */,
				F84B21BF1A090F8100AAB793 /* Products */,
				D34DC84C1A16C40C00D49B7B /* Providers */,
				39F99FC71E3A6DB700F353B4 /* Push */,
				39B0646D1E7ADA4B000BE173 /* PushTests */,
				E4E0BB141AFBC9E4008D6260 /* Shared */,
				E6F9650D1B2F1CF20034B023 /* SharedTests */,
				7B3632E71C29879300D12AF9 /* Snapshot */,
				2FCAE21B1ABB51F800877008 /* Storage */,
				3B43E3D11D95C48D00BBA9DB /* StoragePerfTests */,
				2FCAE22A1ABB51F800877008 /* StorageTests */,
				5DE7689220B3456E00FF5533 /* BraveSharedTests */,
				28CE83EF1A1D246900576538 /* Third-Party Source */,
				D39FA1601A83E0EC00EE869C /* UITests */,
				3BFE4B081D342FB900DDF53F /* XCUITests */,
			);
			indentWidth = 4;
			sourceTree = "<group>";
			tabWidth = 4;
			usesTabs = 0;
		};
		F84B21BF1A090F8100AAB793 /* Products */ = {
			isa = PBXGroup;
			children = (
				F84B21BE1A090F8100AAB793 /* Client.app */,
				F84B21D31A090F8100AAB793 /* ClientTests.xctest */,
				D39FA15F1A83E0EC00EE869C /* UITests.xctest */,
				288A2D861AB8B3260023ABC3 /* Shared.framework */,
				2FCAE21A1ABB51F800877008 /* Storage.framework */,
				2FCAE2241ABB51F800877008 /* StorageTests.xctest */,
				E6F9650C1B2F1CF20034B023 /* SharedTests.xctest */,
				7BEB644D1C7345600092C02E /* L10nSnapshotTests.xctest */,
				7BEB645A1C7345990092C02E /* MarketingUITests.xctest */,
				3905274A1C874D35007E0BB7 /* Today.appex */,
				3BFE4B071D342FB800DDF53F /* XCUITests.xctest */,
				3B43E3D01D95C48D00BBA9DB /* StoragePerfTests.xctest */,
				5D1DC51320AC9AF900905E5A /* Data.framework */,
				5D1DC51B20AC9AFA00905E5A /* DataTests.xctest */,
				5DE7688420B3456C00FF5533 /* BraveShared.framework */,
				5DE7688C20B3456E00FF5533 /* BraveSharedTests.xctest */,
				0A6231E32121F761007B429B /* UnitTests.xctest */,
			);
			name = Products;
			sourceTree = "<group>";
		};
		F84B21C01A090F8100AAB793 /* Client */ = {
			isa = PBXGroup;
			children = (
				7B2142FC1E5E055000CDD3FC /* InfoPlist.strings */,
				F84B22431A09165600AAB793 /* Info.plist */,
				F84B21EB1A0910F600AAB793 /* Assets */,
				F84B21E41A0910F600AAB793 /* Application */,
				E60961841B62B7E100DD640F /* Configuration */,
				E689C6FF1E0C716F008BAADB /* Entitlements */,
				28EADE5C1AFC3A6D007FB2FB /* Extensions */,
				F84B21F11A0910F600AAB793 /* Frontend */,
				39A359BD1BFCCE7B006B9E87 /* Helpers */,
				E65075551E37F714006961AC /* Utils */,
				74821FFD1DB6D3AC00EEEA72 /* MailSchemes.plist */,
			);
			path = Client;
			sourceTree = "<group>";
		};
		F84B21D61A090F8100AAB793 /* ClientTests */ = {
			isa = PBXGroup;
			children = (
				3B6F40171DC7849C00656CC6 /* ActivityStreamTests.swift */,
				E696FE501C47F86E00EC007C /* AuthenticatorTests.swift */,
				F84B21D91A090F8100AAB793 /* ClientTests.swift */,
				D3D488581ABB54CD00A93597 /* FileAccessorTests.swift */,
				281B2BE91ADF4D90002917DC /* MockProfile.swift */,
				E683F0A51E92E0820035D990 /* MockableHistory.swift */,
				E61D11671EAF8F43008A305B /* PanelDataObserversTests.swift */,
				2FDB10921A9FBEC5006CF312 /* PrefsTests.swift */,
				0BA896491A250E6500C1010C /* ProfileTest.swift */,
				03CCC9171AF05E7300DBF30D /* RelativeDatesTests.swift */,
				2F697F7D1A9FD22D009E03AE /* SearchEnginesTests.swift */,
				D3FA777A1A43B2990010CD32 /* SearchTests.swift */,
				2F13E79A1AC0C02700D75081 /* StringExtensionsTests.swift */,
				D82ED2631FEB3C420059570B /* DefaultSearchPrefsTests.swift */,
				7BBFEE731BB405D900A305AA /* TabManagerTests.swift */,
				0BA8964A1A250E6500C1010C /* TestBookmarks.swift */,
				0BF42D4E1A7CD09600889E28 /* TestFavicons.swift */,
				2F44FA1A1A9D426A00FD20CC /* TestHashExtensions.swift */,
				4A59BF410BBD9B3BE71F4C7C /* TestHistory.swift */,
				A83E5B1C1C1DA8D80026D912 /* UIPasteboardExtensionsTests.swift */,
				3BFCBF1F1E04B1C50070C042 /* UIImageViewExtensionsTests.swift */,
				E4CD9F1C1A6D9C2800318571 /* WebServerTests.swift */,
				D3BA41671BD82F2200DA5457 /* XCTestCaseExtensions.swift */,
				F84B21D71A090F8100AAB793 /* Supporting Files */,
				554867221DC3935A00183DAA /* HomePageTests.swift */,
				39236E711FCC600200A38F1B /* TabEventHandlerTests.swift */,
				D8EFFA251FF702A8001D3A09 /* NavigationRouterTests.swift */,
			);
			path = ClientTests;
			sourceTree = "<group>";
		};
		F84B21D71A090F8100AAB793 /* Supporting Files */ = {
			isa = PBXGroup;
			children = (
				A83E5B181C1DA8BF0026D912 /* image.gif */,
				F84B21D81A090F8100AAB793 /* Info.plist */,
				A83E5B191C1DA8BF0026D912 /* image.png */,
			);
			name = "Supporting Files";
			sourceTree = "<group>";
		};
		F84B21E41A0910F600AAB793 /* Application */ = {
			isa = PBXGroup;
			children = (
				E652F6F91BF66A79007FFDD6 /* Delegates */,
				28CE83E81A1D206D00576538 /* Client-Bridging-Header.h */,
				E40FAB0B1A7ABB77009CB80D /* WebServer.swift */,
				E4D6BEB81A0930EC00F538BD /* LaunchScreen.xib */,
				D3BE7B251B054D4400641031 /* main.swift */,
				E4B3348B1BC01D8F004E2BFF /* AdjustIntegration.swift */,
				E6327A631BF6438E008D12E0 /* DebugSettingsBundleOptions.swift */,
				E6639F171BF11E17002D0853 /* Settings.bundle */,
				7BEFC67F1BFF68C30059C952 /* QuickActions.swift */,
				D8EFFA0B1FF5B1FA001D3A09 /* NavigationRouter.swift */,
				A134B88920DA98BB00A581D0 /* Preferences.swift */,
				A13AC72420EC12360040D4BB /* Migration.swift */,
			);
			path = Application;
			sourceTree = "<group>";
		};
		F84B21EB1A0910F600AAB793 /* Assets */ = {
			isa = PBXGroup;
			children = (
				D0FCF8031FE4772C004A7995 /* AllFramesAtDocumentEnd.js */,
				D03F8F22200EAC1E003C2224 /* AllFramesAtDocumentStart.js */,
				D0FCF8041FE4772D004A7995 /* MainFrameAtDocumentEnd.js */,
				D0FCF8051FE4772D004A7995 /* MainFrameAtDocumentStart.js */,
				3BC659581E5BA505006D560F /* top_sites.json */,
				3BC659481E5BA4AE006D560F /* TopSites */,
				C6345ECA2113B3A000CFB983 /* SearchPlugins */,
				D308EE551CBF0BF5006843F2 /* CertError.css */,
				0BA1E02F1B051A07007675AF /* NetError.css */,
				D38A1EDF1CB458EC0080C842 /* CertError.html */,
				0BA1E00D1B03FB0B007675AF /* NetError.html */,
				39A35AEC1C0662A3006B9E87 /* SpotlightHelper.js */,
				D37524861C6E8B5A00A5F6C2 /* topdomains.txt */,
				F84B21EF1A0910F600AAB793 /* Images.xcassets */,
				E699220D1B94E3EF007C480D /* About */,
				F84B22391A0914A300AAB793 /* Fonts */,
				F35B8D2A1D6380EA008E3D61 /* SessionRestore.html */,
			);
			path = Assets;
			sourceTree = "<group>";
		};
		F84B21F11A0910F600AAB793 /* Frontend */ = {
			isa = PBXGroup;
			children = (
				0A4B012320D0321A004D4011 /* UX.swift */,
				2816EFFF1B33E05400522243 /* UIConstants.swift */,
				392ED7D51D0AEEEE009D9B62 /* Accessors */,
				E692E3271C46E62D009D1240 /* AuthenticationManager */,
				D3A994941A368691008AD1AC /* Browser */,
				EB2A63241F3B49A7004EF8B0 /* ContentBlocker */,
				7B0B1B9C1C1B69F500DF4AB5 /* Extensions */,
				F84B22211A09122500AAB793 /* Home */,
				A104E190210A380E00D2323E /* Shields */,
				E63ED8DF1BFD254E0097D08E /* Login Management */,
				7BC7B4571C903A6A0046E9D2 /* Menu */,
				F84B21F51A0910F600AAB793 /* Reader */,
				2F44FC551A9E83E200FD20CC /* Settings */,
				D3972BF01C22412B00035B87 /* Share */,
				A1D841FE20BC44E400BDAFF7 /* Popover */,
				D0FCF7EE1FE44E15004A7995 /* UserContent */,
				D38A1BEB1A9FA2CA00F6A386 /* Widgets */,
				2C49854D206173C800893DAE /* photon-colors.swift */,
			);
			path = Frontend;
			sourceTree = "<group>";
		};
		F84B21F51A0910F600AAB793 /* Reader */ = {
			isa = PBXGroup;
			children = (
				E4CD9E901A6897FB00318571 /* ReaderMode.swift */,
				E4A960051ABB9C450069AD6F /* ReaderModeUtils.swift */,
				E4B423BD1AB9FE6A007E66C8 /* ReaderModeCache.swift */,
				E4B423DC1ABA0318007E66C8 /* ReaderModeHandlers.swift */,
				E4CD9F531A71506400318571 /* Reader.html */,
				E4CD9F5A1A71506C00318571 /* Reader.css */,
				E4CD9F6C1A77DD2800318571 /* ReaderModeStyleViewController.swift */,
				E4A961171AC041C40069AD6F /* ReadabilityService.swift */,
				E4A961371AC06FA50069AD6F /* ReaderViewLoading.html */,
			);
			path = Reader;
			sourceTree = "<group>";
		};
		F84B22211A09122500AAB793 /* Home */ = {
			isa = PBXGroup;
			children = (
				F84B22261A09127C00AAB793 /* Home.xcassets */,
				74821F8D1DAD8F1300EEEA72 /* ActivityStreamHighlightCell.swift */,
				3BB50E1F1D627539004B33DF /* ActivityStreamPanel.swift */,
				3BB50E101D6274CD004B33DF /* ActivityStreamTopSitesCell.swift */,
				D0E89A2820910917001CE5C7 /* DownloadsPanel.swift */,
				745DAB2F1CDAAFAA00D44181 /* RecentlyClosedTabsPanel.swift */,
				0A4CB76820D8178E00A9CF4A /* HomePanelDelegates.swift */,
			);
			path = Home;
			sourceTree = "<group>";
		};
		F84B22391A0914A300AAB793 /* Fonts */ = {
			isa = PBXGroup;
			children = (
				E4B7B73A1A793CF20022C5E0 /* CharisSILB.ttf */,
				E4B7B73B1A793CF20022C5E0 /* CharisSILBI.ttf */,
				E4B7B73C1A793CF20022C5E0 /* CharisSILI.ttf */,
				E4B7B73D1A793CF20022C5E0 /* CharisSILR.ttf */,
				E4B7B7411A793CF20022C5E0 /* FiraSans-Bold.ttf */,
				E4B7B7421A793CF20022C5E0 /* FiraSans-BoldItalic.ttf */,
				E4424B3B1AC71FB400F44C38 /* FiraSans-Book.ttf */,
				E4B7B7511A793CF20022C5E0 /* FiraSans-Italic.ttf */,
				E4B7B7521A793CF20022C5E0 /* FiraSans-Light.ttf */,
				E4ECCDAD1AB131770005E717 /* FiraSans-Medium.ttf */,
				E4B7B7561A793CF20022C5E0 /* FiraSans-Regular.ttf */,
				E4B7B7571A793CF20022C5E0 /* FiraSans-SemiBold.ttf */,
				E4B7B75F1A793CF20022C5E0 /* FiraSans-UltraLight.ttf */,
			);
			path = Fonts;
			sourceTree = "<group>";
		};
		F8708D1E1A0970990051AB07 /* Extensions */ = {
			isa = PBXGroup;
			children = (
				E40A18F61EDC73D5006B7F28 /* Entitlements */,
				3905274D1C874D35007E0BB7 /* Today */,
			);
			path = Extensions;
			sourceTree = "<group>";
		};
/* End PBXGroup section */

/* Begin PBXHeadersBuildPhase section */
		288A2D831AB8B3260023ABC3 /* Headers */ = {
			isa = PBXHeadersBuildPhase;
			buildActionMask = 2147483647;
			files = (
				E650759A1E37F7AB006961AC /* CrashSimulator.h in Headers */,
				E65075B01E37F7AB006961AC /* FSUtils.h in Headers */,
			);
			runOnlyForDeploymentPostprocessing = 0;
		};
		2FCAE2171ABB51F800877008 /* Headers */ = {
			isa = PBXHeadersBuildPhase;
			buildActionMask = 2147483647;
			files = (
				2FCAE33E1ABB5F1800877008 /* Storage-Bridging-Header.h in Headers */,
			);
			runOnlyForDeploymentPostprocessing = 0;
		};
		5D1DC51020AC9AF900905E5A /* Headers */ = {
			isa = PBXHeadersBuildPhase;
			buildActionMask = 2147483647;
			files = (
				5D1DC52520AC9AFB00905E5A /* Data.h in Headers */,
			);
			runOnlyForDeploymentPostprocessing = 0;
		};
		5DE7688120B3456C00FF5533 /* Headers */ = {
			isa = PBXHeadersBuildPhase;
			buildActionMask = 2147483647;
			files = (
				5DE7689620B3456E00FF5533 /* BraveShared.h in Headers */,
			);
			runOnlyForDeploymentPostprocessing = 0;
		};
/* End PBXHeadersBuildPhase section */

/* Begin PBXNativeTarget section */
		0A6231E22121F761007B429B /* UnitTests */ = {
			isa = PBXNativeTarget;
			buildConfigurationList = 0A6231F52121F761007B429B /* Build configuration list for PBXNativeTarget "UnitTests" */;
			buildPhases = (
				0A6231DF2121F761007B429B /* Sources */,
				0A6231E02121F761007B429B /* Frameworks */,
				0A6231E12121F761007B429B /* Resources */,
			);
			buildRules = (
			);
			dependencies = (
				0A6231E92121F761007B429B /* PBXTargetDependency */,
			);
			name = UnitTests;
			productName = UnitTests;
			productReference = 0A6231E32121F761007B429B /* UnitTests.xctest */;
			productType = "com.apple.product-type.bundle.unit-test";
		};
		288A2D851AB8B3260023ABC3 /* Shared */ = {
			isa = PBXNativeTarget;
			buildConfigurationList = 288A2D9F1AB8B3260023ABC3 /* Build configuration list for PBXNativeTarget "Shared" */;
			buildPhases = (
				288A2D811AB8B3260023ABC3 /* Sources */,
				288A2D821AB8B3260023ABC3 /* Frameworks */,
				288A2D831AB8B3260023ABC3 /* Headers */,
				288A2D841AB8B3260023ABC3 /* Resources */,
			);
			buildRules = (
			);
			dependencies = (
			);
			name = Shared;
			productName = Shared;
			productReference = 288A2D861AB8B3260023ABC3 /* Shared.framework */;
			productType = "com.apple.product-type.framework";
		};
		2FCAE2191ABB51F800877008 /* Storage */ = {
			isa = PBXNativeTarget;
			buildConfigurationList = 2FCAE2331ABB51F900877008 /* Build configuration list for PBXNativeTarget "Storage" */;
			buildPhases = (
				2FCAE2151ABB51F800877008 /* Sources */,
				2FCAE2161ABB51F800877008 /* Frameworks */,
				2FCAE2171ABB51F800877008 /* Headers */,
				2FCAE2181ABB51F800877008 /* Resources */,
			);
			buildRules = (
			);
			dependencies = (
				0B742CCE1B32493800EE9264 /* PBXTargetDependency */,
				2FCAE23C1ABB520700877008 /* PBXTargetDependency */,
			);
			name = Storage;
			productName = Storage;
			productReference = 2FCAE21A1ABB51F800877008 /* Storage.framework */;
			productType = "com.apple.product-type.framework";
		};
		2FCAE2231ABB51F800877008 /* StorageTests */ = {
			isa = PBXNativeTarget;
			buildConfigurationList = 2FCAE2371ABB51F900877008 /* Build configuration list for PBXNativeTarget "StorageTests" */;
			buildPhases = (
				2FCAE2201ABB51F800877008 /* Sources */,
				2FCAE2211ABB51F800877008 /* Frameworks */,
				2FCAE2221ABB51F800877008 /* Resources */,
			);
			buildRules = (
			);
			dependencies = (
				2FCAE2271ABB51F800877008 /* PBXTargetDependency */,
				2FCAE2291ABB51F800877008 /* PBXTargetDependency */,
			);
			name = StorageTests;
			productName = StorageTests;
			productReference = 2FCAE2241ABB51F800877008 /* StorageTests.xctest */;
			productType = "com.apple.product-type.bundle.unit-test";
		};
		390527491C874D35007E0BB7 /* Today */ = {
			isa = PBXNativeTarget;
			buildConfigurationList = 39409A521C90E68300DAE683 /* Build configuration list for PBXNativeTarget "Today" */;
			buildPhases = (
				390527461C874D35007E0BB7 /* Sources */,
				390527471C874D35007E0BB7 /* Frameworks */,
				390527481C874D35007E0BB7 /* Resources */,
			);
			buildRules = (
			);
			dependencies = (
				D09A0CED1FAA2C4C009A0273 /* PBXTargetDependency */,
			);
			name = Today;
			productName = Today;
			productReference = 3905274A1C874D35007E0BB7 /* Today.appex */;
			productType = "com.apple.product-type.app-extension";
		};
		3B43E3CF1D95C48D00BBA9DB /* StoragePerfTests */ = {
			isa = PBXNativeTarget;
			buildConfigurationList = 3B43E3E91D95C48E00BBA9DB /* Build configuration list for PBXNativeTarget "StoragePerfTests" */;
			buildPhases = (
				3B43E3CC1D95C48D00BBA9DB /* Sources */,
				3B43E3CD1D95C48D00BBA9DB /* Frameworks */,
				3B43E3CE1D95C48D00BBA9DB /* Resources */,
			);
			buildRules = (
			);
			dependencies = (
				3B43E3D61D95C48D00BBA9DB /* PBXTargetDependency */,
			);
			name = StoragePerfTests;
			productName = StoragePerfTests;
			productReference = 3B43E3D01D95C48D00BBA9DB /* StoragePerfTests.xctest */;
			productType = "com.apple.product-type.bundle.unit-test";
		};
		3BFE4B061D342FB800DDF53F /* XCUITests */ = {
			isa = PBXNativeTarget;
			buildConfigurationList = 3BFE4B201D342FB900DDF53F /* Build configuration list for PBXNativeTarget "XCUITests" */;
			buildPhases = (
				E6EC6EFC1E5354E20067985D /* Copy Carthage Frameworks */,
				3BFE4B031D342FB800DDF53F /* Sources */,
				3BFE4B041D342FB800DDF53F /* Frameworks */,
				3BFE4B051D342FB800DDF53F /* Resources */,
			);
			buildRules = (
			);
			dependencies = (
				3BFE4B0D1D342FB900DDF53F /* PBXTargetDependency */,
			);
			name = XCUITests;
			productName = XCUITests;
			productReference = 3BFE4B071D342FB800DDF53F /* XCUITests.xctest */;
			productType = "com.apple.product-type.bundle.ui-testing";
		};
		5D1DC51220AC9AF900905E5A /* Data */ = {
			isa = PBXNativeTarget;
			buildConfigurationList = 5D1DC53A20AC9AFB00905E5A /* Build configuration list for PBXNativeTarget "Data" */;
			buildPhases = (
				5D1DC50E20AC9AF900905E5A /* Sources */,
				5D1DC50F20AC9AF900905E5A /* Frameworks */,
				5D1DC51020AC9AF900905E5A /* Headers */,
				5D1DC51120AC9AF900905E5A /* Resources */,
			);
			buildRules = (
			);
			dependencies = (
				5D977A2420DA9D2200D6ADF3 /* PBXTargetDependency */,
			);
			name = Data;
			productName = Data;
			productReference = 5D1DC51320AC9AF900905E5A /* Data.framework */;
			productType = "com.apple.product-type.framework";
		};
		5D1DC51A20AC9AFA00905E5A /* DataTests */ = {
			isa = PBXNativeTarget;
			buildConfigurationList = 5D1DC53B20AC9AFB00905E5A /* Build configuration list for PBXNativeTarget "DataTests" */;
			buildPhases = (
				5D1DC51720AC9AFA00905E5A /* Sources */,
				5D1DC51820AC9AFA00905E5A /* Frameworks */,
				5D1DC51920AC9AFA00905E5A /* Resources */,
			);
			buildRules = (
			);
			dependencies = (
				5D1DC51E20AC9AFB00905E5A /* PBXTargetDependency */,
				5D1DC52020AC9AFB00905E5A /* PBXTargetDependency */,
			);
			name = DataTests;
			productName = DataTests;
			productReference = 5D1DC51B20AC9AFA00905E5A /* DataTests.xctest */;
			productType = "com.apple.product-type.bundle.unit-test";
		};
		5DE7688320B3456C00FF5533 /* BraveShared */ = {
			isa = PBXNativeTarget;
			buildConfigurationList = 5DE7689B20B3456E00FF5533 /* Build configuration list for PBXNativeTarget "BraveShared" */;
			buildPhases = (
				5DE7687F20B3456C00FF5533 /* Sources */,
				5DE7688020B3456C00FF5533 /* Frameworks */,
				5DE7688120B3456C00FF5533 /* Headers */,
				5DE7688220B3456C00FF5533 /* Resources */,
			);
			buildRules = (
			);
			dependencies = (
				5D977A2620DAA0E300D6ADF3 /* PBXTargetDependency */,
				5D977A1B20DA9D1200D6ADF3 /* PBXTargetDependency */,
			);
			name = BraveShared;
			productName = BraveShared;
			productReference = 5DE7688420B3456C00FF5533 /* BraveShared.framework */;
			productType = "com.apple.product-type.framework";
		};
		5DE7688B20B3456E00FF5533 /* BraveSharedTests */ = {
			isa = PBXNativeTarget;
			buildConfigurationList = 5DE768A020B3456E00FF5533 /* Build configuration list for PBXNativeTarget "BraveSharedTests" */;
			buildPhases = (
				5DE7688820B3456E00FF5533 /* Sources */,
				5DE7688920B3456E00FF5533 /* Frameworks */,
				5DE7688A20B3456E00FF5533 /* Resources */,
			);
			buildRules = (
			);
			dependencies = (
				5DE7688F20B3456E00FF5533 /* PBXTargetDependency */,
				5DE7689120B3456E00FF5533 /* PBXTargetDependency */,
			);
			name = BraveSharedTests;
			productName = BraveSharedTests;
			productReference = 5DE7688C20B3456E00FF5533 /* BraveSharedTests.xctest */;
			productType = "com.apple.product-type.bundle.unit-test";
		};
		7BEB64401C7345600092C02E /* L10nSnapshotTests */ = {
			isa = PBXNativeTarget;
			buildConfigurationList = E60138631C89EAE700DF9756 /* Build configuration list for PBXNativeTarget "L10nSnapshotTests" */;
			buildPhases = (
				7BEB64431C7345600092C02E /* Sources */,
				7BEB64461C7345600092C02E /* Frameworks */,
				7BEB64471C7345600092C02E /* Resources */,
				E4A69F612048AFEA00D9017B /* Copy Carthage Frameworks */,
			);
			buildRules = (
			);
			dependencies = (
				7BEB64411C7345600092C02E /* PBXTargetDependency */,
			);
			name = L10nSnapshotTests;
			productName = L10nSnapshotTests;
			productReference = 7BEB644D1C7345600092C02E /* L10nSnapshotTests.xctest */;
			productType = "com.apple.product-type.bundle.ui-testing";
		};
		7BEB644F1C7345990092C02E /* MarketingUITests */ = {
			isa = PBXNativeTarget;
			buildConfigurationList = E60138641C89EAE700DF9756 /* Build configuration list for PBXNativeTarget "MarketingUITests" */;
			buildPhases = (
				7BEB64501C7345990092C02E /* Sources */,
				7BEB64531C7345990092C02E /* Frameworks */,
				7BEB64541C7345990092C02E /* Resources */,
			);
			buildRules = (
			);
			dependencies = (
				7BEB645D1C7346100092C02E /* PBXTargetDependency */,
			);
			name = MarketingUITests;
			productName = MarketingUITests;
			productReference = 7BEB645A1C7345990092C02E /* MarketingUITests.xctest */;
			productType = "com.apple.product-type.bundle.ui-testing";
		};
		D39FA15E1A83E0EC00EE869C /* UITests */ = {
			isa = PBXNativeTarget;
			buildConfigurationList = D39FA1671A83E0EC00EE869C /* Build configuration list for PBXNativeTarget "UITests" */;
			buildPhases = (
				D39FA15B1A83E0EC00EE869C /* Sources */,
				D39FA15C1A83E0EC00EE869C /* Frameworks */,
				D39FA15D1A83E0EC00EE869C /* Resources */,
				E6ECF2371C974E0600B0DC93 /* CopyFiles */,
				0B21E8011E26C5D3000C8779 /* CopyFiles */,
			);
			buildRules = (
			);
			dependencies = (
				D39FA1661A83E0EC00EE869C /* PBXTargetDependency */,
			);
			name = UITests;
			productName = UITests;
			productReference = D39FA15F1A83E0EC00EE869C /* UITests.xctest */;
			productType = "com.apple.product-type.bundle.unit-test";
		};
		E6F9650B1B2F1CF20034B023 /* SharedTests */ = {
			isa = PBXNativeTarget;
			buildConfigurationList = E6F965381B2F1CF20034B023 /* Build configuration list for PBXNativeTarget "SharedTests" */;
			buildPhases = (
				E6F965081B2F1CF20034B023 /* Sources */,
				E6F965091B2F1CF20034B023 /* Frameworks */,
				E6F9650A1B2F1CF20034B023 /* Resources */,
			);
			buildRules = (
			);
			dependencies = (
				E6F965141B2F1CF20034B023 /* PBXTargetDependency */,
				E6F9653A1B2F1D330034B023 /* PBXTargetDependency */,
			);
			name = SharedTests;
			productName = SharedTests;
			productReference = E6F9650C1B2F1CF20034B023 /* SharedTests.xctest */;
			productType = "com.apple.product-type.bundle.unit-test";
		};
		F84B21BD1A090F8100AAB793 /* Client */ = {
			isa = PBXNativeTarget;
			buildConfigurationList = F84B21DD1A090F8100AAB793 /* Build configuration list for PBXNativeTarget "Client" */;
			buildPhases = (
				7B604F8F1C494AAA006EEEC3 /* Copy Carthage Dependencies */,
				F84B21BA1A090F8100AAB793 /* Sources */,
				F84B21BC1A090F8100AAB793 /* Resources */,
				28CE83DE1A1D1E7C00576538 /* Frameworks */,
				F84B22531A0920C600AAB793 /* Embed App Extensions */,
				E6639F191BF11E3A002D0853 /* Conditionally Add Settings Bundle */,
				E6B09CD31C74EEDB00C63FA1 /* Copy Frameworks */,
				0AF8E5332100E1A400DBB280 /* ShellScript */,
			);
			buildRules = (
			);
			dependencies = (
				288A2D9C1AB8B3260023ABC3 /* PBXTargetDependency */,
				2FCAE2301ABB51F800877008 /* PBXTargetDependency */,
				390527551C874D35007E0BB7 /* PBXTargetDependency */,
				5D1DC52720AC9AFB00905E5A /* PBXTargetDependency */,
				5DE7689820B3456E00FF5533 /* PBXTargetDependency */,
			);
			name = Client;
			productName = Client;
			productReference = F84B21BE1A090F8100AAB793 /* Client.app */;
			productType = "com.apple.product-type.application";
		};
		F84B21D21A090F8100AAB793 /* ClientTests */ = {
			isa = PBXNativeTarget;
			buildConfigurationList = F84B21E01A090F8100AAB793 /* Build configuration list for PBXNativeTarget "ClientTests" */;
			buildPhases = (
				F84B21CF1A090F8100AAB793 /* Sources */,
				F84B21D01A090F8100AAB793 /* Frameworks */,
				F84B21D11A090F8100AAB793 /* Resources */,
				2F3444EC1AB2378200FD9731 /* Copy Files */,
			);
			buildRules = (
			);
			dependencies = (
				7B9BF92F1E435DE400CB24F4 /* PBXTargetDependency */,
				F84B21D51A090F8100AAB793 /* PBXTargetDependency */,
			);
			name = ClientTests;
			productName = ClientTests;
			productReference = F84B21D31A090F8100AAB793 /* ClientTests.xctest */;
			productType = "com.apple.product-type.bundle.unit-test";
		};
/* End PBXNativeTarget section */

/* Begin PBXProject section */
		F84B21B61A090F8100AAB793 /* Project object */ = {
			isa = PBXProject;
			attributes = {
				DefaultBuildSystemTypeForWorkspace = Latest;
				LastSwiftMigration = 0700;
				LastSwiftUpdateCheck = 1000;
				LastUpgradeCheck = 0800;
				ORGANIZATIONNAME = Mozilla;
				TargetAttributes = {
					0A6231E22121F761007B429B = {
						CreatedOnToolsVersion = 10.0;
						ProvisioningStyle = Automatic;
						TestTargetID = F84B21BD1A090F8100AAB793;
					};
					288A2D851AB8B3260023ABC3 = {
						CreatedOnToolsVersion = 6.2;
						DevelopmentTeam = 97533VPBBC;
						LastSwiftMigration = 0820;
					};
					2FCAE2191ABB51F800877008 = {
						CreatedOnToolsVersion = 6.2;
						DevelopmentTeam = 97533VPBBC;
						LastSwiftMigration = 0820;
					};
					2FCAE2231ABB51F800877008 = {
						CreatedOnToolsVersion = 6.2;
						DevelopmentTeam = 97533VPBBC;
						LastSwiftMigration = 0820;
						TestTargetID = F84B21BD1A090F8100AAB793;
					};
					390527491C874D35007E0BB7 = {
						CreatedOnToolsVersion = 7.2.1;
						DevelopmentTeam = 97533VPBBC;
						LastSwiftMigration = 0820;
						ProvisioningStyle = Automatic;
						SystemCapabilities = {
							com.apple.ApplicationGroups.iOS = {
								enabled = 0;
							};
						};
					};
					3B43E3CF1D95C48D00BBA9DB = {
						CreatedOnToolsVersion = 8.0;
						DevelopmentTeam = 97533VPBBC;
						LastSwiftMigration = 0820;
						ProvisioningStyle = Automatic;
						TestTargetID = F84B21BD1A090F8100AAB793;
					};
					3BFE4B061D342FB800DDF53F = {
						CreatedOnToolsVersion = 7.3.1;
						DevelopmentTeam = 97533VPBBC;
						LastSwiftMigration = 0820;
						TestTargetID = F84B21BD1A090F8100AAB793;
					};
					5D1DC51220AC9AF900905E5A = {
						DevelopmentTeam = 97533VPBBC;
					};
					5D1DC51A20AC9AFA00905E5A = {
						DevelopmentTeam = 97533VPBBC;
						ProvisioningStyle = Automatic;
					};
					5DE7688320B3456C00FF5533 = {
						DevelopmentTeam = 97533VPBBC;
					};
					5DE7688B20B3456E00FF5533 = {
						DevelopmentTeam = 97533VPBBC;
						ProvisioningStyle = Automatic;
					};
					7BEB64401C7345600092C02E = {
						DevelopmentTeam = 97533VPBBC;
						ProvisioningStyle = Automatic;
					};
					7BEB644F1C7345990092C02E = {
						DevelopmentTeam = 97533VPBBC;
						ProvisioningStyle = Automatic;
						TestTargetID = F84B21BD1A090F8100AAB793;
					};
					D39FA15E1A83E0EC00EE869C = {
						CreatedOnToolsVersion = 6.1.1;
						DevelopmentTeam = 97533VPBBC;
						LastSwiftMigration = 0820;
						ProvisioningStyle = Automatic;
						TestTargetID = F84B21BD1A090F8100AAB793;
					};
					E6F9650B1B2F1CF20034B023 = {
						CreatedOnToolsVersion = 6.3.2;
						DevelopmentTeam = 97533VPBBC;
						LastSwiftMigration = 0820;
					};
					F84B21BD1A090F8100AAB793 = {
						CreatedOnToolsVersion = 6.1;
						DevelopmentTeam = 97533VPBBC;
						LastSwiftMigration = 0820;
						ProvisioningStyle = Automatic;
						SystemCapabilities = {
							com.apple.ApplicationGroups.iOS = {
								enabled = 0;
							};
							com.apple.BackgroundModes = {
								enabled = 1;
							};
							com.apple.Keychain = {
								enabled = 0;
							};
							com.apple.Push = {
								enabled = 1;
							};
							com.apple.SafariKeychain = {
								enabled = 0;
							};
						};
					};
					F84B21D21A090F8100AAB793 = {
						CreatedOnToolsVersion = 6.1;
						DevelopmentTeam = 97533VPBBC;
						LastSwiftMigration = 0820;
						TestTargetID = F84B21BD1A090F8100AAB793;
					};
				};
			};
			buildConfigurationList = F84B21B91A090F8100AAB793 /* Build configuration list for PBXProject "Client" */;
			compatibilityVersion = "Xcode 3.2";
			developmentRegion = English;
			hasScannedForEncodings = 0;
			knownRegions = (
				en,
				Base,
			);
			mainGroup = F84B21B51A090F8100AAB793;
			productRefGroup = F84B21BF1A090F8100AAB793 /* Products */;
			projectDirPath = "";
			projectReferences = (
				{
					ProductGroup = D30EBB5B1C75503800105AE9 /* Products */;
					ProjectRef = D30EBB5A1C75503800105AE9 /* KIF.xcodeproj */;
				},
				{
					ProductGroup = 0B742CC71B32491400EE9264 /* Products */;
					ProjectRef = 0B742CC61B32491400EE9264 /* sqlcipher.xcodeproj */;
				},
			);
			projectRoot = "";
			targets = (
				F84B21BD1A090F8100AAB793 /* Client */,
				390527491C874D35007E0BB7 /* Today */,
				5DE7688320B3456C00FF5533 /* BraveShared */,
				288A2D851AB8B3260023ABC3 /* Shared */,
				2FCAE2191ABB51F800877008 /* Storage */,
				5D1DC51220AC9AF900905E5A /* Data */,
				F84B21D21A090F8100AAB793 /* ClientTests */,
				D39FA15E1A83E0EC00EE869C /* UITests */,
				2FCAE2231ABB51F800877008 /* StorageTests */,
				E6F9650B1B2F1CF20034B023 /* SharedTests */,
				7BEB64401C7345600092C02E /* L10nSnapshotTests */,
				7BEB644F1C7345990092C02E /* MarketingUITests */,
				3BFE4B061D342FB800DDF53F /* XCUITests */,
				3B43E3CF1D95C48D00BBA9DB /* StoragePerfTests */,
				5D1DC51A20AC9AFA00905E5A /* DataTests */,
				5DE7688B20B3456E00FF5533 /* BraveSharedTests */,
				0A6231E22121F761007B429B /* UnitTests */,
			);
		};
/* End PBXProject section */

/* Begin PBXReferenceProxy section */
		0B742CCC1B32491400EE9264 /* libsqlcipher.a */ = {
			isa = PBXReferenceProxy;
			fileType = archive.ar;
			path = libsqlcipher.a;
			remoteRef = 0B742CCB1B32491400EE9264 /* PBXContainerItemProxy */;
			sourceTree = BUILT_PRODUCTS_DIR;
		};
		D30EBB641C75503800105AE9 /* libKIF.a */ = {
			isa = PBXReferenceProxy;
			fileType = archive.ar;
			path = libKIF.a;
			remoteRef = D30EBB631C75503800105AE9 /* PBXContainerItemProxy */;
			sourceTree = BUILT_PRODUCTS_DIR;
		};
		D30EBB661C75503800105AE9 /* Test Host.app */ = {
			isa = PBXReferenceProxy;
			fileType = wrapper.application;
			path = "Test Host.app";
			remoteRef = D30EBB651C75503800105AE9 /* PBXContainerItemProxy */;
			sourceTree = BUILT_PRODUCTS_DIR;
		};
		D30EBB681C75503800105AE9 /* KIF Tests - XCTest.xctest */ = {
			isa = PBXReferenceProxy;
			fileType = wrapper.cfbundle;
			path = "KIF Tests - XCTest.xctest";
			remoteRef = D30EBB671C75503800105AE9 /* PBXContainerItemProxy */;
			sourceTree = BUILT_PRODUCTS_DIR;
		};
		D30EBB6A1C75503800105AE9 /* KIF.framework */ = {
			isa = PBXReferenceProxy;
			fileType = wrapper.framework;
			path = KIF.framework;
			remoteRef = D30EBB691C75503800105AE9 /* PBXContainerItemProxy */;
			sourceTree = BUILT_PRODUCTS_DIR;
		};
		E6CB64CC1DA42C2900887098 /* KIFFrameworkConsumer.app */ = {
			isa = PBXReferenceProxy;
			fileType = wrapper.application;
			path = KIFFrameworkConsumer.app;
			remoteRef = E6CB64CB1DA42C2900887098 /* PBXContainerItemProxy */;
			sourceTree = BUILT_PRODUCTS_DIR;
		};
		E6CB64CE1DA42C2900887098 /* KIFFrameworkConsumerTests.xctest */ = {
			isa = PBXReferenceProxy;
			fileType = wrapper.cfbundle;
			path = KIFFrameworkConsumerTests.xctest;
			remoteRef = E6CB64CD1DA42C2900887098 /* PBXContainerItemProxy */;
			sourceTree = BUILT_PRODUCTS_DIR;
		};
/* End PBXReferenceProxy section */

/* Begin PBXResourcesBuildPhase section */
		0A6231E12121F761007B429B /* Resources */ = {
			isa = PBXResourcesBuildPhase;
			buildActionMask = 2147483647;
			files = (
			);
			runOnlyForDeploymentPostprocessing = 0;
		};
		288A2D841AB8B3260023ABC3 /* Resources */ = {
			isa = PBXResourcesBuildPhase;
			buildActionMask = 2147483647;
			files = (
				E650759E1E37F7AB006961AC /* effective_tld_names.dat in Resources */,
			);
			runOnlyForDeploymentPostprocessing = 0;
		};
		2FCAE2181ABB51F800877008 /* Resources */ = {
			isa = PBXResourcesBuildPhase;
			buildActionMask = 2147483647;
			files = (
			);
			runOnlyForDeploymentPostprocessing = 0;
		};
		2FCAE2221ABB51F800877008 /* Resources */ = {
			isa = PBXResourcesBuildPhase;
			buildActionMask = 2147483647;
			files = (
				E4791B9C1CC035FD00C6D77B /* testcert1.pem in Resources */,
				39E65D191CA455A900C63CE3 /* Images.xcassets in Resources */,
				2891F2CB1F991185001B105E /* v33.db in Resources */,
				E4791BAA1CC0360200C6D77B /* testcert2.pem in Resources */,
			);
			runOnlyForDeploymentPostprocessing = 0;
		};
		390527481C874D35007E0BB7 /* Resources */ = {
			isa = PBXResourcesBuildPhase;
			buildActionMask = 2147483647;
			files = (
				39098DC41CAD5ACB00AE87F3 /* Images.xcassets in Resources */,
			);
			runOnlyForDeploymentPostprocessing = 0;
		};
		3B43E3CE1D95C48D00BBA9DB /* Resources */ = {
			isa = PBXResourcesBuildPhase;
			buildActionMask = 2147483647;
			files = (
			);
			runOnlyForDeploymentPostprocessing = 0;
		};
		3BFE4B051D342FB800DDF53F /* Resources */ = {
			isa = PBXResourcesBuildPhase;
			buildActionMask = 2147483647;
			files = (
			);
			runOnlyForDeploymentPostprocessing = 0;
		};
		5D1DC51120AC9AF900905E5A /* Resources */ = {
			isa = PBXResourcesBuildPhase;
			buildActionMask = 2147483647;
			files = (
				5D1DC57420AE005400905E5A /* ios-sync.js in Resources */,
			);
			runOnlyForDeploymentPostprocessing = 0;
		};
		5D1DC51920AC9AFA00905E5A /* Resources */ = {
			isa = PBXResourcesBuildPhase;
			buildActionMask = 2147483647;
			files = (
			);
			runOnlyForDeploymentPostprocessing = 0;
		};
		5DE7688220B3456C00FF5533 /* Resources */ = {
			isa = PBXResourcesBuildPhase;
			buildActionMask = 2147483647;
			files = (
			);
			runOnlyForDeploymentPostprocessing = 0;
		};
		5DE7688A20B3456E00FF5533 /* Resources */ = {
			isa = PBXResourcesBuildPhase;
			buildActionMask = 2147483647;
			files = (
			);
			runOnlyForDeploymentPostprocessing = 0;
		};
		7BEB64471C7345600092C02E /* Resources */ = {
			isa = PBXResourcesBuildPhase;
			buildActionMask = 2147483647;
			files = (
			);
			runOnlyForDeploymentPostprocessing = 0;
		};
		7BEB64541C7345990092C02E /* Resources */ = {
			isa = PBXResourcesBuildPhase;
			buildActionMask = 2147483647;
			files = (
			);
			runOnlyForDeploymentPostprocessing = 0;
		};
		D39FA15D1A83E0EC00EE869C /* Resources */ = {
			isa = PBXResourcesBuildPhase;
			buildActionMask = 2147483647;
			files = (
				E6EAC5961B29CB3A00E1DE1E /* scrollablePage.html in Resources */,
				D34E33031BA793C2006135F0 /* loginForm.html in Resources */,
				0B6FBAB21AC1F830007EC669 /* numberedPage.html in Resources */,
				0B5A93421B1EB572004F47A2 /* readablePage.html in Resources */,
				E6B4C3D81C68F55C001F97E8 /* JSPrompt.html in Resources */,
				D343DCFE1C446BDB00D7EEE8 /* findPage.html in Resources */,
				0BF8F8DA1AEFF1C900E90BC2 /* noTitle.html in Resources */,
				E67422C51CFF2D39009E8373 /* youtube.ico in Resources */,
				D3E171C21A841EAD00AB44CD /* KIFHelper.js in Resources */,
				C8EB60C41F1FB12500F9B5B3 /* navigationDelegate.html in Resources */,
				D31EC05F1CC57ED80096F4AB /* localhostLoad.html in Resources */,
				4F97573B1AFA6F37006ECC24 /* readerContent.html in Resources */,
			);
			runOnlyForDeploymentPostprocessing = 0;
		};
		E6F9650A1B2F1CF20034B023 /* Resources */ = {
			isa = PBXResourcesBuildPhase;
			buildActionMask = 2147483647;
			files = (
			);
			runOnlyForDeploymentPostprocessing = 0;
		};
		F84B21BC1A090F8100AAB793 /* Resources */ = {
			isa = PBXResourcesBuildPhase;
			buildActionMask = 2147483647;
			files = (
				D38A1EE01CB458EC0080C842 /* CertError.html in Resources */,
				0BA1E0301B051A07007675AF /* NetError.css in Resources */,
				3BC659491E5BA4AE006D560F /* TopSites in Resources */,
				EB54A8772028CE4000018880 /* disconnect-analytics.json in Resources */,
				E4B7B77E1A793CF20022C5E0 /* FiraSans-SemiBold.ttf in Resources */,
				F84B220B1A0910F600AAB793 /* Images.xcassets in Resources */,
				F35B8D2B1D6380EA008E3D61 /* SessionRestore.html in Resources */,
				7B42406E1CA04CAC009B5C28 /* Menu.xcassets in Resources */,
				3BC659591E5BA505006D560F /* top_sites.json in Resources */,
				E4B7B7631A793CF20022C5E0 /* CharisSILI.ttf in Resources */,
				EB54A8782028CE4000018880 /* disconnect-content.json in Resources */,
				E4CD9F541A71506400318571 /* Reader.html in Resources */,
				C6345ECB2113B3A000CFB983 /* SearchPlugins in Resources */,
				7B2142FE1E5E055000CDD3FC /* InfoPlist.strings in Resources */,
				E69922171B94E3EF007C480D /* Licenses.html in Resources */,
				E4CD9F5B1A71506C00318571 /* Reader.css in Resources */,
				D0FCF8061FE4772D004A7995 /* AllFramesAtDocumentEnd.js in Resources */,
				E4B7B7611A793CF20022C5E0 /* CharisSILB.ttf in Resources */,
				D37524871C6E8B5A00A5F6C2 /* topdomains.txt in Resources */,
				E4B7B7621A793CF20022C5E0 /* CharisSILBI.ttf in Resources */,
				39F4C0FA2045D87400746155 /* FocusHelper.js in Resources */,
				E4B7B7861A793CF20022C5E0 /* FiraSans-UltraLight.ttf in Resources */,
				2F44FB2C1A9D5D8500FD20CC /* Home.xcassets in Resources */,
				EB54A8762028CE4000018880 /* disconnect-advertising.json in Resources */,
				E4B7B77D1A793CF20022C5E0 /* FiraSans-Regular.ttf in Resources */,
				E4B7B7791A793CF20022C5E0 /* FiraSans-Light.ttf in Resources */,
				D0FCF8081FE4772D004A7995 /* MainFrameAtDocumentStart.js in Resources */,
				74821FFE1DB6D3AC00EEEA72 /* MailSchemes.plist in Resources */,
				FA9294011D6584A200AC8D33 /* QRCode.xcassets in Resources */,
				D308EE561CBF0BF5006843F2 /* CertError.css in Resources */,
				E4B7B7641A793CF20022C5E0 /* CharisSILR.ttf in Resources */,
				E4B7B7681A793CF20022C5E0 /* FiraSans-Bold.ttf in Resources */,
				E4B7B7781A793CF20022C5E0 /* FiraSans-Italic.ttf in Resources */,
				0BA1E00E1B03FB0B007675AF /* NetError.html in Resources */,
				E4A961381AC06FA50069AD6F /* ReaderViewLoading.html in Resources */,
				EB54A8792028CE4000018880 /* disconnect-social.json in Resources */,
				E4ECCDAE1AB131770005E717 /* FiraSans-Medium.ttf in Resources */,
				E4424B3C1AC71FB400F44C38 /* FiraSans-Book.ttf in Resources */,
				39A35AED1C0662A3006B9E87 /* SpotlightHelper.js in Resources */,
				D0FCF8071FE4772D004A7995 /* MainFrameAtDocumentEnd.js in Resources */,
				E4D6BEB91A0930EC00F538BD /* LaunchScreen.xib in Resources */,
				2F44FB2D1A9D5D8500FD20CC /* FiraSans-BoldItalic.ttf in Resources */,
				D03F8F23200EAC1F003C2224 /* AllFramesAtDocumentStart.js in Resources */,
			);
			runOnlyForDeploymentPostprocessing = 0;
		};
		F84B21D11A090F8100AAB793 /* Resources */ = {
			isa = PBXResourcesBuildPhase;
			buildActionMask = 2147483647;
			files = (
				A83E5B1A1C1DA8BF0026D912 /* image.gif in Resources */,
				A83E5B1B1C1DA8BF0026D912 /* image.png in Resources */,
			);
			runOnlyForDeploymentPostprocessing = 0;
		};
/* End PBXResourcesBuildPhase section */

/* Begin PBXShellScriptBuildPhase section */
		0AF8E5332100E1A400DBB280 /* ShellScript */ = {
			isa = PBXShellScriptBuildPhase;
			buildActionMask = 2147483647;
			files = (
			);
			inputPaths = (
				"$(SRCROOT)/Carthage/Build/iOS/ObjcExceptionBridging.framework",
			);
			outputPaths = (
			);
			runOnlyForDeploymentPostprocessing = 0;
			shellPath = /bin/sh;
			shellScript = "/usr/local/bin/carthage copy-frameworks";
		};
		7B604F8F1C494AAA006EEEC3 /* Copy Carthage Dependencies */ = {
			isa = PBXShellScriptBuildPhase;
			buildActionMask = 2147483647;
			files = (
			);
			inputPaths = (
				"$(SRCROOT)/Carthage/Build/iOS/Alamofire.framework",
				"$(SRCROOT)/Carthage/Build/iOS/SDWebImage.framework",
				"$(SRCROOT)/Carthage/Build/iOS/SnapKit.framework",
				"$(SRCROOT)/Carthage/Build/iOS/XCGLogger.framework",
				"$(SRCROOT)/Carthage/Build/iOS/AdjustSdk.framework",
				"$(SRCROOT)/Carthage/Build/iOS/GCDWebServers.framework",
				"$(SRCROOT)/Carthage/Build/iOS/OnePasswordExtension.framework",
				"$(SRCROOT)/Carthage/Build/iOS/Deferred.framework",
				"$(SRCROOT)/Carthage/Build/iOS/SwiftKeychainWrapper.framework",
				"$(SRCROOT)/Carthage/Build/iOS/Fuzi.framework",
				"$(SRCROOT)/Carthage/Build/iOS/JSONSchema.framework",
				"$(SRCROOT)/Carthage/Build/iOS/SwiftyJSON.framework",
				"$(SRCROOT)/Carthage/Build/iOS/pop.framework",
				"$(SRCROOT)/Carthage/Build/iOS/Eureka.framework",
				"$(SRCROOT)/Carthage/Build/iOS/FastImageCache.framework",
				"$(SRCROOT)/Carthage/Build/iOS/Static.framework",
			);
			name = "Copy Carthage Dependencies";
			outputPaths = (
			);
			runOnlyForDeploymentPostprocessing = 0;
			shellPath = /bin/sh;
			shellScript = "/usr/local/bin/carthage copy-frameworks";
		};
		E4A69F612048AFEA00D9017B /* Copy Carthage Frameworks */ = {
			isa = PBXShellScriptBuildPhase;
			buildActionMask = 2147483647;
			files = (
			);
			inputPaths = (
				"$(SRCROOT)/Carthage/Build/iOS/MappaMundi.framework",
			);
			name = "Copy Carthage Frameworks";
			outputPaths = (
			);
			runOnlyForDeploymentPostprocessing = 0;
			shellPath = /bin/sh;
			shellScript = "/usr/local/bin/carthage copy-frameworks";
		};
		E6639F191BF11E3A002D0853 /* Conditionally Add Settings Bundle */ = {
			isa = PBXShellScriptBuildPhase;
			buildActionMask = 2147483647;
			files = (
			);
			inputPaths = (
			);
			name = "Conditionally Add Settings Bundle";
			outputPaths = (
			);
			runOnlyForDeploymentPostprocessing = 0;
			shellPath = /bin/sh;
			shellScript = "if [ \"${INCLUDE_SETTINGS_BUNDLE}\" = \"YES\" ]\nthen\n    cp -r \"${PROJECT_DIR}/${TARGET_NAME}/Application/Settings.bundle\" \"${BUILT_PRODUCTS_DIR}/${PRODUCT_NAME}.app\"\nfi";
		};
		E6EC6EFC1E5354E20067985D /* Copy Carthage Frameworks */ = {
			isa = PBXShellScriptBuildPhase;
			buildActionMask = 2147483647;
			files = (
			);
			inputPaths = (
				"$(SRCROOT)/Carthage/Build/iOS/EarlGrey.framework",
				"$(SRCROOT)/Carthage/Build/iOS/MappaMundi.framework",
			);
			name = "Copy Carthage Frameworks";
			outputPaths = (
			);
			runOnlyForDeploymentPostprocessing = 0;
			shellPath = /bin/sh;
			shellScript = "/usr/local/bin/carthage copy-frameworks";
		};
/* End PBXShellScriptBuildPhase section */

/* Begin PBXSourcesBuildPhase section */
		0A6231DF2121F761007B429B /* Sources */ = {
			isa = PBXSourcesBuildPhase;
			buildActionMask = 2147483647;
			files = (
				0AC5791C212AF6C40072F13B /* FaviconMOTests.swift in Sources */,
				0A6232012125DA20007B429B /* HistoryTests.swift in Sources */,
				0A6231F72121F875007B429B /* CoreDataTestCase.swift in Sources */,
				0A6231F921221603007B429B /* DataControllerTests.swift in Sources */,
				0A6231FB21221815007B429B /* BookmarkTests.swift in Sources */,
				0A6231FD21222E36007B429B /* TabMOTests.swift in Sources */,
				0A6231FF2122EF12007B429B /* DeviceTests.swift in Sources */,
				0AED05DF212B1B7B00DBDBB8 /* DomainTests.swift in Sources */,
			);
			runOnlyForDeploymentPostprocessing = 0;
		};
		288A2D811AB8B3260023ABC3 /* Sources */ = {
			isa = PBXSourcesBuildPhase;
			buildActionMask = 2147483647;
			files = (
				E65075991E37F7AB006961AC /* Cancellable.swift in Sources */,
				E65075BE1E37F7AB006961AC /* TimeConstants.swift in Sources */,
				E65075B21E37F7AB006961AC /* Functions.swift in Sources */,
				E65075B41E37F7AB006961AC /* KeychainCache.swift in Sources */,
				E65075BA1E37F7AB006961AC /* Prefs.swift in Sources */,
				7B10AABB1E3A1F650002DD08 /* URLRequestExtensions.swift in Sources */,
				E693F0D91E9D64BD0086DC17 /* OptionalExtensions.swift in Sources */,
				E65075A01E37F7AB006961AC /* ArrayExtensions.swift in Sources */,
				E65075A31E37F7AB006961AC /* KeychainWrapperExtensions.swift in Sources */,
				E65075921E37F7AB006961AC /* Accessibility.swift in Sources */,
				E65075B51E37F7AB006961AC /* LaunchArguments.swift in Sources */,
				E65075BB1E37F7AB006961AC /* RollingFileLogger.swift in Sources */,
				E650759D1E37F7AB006961AC /* DeviceInfo.swift in Sources */,
				E65075971E37F7AB006961AC /* AuthenticationKeychainInfo.swift in Sources */,
				E65075A51E37F7AB006961AC /* NSFileManagerExtensions.swift in Sources */,
				E65075A11E37F7AB006961AC /* HashExtensions.swift in Sources */,
				3964B09A1EA8F06F00F2EEF4 /* FeatureSwitch.swift in Sources */,
				E65075981E37F7AB006961AC /* Bytes.swift in Sources */,
				E65075B11E37F7AB006961AC /* FSUtils.m in Sources */,
				CE7F11941F3CEEC800ABFC0B /* RemoteDevices.swift in Sources */,
				D3A14C221CB3145E00253BC6 /* Strings.swift in Sources */,
				7B10AA9F1E3A15020002DD08 /* DataExtensions.swift in Sources */,
				7B3D9E651E4CBFDB007A50DA /* NSCoderExtensions.swift in Sources */,
				E65075931E37F7AB006961AC /* AppConstants.swift in Sources */,
				A1510DDF20E51EF4008BF1F4 /* UIDeviceExtensions.swift in Sources */,
				E65075B81E37F7AB006961AC /* NotificationConstants.swift in Sources */,
				E65075AC1E37F7AB006961AC /* StringExtensions.swift in Sources */,
				E65075951E37F7AB006961AC /* GeneralUtils.swift in Sources */,
				E683F0C21E93D4E90035D990 /* DictionaryExtensions.swift in Sources */,
				E650759B1E37F7AB006961AC /* CrashSimulator.m in Sources */,
				288A2DB51AB8B38D0023ABC3 /* Error.swift in Sources */,
				E65075A91E37F7AB006961AC /* URLExtensions.swift in Sources */,
				7479B4EF1C5306A200DF000B /* Reachability.swift in Sources */,
				E65075B31E37F7AB006961AC /* KeyboardHelper.swift in Sources */,
				E65075AA1E37F7AB006961AC /* URLProtectionSpaceExtensions.swift in Sources */,
				EB7FFFC820A9D38D003E1E34 /* AlertController.swift in Sources */,
				E65075BC1E37F7AB006961AC /* SupportUtils.swift in Sources */,
				E65075B61E37F7AB006961AC /* Loader.swift in Sources */,
				E65075BF1E37F7AB006961AC /* UserAgent.swift in Sources */,
				E65075C01E37F7AB006961AC /* WeakList.swift in Sources */,
				E65075AE1E37F7AB006961AC /* UIImageExtensions.swift in Sources */,
				E65075A71E37F7AB006961AC /* ScannerExtensions.swift in Sources */,
				E65075A21E37F7AB006961AC /* HexExtensions.swift in Sources */,
				288A2DB61AB8B38D0023ABC3 /* Result.swift in Sources */,
				E65075AD1E37F7AB006961AC /* UIColorExtensions.swift in Sources */,
				E650759C1E37F7AB006961AC /* DeferredUtils.swift in Sources */,
				E65075941E37F7AB006961AC /* AppInfo.swift in Sources */,
				E65075A41E37F7AB006961AC /* NSCharacterSetExtensions.swift in Sources */,
				E65075B71E37F7AB006961AC /* Logger.swift in Sources */,
				E65075961E37F7AB006961AC /* AsyncReducer.swift in Sources */,
				7B9BF91C1E43472E00CB24F4 /* JSONExtensions.swift in Sources */,
				E65075BD1E37F7AB006961AC /* SystemUtils.swift in Sources */,
				E65075AB1E37F7AB006961AC /* SetExtensions.swift in Sources */,
			);
			runOnlyForDeploymentPostprocessing = 0;
		};
		2FCAE2151ABB51F800877008 /* Sources */ = {
			isa = PBXSourcesBuildPhase;
			buildActionMask = 2147483647;
			files = (
				2FCAE2621ABB531100877008 /* History.swift in Sources */,
				28126F6E1C2F94F9006466CC /* SQLiteBookmarksModel.swift in Sources */,
				7B9BF9301E449D2500CB24F4 /* MockLogins.swift in Sources */,
				0BDA56B21B26B1E4008C9B96 /* Logins.swift in Sources */,
				0BDA56B41B26B203008C9B96 /* SQLiteLogins.swift in Sources */,
				E6F368291D7F594F008CDD67 /* SQLiteHistoryRecommendations.swift in Sources */,
				2829D3A01C2F0AD400DCF931 /* Sharing.swift in Sources */,
				2FCAE2751ABB531100877008 /* SQLiteRemoteClientsAndTabs.swift in Sources */,
				285F2DC11AF80B4600211843 /* SQLiteBookmarksSyncing.swift in Sources */,
				28C4AB721AD42D4300D9ACE3 /* Clients.swift in Sources */,
				D0131B4D1F3CF7D8000CDE86 /* SQLiteFavicons.swift in Sources */,
				28126F741C2F96F1006466CC /* SQLiteBookmarksResetting.swift in Sources */,
				28B62ACE1BC745E7004A585A /* Syncable.swift in Sources */,
				74B195441CF503FC007F36EF /* RecentlyClosedTabs.swift in Sources */,
				E65075C21E37F956006961AC /* ExtensionUtils.swift in Sources */,
				7BF5A1EA1B41640500EA9DD8 /* SyncQueue.swift in Sources */,
				2852B8441C51996B00591EAC /* Trees.swift in Sources */,
				E677F0541D94247300ECF1FB /* Metadata.swift in Sources */,
				28E08C991AF44EF9009BA2FA /* SQLiteHistory.swift in Sources */,
				285D3B901B4386520035FD22 /* SQLiteQueue.swift in Sources */,
				28532D321C483E3D000072D9 /* CompletionOps.swift in Sources */,
				2FCAE25D1ABB531100877008 /* Bookmarks.swift in Sources */,
				394CF6CF1BAA493C00906917 /* DefaultSuggestedSites.swift in Sources */,
				2FCAE2781ABB531100877008 /* Visit.swift in Sources */,
				D3BF8CBB1B7425570007AFE6 /* DiskImageStore.swift in Sources */,
				E6FF6ACA1D873CFF0070C294 /* PageMetadata.swift in Sources */,
				2FCAE2611ABB531100877008 /* FileAccessor.swift in Sources */,
				28126F481C2F948E006466CC /* SQLiteBookmarksHelpers.swift in Sources */,
				E677F0451D9423FB00ECF1FB /* SQLiteMetadata.swift in Sources */,
				D37DE2831CA2047500A5EC69 /* CertStore.swift in Sources */,
				D018F93E1F44A71A0098F8CA /* Schema.swift in Sources */,
				2829D37A1C2F0A7F00DCF931 /* BookmarksModel.swift in Sources */,
				2FCAE2661ABB531100877008 /* Site.swift in Sources */,
				0B54BD191B698B7C004C822C /* SuggestedSites.swift in Sources */,
				318FB6EB1DB5600D0004E40F /* SQLiteHistoryFactories.swift in Sources */,
				285D3B681B4380B70035FD22 /* Queue.swift in Sources */,
				28E08C9A1AF44F00009BA2FA /* BrowserSchema.swift in Sources */,
				2FCAE2681ABB531100877008 /* BrowserDB.swift in Sources */,
				283586FD1C73F18E00A55435 /* CachingItemSource.swift in Sources */,
				D0B29EE01F460BDF00C7CEFC /* LoginsSchema.swift in Sources */,
				2FCAE2651ABB531100877008 /* RemoteTabs.swift in Sources */,
				2FCAE2601ABB531100877008 /* Favicons.swift in Sources */,
				28126F771C2F9833006466CC /* SQLiteBookmarksBase.swift in Sources */,
				2FCAE2771ABB531100877008 /* SwiftData.swift in Sources */,
				2FCAE25F1ABB531100877008 /* Cursor.swift in Sources */,
				28302E401AF0747800521E2E /* DatabaseError.swift in Sources */,
			);
			runOnlyForDeploymentPostprocessing = 0;
		};
		2FCAE2201ABB51F800877008 /* Sources */ = {
			isa = PBXSourcesBuildPhase;
			buildActionMask = 2147483647;
			files = (
				28D158AD1AFD90E500F9C065 /* TestSQLiteBookmarks.swift in Sources */,
				C8611C8E1F71904C00C3DE7D /* DiskImageStoreTests.swift in Sources */,
				E63F71881DB7FBE200A995C9 /* TestSQLiteMetadata.swift in Sources */,
				2FCAE2851ABB533A00877008 /* TestSQLiteRemoteClientsAndTabs.swift in Sources */,
				E6BE53CD1D9177B10074909A /* TestSQLiteHistoryRecommendations.swift in Sources */,
				289A4C131C4EB90600A460E3 /* StorageTestUtils.swift in Sources */,
				D37DE2C71CA356D800A5EC69 /* CertTests.swift in Sources */,
				281B029A1C037C1F005202C3 /* TestBrowserDB.swift in Sources */,
				D32CACED1AE04DA1000658EB /* TestSwiftData.swift in Sources */,
				2FCAE2841ABB533A00877008 /* MockFiles.swift in Sources */,
				7BF5A1EE1B429B3100EA9DD8 /* SyncCommandsTests.swift in Sources */,
				287AC8661AF4776D00101515 /* TestSQLiteHistory.swift in Sources */,
				A176323920CF2AF200126F25 /* DeferredTestUtils.swift in Sources */,
				0BDA56B01B26B1D5008C9B96 /* TestLogins.swift in Sources */,
			);
			runOnlyForDeploymentPostprocessing = 0;
		};
		390527461C874D35007E0BB7 /* Sources */ = {
			isa = PBXSourcesBuildPhase;
			buildActionMask = 2147483647;
			files = (
				315D05561E58DD60001F349B /* UIPasteboardExtensions.swift in Sources */,
				3905274F1C874D35007E0BB7 /* TodayViewController.swift in Sources */,
			);
			runOnlyForDeploymentPostprocessing = 0;
		};
		3B43E3CC1D95C48D00BBA9DB /* Sources */ = {
			isa = PBXSourcesBuildPhase;
			buildActionMask = 2147483647;
			files = (
				A176323A20CF2AF600126F25 /* DeferredTestUtils.swift in Sources */,
				3B43E3D31D95C48D00BBA9DB /* StoragePerfTests.swift in Sources */,
			);
			runOnlyForDeploymentPostprocessing = 0;
		};
		3BFE4B031D342FB800DDF53F /* Sources */ = {
			isa = PBXSourcesBuildPhase;
			buildActionMask = 2147483647;
			files = (
				2CA16FDE1E5F089100332277 /* SearchTest.swift in Sources */,
				0BF0DB4A1E57B05E009172B0 /* LaunchArguments.swift in Sources */,
				3B546EC01D95ECAE00BDBE36 /* ActivityStreamTest.swift in Sources */,
				3D9CA9841EF456A8002434DD /* NightModeTests.swift in Sources */,
				39012F281F8ED262002E3D31 /* ScreenGraphTest.swift in Sources */,
				0B305E1B1E3A98A900BE0767 /* BookmarkingTests.swift in Sources */,
				D81127D81F84023B0050841D /* PhotonActionSheetTest.swift in Sources */,
				3BFE4B501D34673D00DDF53F /* ThirdPartySearchTest.swift in Sources */,
				EB3A38A02032673E004C6E67 /* DatabaseFixtureTest.swift in Sources */,
				2CF9D9AA20067FA10083DF2A /* BrowsingPDFTests.swift in Sources */,
				0BC9C9C41F26F54D000E8AB5 /* SiteLoadTest.swift in Sources */,
				2C4B6BF320349EB800A009C2 /* FirstRunTourTests.swift in Sources */,
				2C4A07DC20246EAD0083E320 /* DragAndDropTests.swift in Sources */,
				2C2A5EF41E68469500F02659 /* PrivateBrowsingTest.swift in Sources */,
				3D71C89E1F5703A1008D8646 /* CopiedLinksTests.swift in Sources */,
				2CF449A51E7BFE2C00FD7595 /* NavigationTest.swift in Sources */,
				2C2A91291FA2410D002E36BD /* HistoryTests.swift in Sources */,
				3BF4B8E91D38497A00493393 /* BaseTestCase.swift in Sources */,
				3D9CAA1C1EFCD655002434DD /* ClipBoardTests.swift in Sources */,
				2CB1A65A1FDEA8B60084E96D /* NewTabSettings.swift in Sources */,
				0B3D670E1E09B90B00C1EFC7 /* AuthenticationTest.swift in Sources */,
				2C28F96C201B2D4C00ABA8A5 /* MailAppSettingsTests.swift in Sources */,
				2C97EC711E72C80E0092EC18 /* TopTabsTest.swift in Sources */,
				39EB469A1E26DDB4006346E8 /* FxScreenGraph.swift in Sources */,
				2CC1B3F01E9B861400814EEC /* DomainAutocompleteTest.swift in Sources */,
				0B729D371E047D6A008E6859 /* HomePageSettingsTest.swift in Sources */,
				39C261CC2018DE21009D97BD /* FxScreenGraphTests.swift in Sources */,
				3DEFED081F55EBE300F8620C /* TrackingProtectionTests.swift in Sources */,
				3D9CA9A81EF84D04002434DD /* NoImageTests.swift in Sources */,
				2C31A8471E8D447F00DAC646 /* HomePageSettingsUITest.swift in Sources */,
				2CEA6F791E93E3A600D4100E /* SearchSettingsUITest.swift in Sources */,
				55A747171DC46FC400CE1B57 /* HomePageUITest.swift in Sources */,
				2C8C07771E7800EA00DC1237 /* FindInPageTest.swift in Sources */,
				2CB56E3F1E926BFB00AF7586 /* ToolbarTest.swift in Sources */,
				2C3406C81E719F00000FD889 /* SettingsTest.swift in Sources */,
			);
			runOnlyForDeploymentPostprocessing = 0;
		};
		5D1DC50E20AC9AF900905E5A /* Sources */ = {
			isa = PBXSourcesBuildPhase;
			buildActionMask = 2147483647;
			files = (
				5D1DC56E20AE005400905E5A /* SyncBookmark.swift in Sources */,
				5D1DC55A20AE004600905E5A /* FaviconMO.swift in Sources */,
				5D1DC55720AE004600905E5A /* TopSite.swift in Sources */,
				5D1DC55C20AE004600905E5A /* Device.swift in Sources */,
				5D1DC56C20AE005400905E5A /* SyncShowCodewords.swift in Sources */,
				5D1DC55D20AE004600905E5A /* History.swift in Sources */,
				5D1DC57120AE005400905E5A /* SyncDevice.swift in Sources */,
				5D1DC55420AE004600905E5A /* WebsitePresentable.swift in Sources */,
				5D1DC55620AE004600905E5A /* DataController.swift in Sources */,
				5D1DC56F20AE005400905E5A /* SyncResponse.swift in Sources */,
				5D1DC57320AE005400905E5A /* SyncSite.swift in Sources */,
				5D1DC55520AE004600905E5A /* TabMO.swift in Sources */,
				5D1DC55E20AE004600905E5A /* Syncable.swift in Sources */,
				5D1DC56D20AE005400905E5A /* Sync.swift in Sources */,
				5D1DC57220AE005400905E5A /* JSInjector.swift in Sources */,
				5D1DC55920AE004600905E5A /* Bookmark.swift in Sources */,
				5D1DC55B20AE004600905E5A /* Domain.swift in Sources */,
				0AA4FC392109D685000B173A /* CRUDProtocols.swift in Sources */,
				5D1DC56B20AE005400905E5A /* SyncCrypto.swift in Sources */,
				5D1DC55F20AE004600905E5A /* Model.xcdatamodeld in Sources */,
				5D1DC57020AE005400905E5A /* SyncRecord.swift in Sources */,
			);
			runOnlyForDeploymentPostprocessing = 0;
		};
		5D1DC51720AC9AFA00905E5A /* Sources */ = {
			isa = PBXSourcesBuildPhase;
			buildActionMask = 2147483647;
			files = (
				A176323B20CF2AF800126F25 /* DeferredTestUtils.swift in Sources */,
				5D1DC52320AC9AFB00905E5A /* DataTests.swift in Sources */,
			);
			runOnlyForDeploymentPostprocessing = 0;
		};
		5DE7687F20B3456C00FF5533 /* Sources */ = {
			isa = PBXSourcesBuildPhase;
			buildActionMask = 2147483647;
			files = (
				5DE768A620B345C300FF5533 /* SharedExtensions.swift in Sources */,
				5DE768A720B345C600FF5533 /* BraveStrings.swift in Sources */,
				5DE768A920B3461300FF5533 /* BraveUX.swift in Sources */,
				5DE768B020B4601700FF5533 /* UIColorExtensions.swift in Sources */,
				5DE768AE20B443E500FF5533 /* JSONSerializationExtensions.swift in Sources */,
				5DE768AB20B346B800FF5533 /* BraveShieldState.swift in Sources */,
				A1510DA120E409E9008BF1F4 /* URLCacheExtensions.swift in Sources */,
			);
			runOnlyForDeploymentPostprocessing = 0;
		};
		5DE7688820B3456E00FF5533 /* Sources */ = {
			isa = PBXSourcesBuildPhase;
			buildActionMask = 2147483647;
			files = (
				A176323C20CF2AF900126F25 /* DeferredTestUtils.swift in Sources */,
				5DE7689420B3456E00FF5533 /* BraveSharedTests.swift in Sources */,
			);
			runOnlyForDeploymentPostprocessing = 0;
		};
		7BEB64431C7345600092C02E /* Sources */ = {
			isa = PBXSourcesBuildPhase;
			buildActionMask = 2147483647;
			files = (
				7BEB64441C7345600092C02E /* L10nSnapshotTests.swift in Sources */,
				7BEB64451C7345600092C02E /* SnapshotHelper.swift in Sources */,
				E40AFC541DD0E93300DA5651 /* L10nPermissionStringsSnapshotTests.swift in Sources */,
				E40AFC6C1DD128DA00DA5651 /* L10nIntroSnapshotTests.swift in Sources */,
				E40AFC651DD0F25500DA5651 /* L10nBaseSnapshotTests.swift in Sources */,
				391B4FFF1F9767F50094F841 /* FxScreenGraph.swift in Sources */,
				E402000A1E6493C800B45AFF /* LaunchArguments.swift in Sources */,
			);
			runOnlyForDeploymentPostprocessing = 0;
		};
		7BEB64501C7345990092C02E /* Sources */ = {
			isa = PBXSourcesBuildPhase;
			buildActionMask = 2147483647;
			files = (
				7BEB64511C7345990092C02E /* MarketingUITests.swift in Sources */,
				7BEB64521C7345990092C02E /* SnapshotHelper.swift in Sources */,
			);
			runOnlyForDeploymentPostprocessing = 0;
		};
		D39FA15B1A83E0EC00EE869C /* Sources */ = {
			isa = PBXSourcesBuildPhase;
			buildActionMask = 2147483647;
			files = (
				D38F03701C06387900175932 /* AuthenticationTests.swift in Sources */,
				28C8B7851C852535006D8318 /* BookmarksPanelTests.swift in Sources */,
				C8611CB01F71AEBA00C3DE7D /* NoImageModeTests.swift in Sources */,
				E6B4C4031C68F58B001F97E8 /* BrowserTests.swift in Sources */,
				D39FA1811A83E84900EE869C /* Global.swift in Sources */,
				0B7C1E951F6097AD006A8869 /* TrackingProtectionTests.swift in Sources */,
				4F514FD41ACD8F2C0022D7EA /* HistoryTests.swift in Sources */,
				C8EB60DC1F1FB9AD00F9B5B3 /* NavigationDelegateTests.swift in Sources */,
				E6A92ADB1C52A8DA00743291 /* LoginInputTests.swift in Sources */,
				D375A9201AE71675001B30D5 /* ViewMemoryLeakTests.swift in Sources */,
				D313BE981B2F5096009EF241 /* DomainAutocompleteTests.swift in Sources */,
				D3CFD3641CC5605B0064AB4A /* SecurityTests.swift in Sources */,
				D3C3EB651B6FF44000388E9A /* SessionRestoreTests.swift in Sources */,
				7B24DC9C1B67B3590005766B /* ClearPrivateDataTests.swift in Sources */,
				E633E37A1C2204BE001FFF6C /* LoginManagerTests.swift in Sources */,
				744B0FFE1B4F172E00100422 /* ToolbarTests.swift in Sources */,
				0BEF44631E31165700187C32 /* EarlGrey.swift in Sources */,
			);
			runOnlyForDeploymentPostprocessing = 0;
		};
		E6F965081B2F1CF20034B023 /* Sources */ = {
			isa = PBXSourcesBuildPhase;
			buildActionMask = 2147483647;
			files = (
				28532BEB1C472015000072D9 /* UtilsTests.swift in Sources */,
				28532BEA1C472008000072D9 /* DeferredTests.swift in Sources */,
				E61453BE1B750A1700C3F9D7 /* RollingFileLoggerTests.swift in Sources */,
				3BB54B311E68EB2B0021DAC4 /* AuthenticationKeychainInfoTests.swift in Sources */,
				A176323820CF2A6000126F25 /* DeferredTestUtils.swift in Sources */,
				39E65D271CA5B92000C63CE3 /* AsyncReducerTests.swift in Sources */,
				E4E7EB6D1C4AED5E0094275D /* SupportUtilsTests.swift in Sources */,
				3964B09C1EA8F32C00F2EEF4 /* FeatureSwitchTests.swift in Sources */,
				E4E25CCB1CA99E7400D0F088 /* HexExtensionsTests.swift in Sources */,
				28532BE91C471FFB000072D9 /* ResultTests.swift in Sources */,
				E6F9653C1B2F1D5D0034B023 /* NSURLExtensionsTests.swift in Sources */,
				3B4AA24B1D8B8C4C00A2E008 /* ArrayExtensionTests.swift in Sources */,
			);
			runOnlyForDeploymentPostprocessing = 0;
		};
		F84B21BA1A090F8100AAB793 /* Sources */ = {
			isa = PBXSourcesBuildPhase;
			buildActionMask = 2147483647;
			files = (
				0AADC4D320D2A6A200FDE368 /* FavoritesTileDecorator.swift in Sources */,
				E640E86A1C73A47C00C5F072 /* PasscodeViews.swift in Sources */,
				0ABA874320E68CF500D2694F /* SessionData.swift in Sources */,
				D029A04920A62DB0001DB72F /* TemporaryDocument.swift in Sources */,
				D38F02D11C05127100175932 /* Authenticator.swift in Sources */,
				E68E7ADC1CAC208200FDCA76 /* SetupPasscodeViewController.swift in Sources */,
				7B3631EA1C244FEE00D12AF9 /* Theme.swift in Sources */,
				E66C5B481BDA81050051AA93 /* UIImage+ImageEffects.m in Sources */,
				E4CD9F6D1A77DD2800318571 /* ReaderModeStyleViewController.swift in Sources */,
				D0FCF7F51FE45842004A7995 /* UserScriptManager.swift in Sources */,
				E4A960061ABB9C450069AD6F /* ReaderModeUtils.swift in Sources */,
				E68F36981EA694000048CF44 /* PanelDataObservers.swift in Sources */,
				31ADB5DA1E58CEC300E87909 /* ClipboardBarDisplayHandler.swift in Sources */,
				0A4B012020D02EC4004D4011 /* TabsBarViewController.swift in Sources */,
				A1D8420420BC44F800BDAFF7 /* PopoverContentComponent.swift in Sources */,
				745DAB3F1CDAB09E00D44181 /* HistoryBackButton.swift in Sources */,
				A1D8420220BC44F800BDAFF7 /* PopoverController.swift in Sources */,
				D3B6923F1B9F9A58004B87A4 /* FindInPageHelper.swift in Sources */,
				D3C3696E1CC6B78800348A61 /* LocalRequestHelper.swift in Sources */,
				27C461DE211B76500088A441 /* ShieldsView.swift in Sources */,
				E4B423DD1ABA0318007E66C8 /* ReaderModeHandlers.swift in Sources */,
				D308E4E41A5306F500842685 /* SearchEngines.swift in Sources */,
				A13AC72520EC12360040D4BB /* Migration.swift in Sources */,
				3BCE6D3C1CEB9E4D0080928C /* ThirdPartySearchAlerts.swift in Sources */,
				745DAB301CDAAFAA00D44181 /* RecentlyClosedTabsPanel.swift in Sources */,
				0BF0DB941A8545800039F300 /* URLBarView.swift in Sources */,
				C817B34D1FC609500086018E /* UIScrollViewSwizzled.swift in Sources */,
				39F819C61FD70F5D009E31E4 /* TabEventHandlers.swift in Sources */,
				E65607611C08B4E200534B02 /* SearchInputView.swift in Sources */,
				EB2A63341F3B49A7004EF8B0 /* ContentBlockerHelper.swift in Sources */,
				FA6B2AC21D41F02D00429414 /* Punycode.swift in Sources */,
				D301AAEE1A3A55B70078DD1D /* TabTrayController.swift in Sources */,
				0B3E7D951B27A7CE00E2E84D /* AboutHomeHandler.swift in Sources */,
				0AADC4CA20D2A66E00FDE368 /* FavoriteCell.swift in Sources */,
				A198E75120C701ED00334C11 /* HistoryViewController.swift in Sources */,
				D3BE7B461B054F8600641031 /* TestAppDelegate.swift in Sources */,
				A1F66A7320DD71C400303328 /* SettingsViewController.swift in Sources */,
				3BB50E111D6274CD004B33DF /* ActivityStreamTopSitesCell.swift in Sources */,
				0B62EFD21AD63CD100ACB9CD /* Clearables.swift in Sources */,
				7482205C1DBAB56300EEEA72 /* MailProviders.swift in Sources */,
				C40046FA1CF8E0B200B08303 /* BackForwardListAnimator.swift in Sources */,
				DD31E0FB1B382B520077078A /* TabPrintPageRenderer.swift in Sources */,
				E4CD9E911A6897FB00318571 /* ReaderMode.swift in Sources */,
				A1FEEE0320BEE6BF00298DA2 /* HomeMenuController.swift in Sources */,
				E68E7ADE1CAC208A00FDCA76 /* RemovePasscodeViewController.swift in Sources */,
				D314E7F71A37B98700426A76 /* TabToolbar.swift in Sources */,
				EB11A1062044A90E0018F749 /* ContentBlockerHelper+TabContentScript.swift in Sources */,
				3B0943811D6CC4FC004F24E1 /* FilledPageControl.swift in Sources */,
				FA9293D41D6580E100AC8D33 /* QRCodeViewController.swift in Sources */,
				E6108FF91C84E91C005D25E8 /* BasePasscodeViewController.swift in Sources */,
				39F4C10A2045DB2E00746155 /* FocusHelper.swift in Sources */,
				E4CD9F2D1A6DC91200318571 /* TabLocationView.swift in Sources */,
				0BB5B2881AC0A2B90052877D /* SnackBar.swift in Sources */,
				7BEFC6801BFF68C30059C952 /* QuickActions.swift in Sources */,
				D0C95E36200FDC5500E4E51C /* MetadataParserHelper.swift in Sources */,
				A1CDF22D20BDDB66005C6E58 /* BasicAnimationController.swift in Sources */,
				0BF1B7E31AC60DEA00A7B407 /* InsetButton.swift in Sources */,
				D0C95EF6201A55A800E4E51C /* BrowserViewController+UIDropInteractionDelegate.swift in Sources */,
				D31CF65C1CC1959A001D0BD0 /* PrivilegedRequest.swift in Sources */,
				D8D33A7D1FBD080300A20A28 /* SnapKitExtensions.swift in Sources */,
				E650755C1E37F747006961AC /* Swizzling.m in Sources */,
				74821FC51DB56A2500EEEA72 /* OpenWithSettingsViewController.swift in Sources */,
				D3B6923D1B9F9444004B87A4 /* FindInPageBar.swift in Sources */,
				2F44FC721A9E840300FD20CC /* SettingsNavigationController.swift in Sources */,
				74821F8E1DAD8F1400EEEA72 /* ActivityStreamHighlightCell.swift in Sources */,
				0AADC4D220D2A6A200FDE368 /* FavoritesHelper.swift in Sources */,
				A104E199210A384400D2323E /* ShieldsViewController.swift in Sources */,
				D0E89A2920910917001CE5C7 /* DownloadsPanel.swift in Sources */,
				D3BA7E0E1B0E934F00153782 /* ContextMenuHelper.swift in Sources */,
				E660BE061BB0666D009AC090 /* InnerStrokedView.swift in Sources */,
				0BB5B30B1AC0AD1F0052877D /* LoginsHelper.swift in Sources */,
				E69E06C91C76198000D0F926 /* AuthenticationManagerConstants.swift in Sources */,
				392ED7E61D0AEFEF009D9B62 /* HomePageAccessors.swift in Sources */,
				0A4CB76920D8178E00A9CF4A /* HomePanelDelegates.swift in Sources */,
				7BA8D1C71BA037F500C8AE9E /* OpenInHelper.swift in Sources */,
				A1AD4BCF20BF3E8C007A6EA1 /* BookmarksViewController.swift in Sources */,
				E4B423BE1AB9FE6A007E66C8 /* ReaderModeCache.swift in Sources */,
				396CDB55203C5B870034A3A3 /* TabTrayController+KeyCommands.swift in Sources */,
				74E36D781B71323500D69DA1 /* SettingsContentViewController.swift in Sources */,
				742A56391D80B54A00BDB803 /* PhotonActionSheet.swift in Sources */,
				C4EFEECF1CEBB6F2009762A4 /* BackForwardTableViewCell.swift in Sources */,
				2C49854E206173C800893DAE /* photon-colors.swift in Sources */,
				E689C7301E0C7617008BAADB /* NSAttributedStringExtensions.swift in Sources */,
				D0C95E0E200FD3B200E4E51C /* PrintHelper.swift in Sources */,
				E64ED8FA1BC55AE300DAF864 /* UIAlertControllerExtensions.swift in Sources */,
				A16DC67F20E585D90069C8E1 /* PasscodeSettingsViewController.swift in Sources */,
				A1D8420320BC44F800BDAFF7 /* PopoverContainerView.swift in Sources */,
				A1AD4BE120C082EF007A6EA1 /* UIGestureRecognizerExtensions.swift in Sources */,
				282DA4731A68C1E700A406E2 /* OpenSearch.swift in Sources */,
				F35B8D2F1D638408008E3D61 /* SessionRestoreHandler.swift in Sources */,
				E63ED8E11BFD25580097D08E /* LoginListViewController.swift in Sources */,
				D0625CA8208FC47A0081F3B2 /* BrowserViewController+DownloadQueueDelegate.swift in Sources */,
				2F44FCC71A9E8CF500FD20CC /* SearchSettingsTableViewController.swift in Sources */,
				39A359E41BFCCE94006B9E87 /* UserActivityHandler.swift in Sources */,
				D88FDAAF1F4E2BA000FD9709 /* PhotonActionSheetAnimator.swift in Sources */,
				E698FFDA1B4AADF40001F623 /* TabScrollController.swift in Sources */,
				D34510881ACF415700EC27F0 /* SearchLoader.swift in Sources */,
				E65075521E37F6D1006961AC /* UIViewExtensions.swift in Sources */,
				C8F457A81F1FD75A000CB895 /* BrowserViewController+WKNavigationDelegate.swift in Sources */,
				E6927EC01C7B6FB800D03F75 /* ErrorToast.swift in Sources */,
				F84B22041A0910F600AAB793 /* AppDelegate.swift in Sources */,
				D8C75DF3207584C400BB8AD0 /* UIImageViewAligned.m in Sources */,
				E653422D1C5944F90039DD9E /* BrowserPrompts.swift in Sources */,
				39DD030D1CD53E1900BC09B3 /* HomePageHelper.swift in Sources */,
				C4F3B29A1CFCF93A00966259 /* ButtonToast.swift in Sources */,
				D31A0FC71A65D6D000DC8C7E /* SearchSuggestClient.swift in Sources */,
				A83E5AB71C1D993D0026D912 /* UIPasteboardExtensions.swift in Sources */,
				D8EFFA0C1FF5B1FA001D3A09 /* NavigationRouter.swift in Sources */,
				D0E55C4F1FB4FD23006DC274 /* FormPostHelper.swift in Sources */,
				E650754E1E37F6AE006961AC /* GeometryExtensions.swift in Sources */,
				D3972BF41C22412B00035B87 /* TitleActivityItemProvider.swift in Sources */,
				D38A1BEE1A9FA2CA00F6A386 /* SiteTableViewController.swift in Sources */,
				7BA0601B1C0F4DE200DFADB6 /* TabPeekViewController.swift in Sources */,
				E6D8D5E71B569D70009E5A58 /* BrowserTrayAnimators.swift in Sources */,
				DDA24A431FD84D630098F159 /* DefaultSearchPrefs.swift in Sources */,
				E65075611E37F77D006961AC /* MenuHelper.swift in Sources */,
				E63ED7D81BFCD9990097D08E /* LoginTableViewCell.swift in Sources */,
				3BB50E201D627539004B33DF /* ActivityStreamPanel.swift in Sources */,
				39455F771FC83F430088A22C /* TabEventHandler.swift in Sources */,
				0AADC4D520D2A6A200FDE368 /* PreloadedFavorites.swift in Sources */,
				0AADC4D720D2B03900FDE368 /* BraveShieldStatsView.swift in Sources */,
				E47616C71AB74CA600E7DD25 /* ReaderModeBarView.swift in Sources */,
				D88FDA9F1F4E2B9200FD9709 /* PhotonActionSheetProtocol.swift in Sources */,
				E65075511E37F6D1006961AC /* NSURLExtensionsMailTo.swift in Sources */,
				D83822001FC7961D00303C12 /* DispatchQueueExtensions.swift in Sources */,
				D03F8EB22004014E003C2224 /* FaviconHandler.swift in Sources */,
				2F44FCC51A9E85E900FD20CC /* SettingsTableSectionHeaderFooterView.swift in Sources */,
				A9072B801D07B34100459960 /* NoImageModeHelper.swift in Sources */,
				0AADC4D420D2A6A200FDE368 /* FavoritesDataSource.swift in Sources */,
				E660BDD91BB06521009AC090 /* TabsButton.swift in Sources */,
				2F44FCCB1A9E972E00FD20CC /* SearchEnginePicker.swift in Sources */,
				D02816C21ECA5E2A00240CAA /* HistoryStateHelper.swift in Sources */,
				E68E7ACB1CAC1D4500FDCA76 /* PagingPasscodeViewController.swift in Sources */,
				D04D1B92209790B60074B35F /* Toast.swift in Sources */,
				D34DC8531A16C40C00D49B7B /* Profile.swift in Sources */,
				E4B3348C1BC01D8F004E2BFF /* AdjustIntegration.swift in Sources */,
				E65075541E37F6FC006961AC /* DynamicFontHelper.swift in Sources */,
				C4E3984C1D21F2FD004E89BA /* TabTrayButtonExtensions.swift in Sources */,
				D3FEC38D1AC4B42F00494F45 /* AutocompleteTextField.swift in Sources */,
				0BD19A671A25309B0084FBA7 /* NSUserDefaultsPrefs.swift in Sources */,
				E68AEDB01B18F81A00133D99 /* SwipeAnimator.swift in Sources */,
				3BF56D271CDBBE1F00AC4D75 /* SimpleToast.swift in Sources */,
				D31F95E91AC226CB005C9F3B /* ScreenshotHelper.swift in Sources */,
				28EADE5D1AFC3A78007FB2FB /* UIImageViewExtensions.swift in Sources */,
				D3968F251A38FE8500CEFD3B /* TabManager.swift in Sources */,
				2816F0001B33E05400522243 /* UIConstants.swift in Sources */,
				E650755F1E37F756006961AC /* Try.m in Sources */,
				3B6889C51D66950E002AC85E /* UIImageColors.swift in Sources */,
				392ED7E41D0AEF56009D9B62 /* NewTabAccessors.swift in Sources */,
				D3A9949D1A3686BD008AD1AC /* Tab.swift in Sources */,
				EB11A1042044A90E0018F749 /* ContentBlockerHelper+Whitelist.swift in Sources */,
				A93067E81D0FE18E00C49C6E /* NightModeHelper.swift in Sources */,
				0AADC4C820D2A55A00FDE368 /* TopSitesViewController.swift in Sources */,
				E65075571E37F714006961AC /* FaviconFetcher.swift in Sources */,
				D863C8F21F68BFC20058D95F /* GradientProgressBar.swift in Sources */,
				D3C744CD1A687D6C004CE85D /* URIFixup.swift in Sources */,
				E4A961181AC041C40069AD6F /* ReadabilityService.swift in Sources */,
				A134B88A20DA98BB00A581D0 /* Preferences.swift in Sources */,
				D3BE7B261B054D4400641031 /* main.swift in Sources */,
				EB8A0A77206ABCE000A9859A /* WebPagesForTesting.swift in Sources */,
				0BA1E02E1B046F1E007675AF /* ErrorPageHelper.swift in Sources */,
				D3A9949C1A3686BD008AD1AC /* BrowserViewController.swift in Sources */,
				59A681BDFC95A19F05E07223 /* SearchViewController.swift in Sources */,
				A1CDF22B20BDD6B8005C6E58 /* POPExtensions.swift in Sources */,
				E68E7ADA1CAC207400FDCA76 /* ChangePasscodeViewController.swift in Sources */,
				E640E85E1C73A45A00C5F072 /* PasscodeEntryViewController.swift in Sources */,
				A1AD4BD420BF4757007A6EA1 /* ImageCache.swift in Sources */,
				D0625C98208E87F10081F3B2 /* DownloadQueue.swift in Sources */,
				EB11A1052044A90E0018F749 /* TrackingProtectionPageStats.swift in Sources */,
				E633E2DA1C21EAF8001FFF6C /* LoginDetailViewController.swift in Sources */,
				E65D89181C8647420006EA35 /* AppAuthenticator.swift in Sources */,
				28FDFF0C1C1F725800840F86 /* SeparatorTableCell.swift in Sources */,
				C400467C1CF4E43E00B08303 /* BackForwardListViewController.swift in Sources */,
				D3972BF31C22412B00035B87 /* ShareExtensionHelper.swift in Sources */,
				F35B8D2D1D6383E9008E3D61 /* SessionRestoreHelper.swift in Sources */,
				744ED5611DBFEB8D00A2B5BE /* MailtoLinkHandler.swift in Sources */,
				D04D1B862097859B0074B35F /* DownloadToast.swift in Sources */,
				A1704D732110A1DC00717321 /* HTTPCookieStorageExtensions.swift in Sources */,
				7B844E3D1BBDDB9D00E733A2 /* ChevronView.swift in Sources */,
				3BE7275D1CCFE8B60099189F /* CustomSearchHandler.swift in Sources */,
				A1FEEE2020BF28D900298DA2 /* Then.swift in Sources */,
				A1CA29C420E1746A00CB9126 /* OptionSelectionViewController.swift in Sources */,
				0A4B012420D0321A004D4011 /* UX.swift in Sources */,
				A1510DAA20E425EA008BF1F4 /* BraveWebView.swift in Sources */,
				E663D5781BB341C4001EF30E /* ToggleButton.swift in Sources */,
				E6327A641BF6438E008D12E0 /* DebugSettingsBundleOptions.swift in Sources */,
				D3E8EF101B97BE69001900FB /* ClearPrivateDataTableViewController.swift in Sources */,
				C8F457AA1F1FDD9B000CB895 /* BrowserViewController+KeyCommands.swift in Sources */,
				E40FAB0C1A7ABB77009CB80D /* WebServer.swift in Sources */,
				59A68D66379CFA85C4EAF00B /* TwoLineCell.swift in Sources */,
				A1AD4BE320C0861D007A6EA1 /* UIBarButtonItemExtensions.swift in Sources */,
				0A4B012220D02F26004D4011 /* TabBarCell.swift in Sources */,
			);
			runOnlyForDeploymentPostprocessing = 0;
		};
		F84B21CF1A090F8100AAB793 /* Sources */ = {
			isa = PBXSourcesBuildPhase;
			buildActionMask = 2147483647;
			files = (
				E4CD9F1D1A6D9C2800318571 /* WebServerTests.swift in Sources */,
				D3D488591ABB54CD00A93597 /* FileAccessorTests.swift in Sources */,
				0BA8964B1A250E6500C1010C /* ProfileTest.swift in Sources */,
				03CCC9181AF05E7300DBF30D /* RelativeDatesTests.swift in Sources */,
				F84B21DA1A090F8100AAB793 /* ClientTests.swift in Sources */,
				281B2BEA1ADF4D90002917DC /* MockProfile.swift in Sources */,
				2F697F7E1A9FD22D009E03AE /* SearchEnginesTests.swift in Sources */,
				27C46201211CD8D20088A441 /* DeferredTestUtils.swift in Sources */,
				2F44FA1B1A9D426A00FD20CC /* TestHashExtensions.swift in Sources */,
				D3FA777B1A43B2990010CD32 /* SearchTests.swift in Sources */,
				D3BA41681BD82F2200DA5457 /* XCTestCaseExtensions.swift in Sources */,
				554867231DC3935A00183DAA /* HomePageTests.swift in Sources */,
				3BFCBF201E04B1C50070C042 /* UIImageViewExtensionsTests.swift in Sources */,
				E683F0A61E92E0820035D990 /* MockableHistory.swift in Sources */,
				A83E5B1E1C1DAAAA0026D912 /* UIPasteboardExtensions.swift in Sources */,
				0BF42D4F1A7CD09600889E28 /* TestFavicons.swift in Sources */,
				7BBFEE741BB405D900A305AA /* TabManagerTests.swift in Sources */,
				39236E721FCC600200A38F1B /* TabEventHandlerTests.swift in Sources */,
				0BA8964C1A250E6500C1010C /* TestBookmarks.swift in Sources */,
				2F13E79B1AC0C02700D75081 /* StringExtensionsTests.swift in Sources */,
				2FDB10931A9FBEC5006CF312 /* PrefsTests.swift in Sources */,
				D8EFFA261FF702A8001D3A09 /* NavigationRouterTests.swift in Sources */,
				4A59B58AD11B5EE1F80BBDEB /* TestHistory.swift in Sources */,
				A83E5B1D1C1DA8D80026D912 /* UIPasteboardExtensionsTests.swift in Sources */,
				E61D11681EAF8F43008A305B /* PanelDataObserversTests.swift in Sources */,
				D82ED2641FEB3C420059570B /* DefaultSearchPrefsTests.swift in Sources */,
				E696FE511C47F86E00EC007C /* AuthenticatorTests.swift in Sources */,
				3B6F40181DC7849C00656CC6 /* ActivityStreamTests.swift in Sources */,
			);
			runOnlyForDeploymentPostprocessing = 0;
		};
/* End PBXSourcesBuildPhase section */

/* Begin PBXTargetDependency section */
		0A6231E92121F761007B429B /* PBXTargetDependency */ = {
			isa = PBXTargetDependency;
			target = F84B21BD1A090F8100AAB793 /* Client */;
			targetProxy = 0A6231E82121F761007B429B /* PBXContainerItemProxy */;
		};
		0B742CCE1B32493800EE9264 /* PBXTargetDependency */ = {
			isa = PBXTargetDependency;
			name = sqlcipher;
			targetProxy = 0B742CCD1B32493800EE9264 /* PBXContainerItemProxy */;
		};
		288A2D9C1AB8B3260023ABC3 /* PBXTargetDependency */ = {
			isa = PBXTargetDependency;
			target = 288A2D851AB8B3260023ABC3 /* Shared */;
			targetProxy = 288A2D9B1AB8B3260023ABC3 /* PBXContainerItemProxy */;
		};
		2FCAE2271ABB51F800877008 /* PBXTargetDependency */ = {
			isa = PBXTargetDependency;
			target = 2FCAE2191ABB51F800877008 /* Storage */;
			targetProxy = 2FCAE2261ABB51F800877008 /* PBXContainerItemProxy */;
		};
		2FCAE2291ABB51F800877008 /* PBXTargetDependency */ = {
			isa = PBXTargetDependency;
			target = F84B21BD1A090F8100AAB793 /* Client */;
			targetProxy = 2FCAE2281ABB51F800877008 /* PBXContainerItemProxy */;
		};
		2FCAE2301ABB51F800877008 /* PBXTargetDependency */ = {
			isa = PBXTargetDependency;
			target = 2FCAE2191ABB51F800877008 /* Storage */;
			targetProxy = 2FCAE22F1ABB51F800877008 /* PBXContainerItemProxy */;
		};
		2FCAE23C1ABB520700877008 /* PBXTargetDependency */ = {
			isa = PBXTargetDependency;
			target = 288A2D851AB8B3260023ABC3 /* Shared */;
			targetProxy = 2FCAE23B1ABB520700877008 /* PBXContainerItemProxy */;
		};
		390527551C874D35007E0BB7 /* PBXTargetDependency */ = {
			isa = PBXTargetDependency;
			target = 390527491C874D35007E0BB7 /* Today */;
			targetProxy = 390527541C874D35007E0BB7 /* PBXContainerItemProxy */;
		};
		3B43E3D61D95C48D00BBA9DB /* PBXTargetDependency */ = {
			isa = PBXTargetDependency;
			target = F84B21BD1A090F8100AAB793 /* Client */;
			targetProxy = 3B43E3D51D95C48D00BBA9DB /* PBXContainerItemProxy */;
		};
		3BFE4B0D1D342FB900DDF53F /* PBXTargetDependency */ = {
			isa = PBXTargetDependency;
			target = F84B21BD1A090F8100AAB793 /* Client */;
			targetProxy = 3BFE4B0C1D342FB900DDF53F /* PBXContainerItemProxy */;
		};
		5D1DC51E20AC9AFB00905E5A /* PBXTargetDependency */ = {
			isa = PBXTargetDependency;
			target = 5D1DC51220AC9AF900905E5A /* Data */;
			targetProxy = 5D1DC51D20AC9AFB00905E5A /* PBXContainerItemProxy */;
		};
		5D1DC52020AC9AFB00905E5A /* PBXTargetDependency */ = {
			isa = PBXTargetDependency;
			target = F84B21BD1A090F8100AAB793 /* Client */;
			targetProxy = 5D1DC51F20AC9AFB00905E5A /* PBXContainerItemProxy */;
		};
		5D1DC52720AC9AFB00905E5A /* PBXTargetDependency */ = {
			isa = PBXTargetDependency;
			target = 5D1DC51220AC9AF900905E5A /* Data */;
			targetProxy = 5D1DC52620AC9AFB00905E5A /* PBXContainerItemProxy */;
		};
		5D977A1B20DA9D1200D6ADF3 /* PBXTargetDependency */ = {
			isa = PBXTargetDependency;
			target = 288A2D851AB8B3260023ABC3 /* Shared */;
			targetProxy = 5D977A1A20DA9D1200D6ADF3 /* PBXContainerItemProxy */;
		};
		5D977A2420DA9D2200D6ADF3 /* PBXTargetDependency */ = {
			isa = PBXTargetDependency;
			target = 2FCAE2191ABB51F800877008 /* Storage */;
			targetProxy = 5D977A2320DA9D2200D6ADF3 /* PBXContainerItemProxy */;
		};
		5D977A2620DAA0E300D6ADF3 /* PBXTargetDependency */ = {
			isa = PBXTargetDependency;
			target = 2FCAE2191ABB51F800877008 /* Storage */;
			targetProxy = 5D977A2520DAA0E300D6ADF3 /* PBXContainerItemProxy */;
		};
		5DE7688F20B3456E00FF5533 /* PBXTargetDependency */ = {
			isa = PBXTargetDependency;
			target = 5DE7688320B3456C00FF5533 /* BraveShared */;
			targetProxy = 5DE7688E20B3456E00FF5533 /* PBXContainerItemProxy */;
		};
		5DE7689120B3456E00FF5533 /* PBXTargetDependency */ = {
			isa = PBXTargetDependency;
			target = F84B21BD1A090F8100AAB793 /* Client */;
			targetProxy = 5DE7689020B3456E00FF5533 /* PBXContainerItemProxy */;
		};
		5DE7689820B3456E00FF5533 /* PBXTargetDependency */ = {
			isa = PBXTargetDependency;
			target = 5DE7688320B3456C00FF5533 /* BraveShared */;
			targetProxy = 5DE7689720B3456E00FF5533 /* PBXContainerItemProxy */;
		};
		7B9BF92F1E435DE400CB24F4 /* PBXTargetDependency */ = {
			isa = PBXTargetDependency;
			target = 2FCAE2231ABB51F800877008 /* StorageTests */;
			targetProxy = 7B9BF92E1E435DE400CB24F4 /* PBXContainerItemProxy */;
		};
		7BEB64411C7345600092C02E /* PBXTargetDependency */ = {
			isa = PBXTargetDependency;
			target = F84B21BD1A090F8100AAB793 /* Client */;
			targetProxy = 7BEB64421C7345600092C02E /* PBXContainerItemProxy */;
		};
		7BEB645D1C7346100092C02E /* PBXTargetDependency */ = {
			isa = PBXTargetDependency;
			target = F84B21BD1A090F8100AAB793 /* Client */;
			targetProxy = 7BEB645C1C7346100092C02E /* PBXContainerItemProxy */;
		};
		D09A0CED1FAA2C4C009A0273 /* PBXTargetDependency */ = {
			isa = PBXTargetDependency;
			target = 288A2D851AB8B3260023ABC3 /* Shared */;
			targetProxy = D09A0CEC1FAA2C4C009A0273 /* PBXContainerItemProxy */;
		};
		D39FA1661A83E0EC00EE869C /* PBXTargetDependency */ = {
			isa = PBXTargetDependency;
			target = F84B21BD1A090F8100AAB793 /* Client */;
			targetProxy = D39FA1651A83E0EC00EE869C /* PBXContainerItemProxy */;
		};
		E6F965141B2F1CF20034B023 /* PBXTargetDependency */ = {
			isa = PBXTargetDependency;
			target = 288A2D851AB8B3260023ABC3 /* Shared */;
			targetProxy = E63CD1B11B31B66400A63AFF /* PBXContainerItemProxy */;
		};
		E6F9653A1B2F1D330034B023 /* PBXTargetDependency */ = {
			isa = PBXTargetDependency;
			target = F84B21BD1A090F8100AAB793 /* Client */;
			targetProxy = E63CD1B21B31B66400A63AFF /* PBXContainerItemProxy */;
		};
		F84B21D51A090F8100AAB793 /* PBXTargetDependency */ = {
			isa = PBXTargetDependency;
			target = F84B21BD1A090F8100AAB793 /* Client */;
			targetProxy = F84B21D41A090F8100AAB793 /* PBXContainerItemProxy */;
		};
/* End PBXTargetDependency section */

/* Begin PBXVariantGroup section */
		7B2142FC1E5E055000CDD3FC /* InfoPlist.strings */ = {
			isa = PBXVariantGroup;
			children = (
				7B2142FD1E5E055000CDD3FC /* en */,
			);
			name = InfoPlist.strings;
			sourceTree = "<group>";
		};
/* End PBXVariantGroup section */

/* Begin XCBuildConfiguration section */
		0A6231EA2121F761007B429B /* Fennec */ = {
			isa = XCBuildConfiguration;
			buildSettings = {
				ALWAYS_SEARCH_USER_PATHS = NO;
				BUNDLE_LOADER = "$(TEST_HOST)";
				CLANG_ANALYZER_NONNULL = YES;
				CLANG_ANALYZER_NUMBER_OBJECT_CONVERSION = YES_AGGRESSIVE;
				CLANG_CXX_LANGUAGE_STANDARD = "gnu++14";
				CLANG_CXX_LIBRARY = "libc++";
				CLANG_ENABLE_MODULES = YES;
				CLANG_ENABLE_OBJC_ARC = YES;
				CLANG_ENABLE_OBJC_WEAK = YES;
				CLANG_WARN_BLOCK_CAPTURE_AUTORELEASING = YES;
				CLANG_WARN_BOOL_CONVERSION = YES;
				CLANG_WARN_COMMA = YES;
				CLANG_WARN_CONSTANT_CONVERSION = YES;
				CLANG_WARN_DEPRECATED_OBJC_IMPLEMENTATIONS = YES;
				CLANG_WARN_DIRECT_OBJC_ISA_USAGE = YES_ERROR;
				CLANG_WARN_DOCUMENTATION_COMMENTS = YES;
				CLANG_WARN_EMPTY_BODY = YES;
				CLANG_WARN_ENUM_CONVERSION = YES;
				CLANG_WARN_INFINITE_RECURSION = YES;
				CLANG_WARN_INT_CONVERSION = YES;
				CLANG_WARN_NON_LITERAL_NULL_CONVERSION = YES;
				CLANG_WARN_OBJC_IMPLICIT_RETAIN_SELF = YES;
				CLANG_WARN_OBJC_LITERAL_CONVERSION = YES;
				CLANG_WARN_OBJC_ROOT_CLASS = YES_ERROR;
				CLANG_WARN_RANGE_LOOP_ANALYSIS = YES;
				CLANG_WARN_STRICT_PROTOTYPES = YES;
				CLANG_WARN_SUSPICIOUS_MOVE = YES;
				CLANG_WARN_UNGUARDED_AVAILABILITY = YES_AGGRESSIVE;
				CLANG_WARN_UNREACHABLE_CODE = YES;
				CLANG_WARN__DUPLICATE_METHOD_MATCH = YES;
				CODE_SIGN_IDENTITY = "iPhone Developer";
				CODE_SIGN_STYLE = Automatic;
				COPY_PHASE_STRIP = NO;
				DEBUG_INFORMATION_FORMAT = dwarf;
				ENABLE_STRICT_OBJC_MSGSEND = YES;
				ENABLE_TESTABILITY = YES;
				GCC_C_LANGUAGE_STANDARD = gnu11;
				GCC_DYNAMIC_NO_PIC = NO;
				GCC_NO_COMMON_BLOCKS = YES;
				GCC_OPTIMIZATION_LEVEL = 0;
				GCC_PREPROCESSOR_DEFINITIONS = (
					"DEBUG=1",
					"$(inherited)",
				);
				GCC_WARN_64_TO_32_BIT_CONVERSION = YES;
				GCC_WARN_ABOUT_RETURN_TYPE = YES_ERROR;
				GCC_WARN_UNDECLARED_SELECTOR = YES;
				GCC_WARN_UNINITIALIZED_AUTOS = YES_AGGRESSIVE;
				GCC_WARN_UNUSED_FUNCTION = YES;
				GCC_WARN_UNUSED_VARIABLE = YES;
				INFOPLIST_FILE = UnitTests/Info.plist;
				IPHONEOS_DEPLOYMENT_TARGET = 12.0;
				LD_RUNPATH_SEARCH_PATHS = "$(inherited) @executable_path/Frameworks @loader_path/Frameworks";
				MTL_ENABLE_DEBUG_INFO = INCLUDE_SOURCE;
				MTL_FAST_MATH = YES;
				ONLY_ACTIVE_ARCH = YES;
				PRODUCT_BUNDLE_IDENTIFIER = com.brave.UnitTests;
				PRODUCT_NAME = "$(TARGET_NAME)";
				SDKROOT = iphoneos;
				SWIFT_ACTIVE_COMPILATION_CONDITIONS = DEBUG;
				SWIFT_OPTIMIZATION_LEVEL = "-Onone";
				SWIFT_VERSION = 4.2;
				TARGETED_DEVICE_FAMILY = "1,2";
				TEST_HOST = "$(BUILT_PRODUCTS_DIR)/Client.app/Client";
			};
			name = Fennec;
		};
		0A6231EB2121F761007B429B /* Fennec_Enterprise */ = {
			isa = XCBuildConfiguration;
			buildSettings = {
				ALWAYS_SEARCH_USER_PATHS = NO;
				BUNDLE_LOADER = "$(TEST_HOST)";
				CLANG_ANALYZER_NONNULL = YES;
				CLANG_ANALYZER_NUMBER_OBJECT_CONVERSION = YES_AGGRESSIVE;
				CLANG_CXX_LANGUAGE_STANDARD = "gnu++14";
				CLANG_CXX_LIBRARY = "libc++";
				CLANG_ENABLE_MODULES = YES;
				CLANG_ENABLE_OBJC_ARC = YES;
				CLANG_ENABLE_OBJC_WEAK = YES;
				CLANG_WARN_BLOCK_CAPTURE_AUTORELEASING = YES;
				CLANG_WARN_BOOL_CONVERSION = YES;
				CLANG_WARN_COMMA = YES;
				CLANG_WARN_CONSTANT_CONVERSION = YES;
				CLANG_WARN_DEPRECATED_OBJC_IMPLEMENTATIONS = YES;
				CLANG_WARN_DIRECT_OBJC_ISA_USAGE = YES_ERROR;
				CLANG_WARN_DOCUMENTATION_COMMENTS = YES;
				CLANG_WARN_EMPTY_BODY = YES;
				CLANG_WARN_ENUM_CONVERSION = YES;
				CLANG_WARN_INFINITE_RECURSION = YES;
				CLANG_WARN_INT_CONVERSION = YES;
				CLANG_WARN_NON_LITERAL_NULL_CONVERSION = YES;
				CLANG_WARN_OBJC_IMPLICIT_RETAIN_SELF = YES;
				CLANG_WARN_OBJC_LITERAL_CONVERSION = YES;
				CLANG_WARN_OBJC_ROOT_CLASS = YES_ERROR;
				CLANG_WARN_RANGE_LOOP_ANALYSIS = YES;
				CLANG_WARN_STRICT_PROTOTYPES = YES;
				CLANG_WARN_SUSPICIOUS_MOVE = YES;
				CLANG_WARN_UNGUARDED_AVAILABILITY = YES_AGGRESSIVE;
				CLANG_WARN_UNREACHABLE_CODE = YES;
				CLANG_WARN__DUPLICATE_METHOD_MATCH = YES;
				CODE_SIGN_IDENTITY = "iPhone Developer";
				CODE_SIGN_STYLE = Automatic;
				COPY_PHASE_STRIP = NO;
				DEBUG_INFORMATION_FORMAT = "dwarf-with-dsym";
				ENABLE_NS_ASSERTIONS = NO;
				ENABLE_STRICT_OBJC_MSGSEND = YES;
				GCC_C_LANGUAGE_STANDARD = gnu11;
				GCC_NO_COMMON_BLOCKS = YES;
				GCC_WARN_64_TO_32_BIT_CONVERSION = YES;
				GCC_WARN_ABOUT_RETURN_TYPE = YES_ERROR;
				GCC_WARN_UNDECLARED_SELECTOR = YES;
				GCC_WARN_UNINITIALIZED_AUTOS = YES_AGGRESSIVE;
				GCC_WARN_UNUSED_FUNCTION = YES;
				GCC_WARN_UNUSED_VARIABLE = YES;
				INFOPLIST_FILE = UnitTests/Info.plist;
				IPHONEOS_DEPLOYMENT_TARGET = 12.0;
				LD_RUNPATH_SEARCH_PATHS = "$(inherited) @executable_path/Frameworks @loader_path/Frameworks";
				MTL_ENABLE_DEBUG_INFO = NO;
				MTL_FAST_MATH = YES;
				PRODUCT_BUNDLE_IDENTIFIER = com.brave.UnitTests;
				PRODUCT_NAME = "$(TARGET_NAME)";
				SDKROOT = iphoneos;
				SWIFT_OPTIMIZATION_LEVEL = "-Owholemodule";
				SWIFT_VERSION = 4.2;
				TARGETED_DEVICE_FAMILY = "1,2";
				TEST_HOST = "$(BUILT_PRODUCTS_DIR)/Client.app/Client";
				VALIDATE_PRODUCT = YES;
			};
			name = Fennec_Enterprise;
		};
		0A6231EC2121F761007B429B /* Firefox */ = {
			isa = XCBuildConfiguration;
			buildSettings = {
				ALWAYS_SEARCH_USER_PATHS = NO;
				BUNDLE_LOADER = "$(TEST_HOST)";
				CLANG_ANALYZER_NONNULL = YES;
				CLANG_ANALYZER_NUMBER_OBJECT_CONVERSION = YES_AGGRESSIVE;
				CLANG_CXX_LANGUAGE_STANDARD = "gnu++14";
				CLANG_CXX_LIBRARY = "libc++";
				CLANG_ENABLE_MODULES = YES;
				CLANG_ENABLE_OBJC_ARC = YES;
				CLANG_ENABLE_OBJC_WEAK = YES;
				CLANG_WARN_BLOCK_CAPTURE_AUTORELEASING = YES;
				CLANG_WARN_BOOL_CONVERSION = YES;
				CLANG_WARN_COMMA = YES;
				CLANG_WARN_CONSTANT_CONVERSION = YES;
				CLANG_WARN_DEPRECATED_OBJC_IMPLEMENTATIONS = YES;
				CLANG_WARN_DIRECT_OBJC_ISA_USAGE = YES_ERROR;
				CLANG_WARN_DOCUMENTATION_COMMENTS = YES;
				CLANG_WARN_EMPTY_BODY = YES;
				CLANG_WARN_ENUM_CONVERSION = YES;
				CLANG_WARN_INFINITE_RECURSION = YES;
				CLANG_WARN_INT_CONVERSION = YES;
				CLANG_WARN_NON_LITERAL_NULL_CONVERSION = YES;
				CLANG_WARN_OBJC_IMPLICIT_RETAIN_SELF = YES;
				CLANG_WARN_OBJC_LITERAL_CONVERSION = YES;
				CLANG_WARN_OBJC_ROOT_CLASS = YES_ERROR;
				CLANG_WARN_RANGE_LOOP_ANALYSIS = YES;
				CLANG_WARN_STRICT_PROTOTYPES = YES;
				CLANG_WARN_SUSPICIOUS_MOVE = YES;
				CLANG_WARN_UNGUARDED_AVAILABILITY = YES_AGGRESSIVE;
				CLANG_WARN_UNREACHABLE_CODE = YES;
				CLANG_WARN__DUPLICATE_METHOD_MATCH = YES;
				CODE_SIGN_IDENTITY = "iPhone Developer";
				CODE_SIGN_STYLE = Automatic;
				COPY_PHASE_STRIP = NO;
				DEBUG_INFORMATION_FORMAT = "dwarf-with-dsym";
				ENABLE_NS_ASSERTIONS = NO;
				ENABLE_STRICT_OBJC_MSGSEND = YES;
				GCC_C_LANGUAGE_STANDARD = gnu11;
				GCC_NO_COMMON_BLOCKS = YES;
				GCC_WARN_64_TO_32_BIT_CONVERSION = YES;
				GCC_WARN_ABOUT_RETURN_TYPE = YES_ERROR;
				GCC_WARN_UNDECLARED_SELECTOR = YES;
				GCC_WARN_UNINITIALIZED_AUTOS = YES_AGGRESSIVE;
				GCC_WARN_UNUSED_FUNCTION = YES;
				GCC_WARN_UNUSED_VARIABLE = YES;
				INFOPLIST_FILE = UnitTests/Info.plist;
				IPHONEOS_DEPLOYMENT_TARGET = 12.0;
				LD_RUNPATH_SEARCH_PATHS = "$(inherited) @executable_path/Frameworks @loader_path/Frameworks";
				MTL_ENABLE_DEBUG_INFO = NO;
				MTL_FAST_MATH = YES;
				PRODUCT_BUNDLE_IDENTIFIER = com.brave.UnitTests;
				PRODUCT_NAME = "$(TARGET_NAME)";
				SDKROOT = iphoneos;
				SWIFT_OPTIMIZATION_LEVEL = "-Owholemodule";
				SWIFT_VERSION = 4.2;
				TARGETED_DEVICE_FAMILY = "1,2";
				TEST_HOST = "$(BUILT_PRODUCTS_DIR)/Client.app/Client";
				VALIDATE_PRODUCT = YES;
			};
			name = Firefox;
		};
		0A6231ED2121F761007B429B /* FirefoxBeta */ = {
			isa = XCBuildConfiguration;
			buildSettings = {
				ALWAYS_SEARCH_USER_PATHS = NO;
				BUNDLE_LOADER = "$(TEST_HOST)";
				CLANG_ANALYZER_NONNULL = YES;
				CLANG_ANALYZER_NUMBER_OBJECT_CONVERSION = YES_AGGRESSIVE;
				CLANG_CXX_LANGUAGE_STANDARD = "gnu++14";
				CLANG_CXX_LIBRARY = "libc++";
				CLANG_ENABLE_MODULES = YES;
				CLANG_ENABLE_OBJC_ARC = YES;
				CLANG_ENABLE_OBJC_WEAK = YES;
				CLANG_WARN_BLOCK_CAPTURE_AUTORELEASING = YES;
				CLANG_WARN_BOOL_CONVERSION = YES;
				CLANG_WARN_COMMA = YES;
				CLANG_WARN_CONSTANT_CONVERSION = YES;
				CLANG_WARN_DEPRECATED_OBJC_IMPLEMENTATIONS = YES;
				CLANG_WARN_DIRECT_OBJC_ISA_USAGE = YES_ERROR;
				CLANG_WARN_DOCUMENTATION_COMMENTS = YES;
				CLANG_WARN_EMPTY_BODY = YES;
				CLANG_WARN_ENUM_CONVERSION = YES;
				CLANG_WARN_INFINITE_RECURSION = YES;
				CLANG_WARN_INT_CONVERSION = YES;
				CLANG_WARN_NON_LITERAL_NULL_CONVERSION = YES;
				CLANG_WARN_OBJC_IMPLICIT_RETAIN_SELF = YES;
				CLANG_WARN_OBJC_LITERAL_CONVERSION = YES;
				CLANG_WARN_OBJC_ROOT_CLASS = YES_ERROR;
				CLANG_WARN_RANGE_LOOP_ANALYSIS = YES;
				CLANG_WARN_STRICT_PROTOTYPES = YES;
				CLANG_WARN_SUSPICIOUS_MOVE = YES;
				CLANG_WARN_UNGUARDED_AVAILABILITY = YES_AGGRESSIVE;
				CLANG_WARN_UNREACHABLE_CODE = YES;
				CLANG_WARN__DUPLICATE_METHOD_MATCH = YES;
				CODE_SIGN_IDENTITY = "iPhone Developer";
				CODE_SIGN_STYLE = Automatic;
				COPY_PHASE_STRIP = NO;
				DEBUG_INFORMATION_FORMAT = "dwarf-with-dsym";
				ENABLE_NS_ASSERTIONS = NO;
				ENABLE_STRICT_OBJC_MSGSEND = YES;
				GCC_C_LANGUAGE_STANDARD = gnu11;
				GCC_NO_COMMON_BLOCKS = YES;
				GCC_WARN_64_TO_32_BIT_CONVERSION = YES;
				GCC_WARN_ABOUT_RETURN_TYPE = YES_ERROR;
				GCC_WARN_UNDECLARED_SELECTOR = YES;
				GCC_WARN_UNINITIALIZED_AUTOS = YES_AGGRESSIVE;
				GCC_WARN_UNUSED_FUNCTION = YES;
				GCC_WARN_UNUSED_VARIABLE = YES;
				INFOPLIST_FILE = UnitTests/Info.plist;
				IPHONEOS_DEPLOYMENT_TARGET = 12.0;
				LD_RUNPATH_SEARCH_PATHS = "$(inherited) @executable_path/Frameworks @loader_path/Frameworks";
				MTL_ENABLE_DEBUG_INFO = NO;
				MTL_FAST_MATH = YES;
				PRODUCT_BUNDLE_IDENTIFIER = com.brave.UnitTests;
				PRODUCT_NAME = "$(TARGET_NAME)";
				SDKROOT = iphoneos;
				SWIFT_OPTIMIZATION_LEVEL = "-Owholemodule";
				SWIFT_VERSION = 4.2;
				TARGETED_DEVICE_FAMILY = "1,2";
				TEST_HOST = "$(BUILT_PRODUCTS_DIR)/Client.app/Client";
				VALIDATE_PRODUCT = YES;
			};
			name = FirefoxBeta;
		};
		288A2DA01AB8B3260023ABC3 /* Fennec */ = {
			isa = XCBuildConfiguration;
			buildSettings = {
				ALWAYS_EMBED_SWIFT_STANDARD_LIBRARIES = NO;
				APPLICATION_EXTENSION_API_ONLY = YES;
				DEFINES_MODULE = YES;
				DYLIB_COMPATIBILITY_VERSION = 1;
				DYLIB_CURRENT_VERSION = 1;
				DYLIB_INSTALL_NAME_BASE = "@rpath";
				INFOPLIST_FILE = "Shared/Supporting Files/Info.plist";
				INSTALL_PATH = "$(LOCAL_LIBRARY_DIR)/Frameworks";
				LD_RUNPATH_SEARCH_PATHS = "$(inherited) @executable_path/Frameworks @loader_path/Frameworks";
				PRODUCT_BUNDLE_IDENTIFIER = "$(FRAMEWORK_BASE_BUNDLE_ID).$(PRODUCT_NAME:rfc1034identifier)";
				PRODUCT_NAME = "$(TARGET_NAME)";
				SKIP_INSTALL = YES;
				SWIFT_OBJC_BRIDGING_HEADER = "$SRCROOT/Shared/Shared-Bridging-Header.h";
				SWIFT_SWIFT3_OBJC_INFERENCE = Off;
				SWIFT_VERSION = 4.0;
			};
			name = Fennec;
		};
		2FCAE2341ABB51F900877008 /* Fennec */ = {
			isa = XCBuildConfiguration;
			buildSettings = {
				ALWAYS_EMBED_SWIFT_STANDARD_LIBRARIES = NO;
				APPLICATION_EXTENSION_API_ONLY = YES;
				DEFINES_MODULE = YES;
				DYLIB_COMPATIBILITY_VERSION = 1;
				DYLIB_CURRENT_VERSION = 1;
				DYLIB_INSTALL_NAME_BASE = "@rpath";
				GCC_PREPROCESSOR_DEFINITIONS = (
					"SQLITE_HAS_CODEC=1",
					"DEBUG=1",
				);
				INFOPLIST_FILE = Storage/Info.plist;
				INSTALL_PATH = "$(LOCAL_LIBRARY_DIR)/Frameworks";
				LD_RUNPATH_SEARCH_PATHS = "$(inherited) @executable_path/Frameworks @loader_path/Frameworks";
				OTHER_CFLAGS = "-DSQLITE_HAS_CODEC";
				PRODUCT_BUNDLE_IDENTIFIER = "$(FRAMEWORK_BASE_BUNDLE_ID).$(PRODUCT_NAME:rfc1034identifier)";
				PRODUCT_NAME = "$(TARGET_NAME)";
				SKIP_INSTALL = YES;
				SWIFT_OBJC_BRIDGING_HEADER = "$SRCROOT/Storage/Storage-Bridging-Header.h";
				SWIFT_SWIFT3_OBJC_INFERENCE = Off;
				SWIFT_VERSION = 4.0;
			};
			name = Fennec;
		};
		2FCAE2381ABB51F900877008 /* Fennec */ = {
			isa = XCBuildConfiguration;
			buildSettings = {
				INFOPLIST_FILE = StorageTests/Info.plist;
				LD_RUNPATH_SEARCH_PATHS = "$(inherited) @executable_path/Frameworks @loader_path/Frameworks";
				PRODUCT_BUNDLE_IDENTIFIER = "$(FRAMEWORK_BASE_BUNDLE_ID).$(PRODUCT_NAME:rfc1034identifier)";
				PRODUCT_NAME = "$(TARGET_NAME)";
				SWIFT_OBJC_BRIDGING_HEADER = "$SRCROOT/Storage/Storage-Bridging-Header.h";
				SWIFT_SWIFT3_OBJC_INFERENCE = Off;
				SWIFT_VERSION = 4.0;
				TEST_HOST = "$(BUILT_PRODUCTS_DIR)/Client.app/Client";
			};
			name = Fennec;
		};
		39409A401C90E68300DAE683 /* Fennec */ = {
			isa = XCBuildConfiguration;
			buildSettings = {
				ALWAYS_EMBED_SWIFT_STANDARD_LIBRARIES = NO;
				APPLICATION_EXTENSION_API_ONLY = YES;
				CODE_SIGN_STYLE = Automatic;
				ENABLE_BITCODE = NO;
				INFOPLIST_FILE = Extensions/Today/Info.plist;
				LD_RUNPATH_SEARCH_PATHS = "@executable_path/../../Frameworks";
				OTHER_SWIFT_FLAGS = "-DMOZ_CHANNEL_FENNEC -DMOZ_TARGET_TODAY";
				PRODUCT_BUNDLE_IDENTIFIER = "$(inherited).$(PRODUCT_NAME:rfc1034identifier)";
				PRODUCT_NAME = Today;
				SWIFT_SWIFT3_OBJC_INFERENCE = Off;
				SWIFT_VERSION = 4.0;
			};
			name = Fennec;
		};
		39409A411C90E68300DAE683 /* Firefox */ = {
			isa = XCBuildConfiguration;
			buildSettings = {
				ALWAYS_EMBED_SWIFT_STANDARD_LIBRARIES = NO;
				APPLICATION_EXTENSION_API_ONLY = YES;
				CODE_SIGN_STYLE = Automatic;
				ENABLE_BITCODE = NO;
				INFOPLIST_FILE = Extensions/Today/Info.plist;
				LD_RUNPATH_SEARCH_PATHS = "@executable_path/../../Frameworks";
				OTHER_SWIFT_FLAGS = "-DMOZ_CHANNEL_RELEASE -DMOZ_TARGET_TODAY";
				PRODUCT_BUNDLE_IDENTIFIER = "$(inherited).$(PRODUCT_NAME:rfc1034identifier)";
				PRODUCT_NAME = Today;
				SWIFT_SWIFT3_OBJC_INFERENCE = Off;
				SWIFT_VERSION = 4.0;
			};
			name = Firefox;
		};
		39409A421C90E68300DAE683 /* FirefoxBeta */ = {
			isa = XCBuildConfiguration;
			buildSettings = {
				ALWAYS_EMBED_SWIFT_STANDARD_LIBRARIES = NO;
				APPLICATION_EXTENSION_API_ONLY = YES;
				CODE_SIGN_STYLE = Automatic;
				ENABLE_BITCODE = NO;
				INFOPLIST_FILE = Extensions/Today/Info.plist;
				LD_RUNPATH_SEARCH_PATHS = "@executable_path/../../Frameworks";
				OTHER_SWIFT_FLAGS = "-DMOZ_CHANNEL_BETA -DMOZ_TARGET_TODAY";
				PRODUCT_BUNDLE_IDENTIFIER = "$(inherited).$(PRODUCT_NAME:rfc1034identifier)";
				PRODUCT_NAME = Today;
				SWIFT_SWIFT3_OBJC_INFERENCE = Off;
				SWIFT_VERSION = 4.0;
			};
			name = FirefoxBeta;
		};
		3B43E3D71D95C48E00BBA9DB /* Fennec */ = {
			isa = XCBuildConfiguration;
			buildSettings = {
				ALWAYS_SEARCH_USER_PATHS = NO;
				BUNDLE_LOADER = "$(TEST_HOST)";
				CLANG_ANALYZER_NONNULL = YES;
				CLANG_CXX_LANGUAGE_STANDARD = "gnu++0x";
				CLANG_CXX_LIBRARY = "libc++";
				CLANG_ENABLE_MODULES = YES;
				CLANG_ENABLE_OBJC_ARC = YES;
				CLANG_WARN_BOOL_CONVERSION = YES;
				CLANG_WARN_CONSTANT_CONVERSION = YES;
				CLANG_WARN_DIRECT_OBJC_ISA_USAGE = YES_ERROR;
				CLANG_WARN_DOCUMENTATION_COMMENTS = YES;
				CLANG_WARN_EMPTY_BODY = YES;
				CLANG_WARN_ENUM_CONVERSION = YES;
				CLANG_WARN_INFINITE_RECURSION = YES;
				CLANG_WARN_INT_CONVERSION = YES;
				CLANG_WARN_OBJC_ROOT_CLASS = YES_ERROR;
				CLANG_WARN_SUSPICIOUS_MOVES = YES;
				CLANG_WARN_UNREACHABLE_CODE = YES;
				CLANG_WARN__DUPLICATE_METHOD_MATCH = YES;
				"CODE_SIGN_IDENTITY[sdk=iphoneos*]" = "iPhone Developer";
				COPY_PHASE_STRIP = NO;
				DEBUG_INFORMATION_FORMAT = dwarf;
				ENABLE_STRICT_OBJC_MSGSEND = YES;
				ENABLE_TESTABILITY = YES;
				GCC_C_LANGUAGE_STANDARD = gnu99;
				GCC_DYNAMIC_NO_PIC = NO;
				GCC_NO_COMMON_BLOCKS = YES;
				GCC_OPTIMIZATION_LEVEL = 0;
				GCC_PREPROCESSOR_DEFINITIONS = (
					"DEBUG=1",
					"$(inherited)",
				);
				GCC_WARN_64_TO_32_BIT_CONVERSION = YES;
				GCC_WARN_ABOUT_RETURN_TYPE = YES_ERROR;
				GCC_WARN_UNDECLARED_SELECTOR = YES;
				GCC_WARN_UNINITIALIZED_AUTOS = YES_AGGRESSIVE;
				GCC_WARN_UNUSED_FUNCTION = YES;
				GCC_WARN_UNUSED_VARIABLE = YES;
				INFOPLIST_FILE = StoragePerfTests/Info.plist;
				LD_RUNPATH_SEARCH_PATHS = "$(inherited) @executable_path/Frameworks @loader_path/Frameworks";
				MTL_ENABLE_DEBUG_INFO = YES;
				ONLY_ACTIVE_ARCH = YES;
				PRODUCT_BUNDLE_IDENTIFIER = "$(FRAMEWORK_BASE_BUNDLE_ID).$(PRODUCT_NAME:rfc1034identifier)";
				PRODUCT_NAME = "$(TARGET_NAME)";
				SDKROOT = iphoneos;
				SWIFT_ACTIVE_COMPILATION_CONDITIONS = DEBUG;
				SWIFT_OPTIMIZATION_LEVEL = "-Onone";
				SWIFT_SWIFT3_OBJC_INFERENCE = Off;
				SWIFT_VERSION = 4.0;
				TEST_HOST = "$(BUILT_PRODUCTS_DIR)/Client.app/Client";
			};
			name = Fennec;
		};
		3B43E3D81D95C48E00BBA9DB /* Firefox */ = {
			isa = XCBuildConfiguration;
			buildSettings = {
				ALWAYS_SEARCH_USER_PATHS = NO;
				BUNDLE_LOADER = "$(TEST_HOST)";
				CLANG_ANALYZER_NONNULL = YES;
				CLANG_CXX_LANGUAGE_STANDARD = "gnu++0x";
				CLANG_CXX_LIBRARY = "libc++";
				CLANG_ENABLE_MODULES = YES;
				CLANG_ENABLE_OBJC_ARC = YES;
				CLANG_WARN_BOOL_CONVERSION = YES;
				CLANG_WARN_CONSTANT_CONVERSION = YES;
				CLANG_WARN_DIRECT_OBJC_ISA_USAGE = YES_ERROR;
				CLANG_WARN_DOCUMENTATION_COMMENTS = YES;
				CLANG_WARN_EMPTY_BODY = YES;
				CLANG_WARN_ENUM_CONVERSION = YES;
				CLANG_WARN_INFINITE_RECURSION = YES;
				CLANG_WARN_INT_CONVERSION = YES;
				CLANG_WARN_OBJC_ROOT_CLASS = YES_ERROR;
				CLANG_WARN_SUSPICIOUS_MOVES = YES;
				CLANG_WARN_UNREACHABLE_CODE = YES;
				CLANG_WARN__DUPLICATE_METHOD_MATCH = YES;
				"CODE_SIGN_IDENTITY[sdk=iphoneos*]" = "iPhone Developer";
				COPY_PHASE_STRIP = NO;
				DEBUG_INFORMATION_FORMAT = "dwarf-with-dsym";
				ENABLE_NS_ASSERTIONS = NO;
				ENABLE_STRICT_OBJC_MSGSEND = YES;
				GCC_C_LANGUAGE_STANDARD = gnu99;
				GCC_NO_COMMON_BLOCKS = YES;
				GCC_WARN_64_TO_32_BIT_CONVERSION = YES;
				GCC_WARN_ABOUT_RETURN_TYPE = YES_ERROR;
				GCC_WARN_UNDECLARED_SELECTOR = YES;
				GCC_WARN_UNINITIALIZED_AUTOS = YES_AGGRESSIVE;
				GCC_WARN_UNUSED_FUNCTION = YES;
				GCC_WARN_UNUSED_VARIABLE = YES;
				INFOPLIST_FILE = StoragePerfTests/Info.plist;
				LD_RUNPATH_SEARCH_PATHS = "$(inherited) @executable_path/Frameworks @loader_path/Frameworks";
				MTL_ENABLE_DEBUG_INFO = NO;
				PRODUCT_BUNDLE_IDENTIFIER = "$(FRAMEWORK_BASE_BUNDLE_ID).$(PRODUCT_NAME:rfc1034identifier)";
				PRODUCT_NAME = "$(TARGET_NAME)";
				SDKROOT = iphoneos;
				SWIFT_OPTIMIZATION_LEVEL = "-Owholemodule";
				SWIFT_SWIFT3_OBJC_INFERENCE = Off;
				SWIFT_VERSION = 4.0;
				TEST_HOST = "$(BUILT_PRODUCTS_DIR)/Client.app/Client";
				VALIDATE_PRODUCT = YES;
			};
			name = Firefox;
		};
		3B43E3D91D95C48E00BBA9DB /* FirefoxBeta */ = {
			isa = XCBuildConfiguration;
			buildSettings = {
				ALWAYS_SEARCH_USER_PATHS = NO;
				BUNDLE_LOADER = "$(TEST_HOST)";
				CLANG_ANALYZER_NONNULL = YES;
				CLANG_CXX_LANGUAGE_STANDARD = "gnu++0x";
				CLANG_CXX_LIBRARY = "libc++";
				CLANG_ENABLE_MODULES = YES;
				CLANG_ENABLE_OBJC_ARC = YES;
				CLANG_WARN_BOOL_CONVERSION = YES;
				CLANG_WARN_CONSTANT_CONVERSION = YES;
				CLANG_WARN_DIRECT_OBJC_ISA_USAGE = YES_ERROR;
				CLANG_WARN_DOCUMENTATION_COMMENTS = YES;
				CLANG_WARN_EMPTY_BODY = YES;
				CLANG_WARN_ENUM_CONVERSION = YES;
				CLANG_WARN_INFINITE_RECURSION = YES;
				CLANG_WARN_INT_CONVERSION = YES;
				CLANG_WARN_OBJC_ROOT_CLASS = YES_ERROR;
				CLANG_WARN_SUSPICIOUS_MOVES = YES;
				CLANG_WARN_UNREACHABLE_CODE = YES;
				CLANG_WARN__DUPLICATE_METHOD_MATCH = YES;
				"CODE_SIGN_IDENTITY[sdk=iphoneos*]" = "iPhone Developer";
				COPY_PHASE_STRIP = NO;
				DEBUG_INFORMATION_FORMAT = "dwarf-with-dsym";
				ENABLE_NS_ASSERTIONS = NO;
				ENABLE_STRICT_OBJC_MSGSEND = YES;
				GCC_C_LANGUAGE_STANDARD = gnu99;
				GCC_NO_COMMON_BLOCKS = YES;
				GCC_WARN_64_TO_32_BIT_CONVERSION = YES;
				GCC_WARN_ABOUT_RETURN_TYPE = YES_ERROR;
				GCC_WARN_UNDECLARED_SELECTOR = YES;
				GCC_WARN_UNINITIALIZED_AUTOS = YES_AGGRESSIVE;
				GCC_WARN_UNUSED_FUNCTION = YES;
				GCC_WARN_UNUSED_VARIABLE = YES;
				INFOPLIST_FILE = StoragePerfTests/Info.plist;
				LD_RUNPATH_SEARCH_PATHS = "$(inherited) @executable_path/Frameworks @loader_path/Frameworks";
				MTL_ENABLE_DEBUG_INFO = NO;
				PRODUCT_BUNDLE_IDENTIFIER = "$(FRAMEWORK_BASE_BUNDLE_ID).$(PRODUCT_NAME:rfc1034identifier)";
				PRODUCT_NAME = "$(TARGET_NAME)";
				SDKROOT = iphoneos;
				SWIFT_OPTIMIZATION_LEVEL = "-Owholemodule";
				SWIFT_SWIFT3_OBJC_INFERENCE = Off;
				SWIFT_VERSION = 4.0;
				TEST_HOST = "$(BUILT_PRODUCTS_DIR)/Client.app/Client";
				VALIDATE_PRODUCT = YES;
			};
			name = FirefoxBeta;
		};
		3BFE4B0E1D342FB900DDF53F /* Fennec */ = {
			isa = XCBuildConfiguration;
			buildSettings = {
				ALWAYS_SEARCH_USER_PATHS = NO;
				CLANG_ANALYZER_NONNULL = YES;
				CLANG_CXX_LANGUAGE_STANDARD = "gnu++0x";
				CLANG_CXX_LIBRARY = "libc++";
				CLANG_ENABLE_MODULES = YES;
				CLANG_ENABLE_OBJC_ARC = YES;
				CLANG_WARN_BOOL_CONVERSION = YES;
				CLANG_WARN_CONSTANT_CONVERSION = YES;
				CLANG_WARN_DIRECT_OBJC_ISA_USAGE = YES_ERROR;
				CLANG_WARN_EMPTY_BODY = YES;
				CLANG_WARN_ENUM_CONVERSION = YES;
				CLANG_WARN_INT_CONVERSION = YES;
				CLANG_WARN_OBJC_ROOT_CLASS = YES_ERROR;
				CLANG_WARN_UNREACHABLE_CODE = YES;
				CLANG_WARN__DUPLICATE_METHOD_MATCH = YES;
				"CODE_SIGN_IDENTITY[sdk=iphoneos*]" = "iPhone Developer";
				COPY_PHASE_STRIP = NO;
				DEBUG_INFORMATION_FORMAT = dwarf;
				ENABLE_STRICT_OBJC_MSGSEND = YES;
				ENABLE_TESTABILITY = YES;
				GCC_C_LANGUAGE_STANDARD = gnu99;
				GCC_DYNAMIC_NO_PIC = NO;
				GCC_NO_COMMON_BLOCKS = YES;
				GCC_OPTIMIZATION_LEVEL = 0;
				GCC_PREPROCESSOR_DEFINITIONS = (
					"DEBUG=1",
					"$(inherited)",
				);
				GCC_WARN_64_TO_32_BIT_CONVERSION = YES;
				GCC_WARN_ABOUT_RETURN_TYPE = YES_ERROR;
				GCC_WARN_UNDECLARED_SELECTOR = YES;
				GCC_WARN_UNINITIALIZED_AUTOS = YES_AGGRESSIVE;
				GCC_WARN_UNUSED_FUNCTION = YES;
				GCC_WARN_UNUSED_VARIABLE = YES;
				INFOPLIST_FILE = XCUITests/Info.plist;
				LD_RUNPATH_SEARCH_PATHS = "$(inherited) @executable_path/Frameworks @loader_path/Frameworks";
				MTL_ENABLE_DEBUG_INFO = YES;
				ONLY_ACTIVE_ARCH = YES;
				PRODUCT_BUNDLE_IDENTIFIER = "$(FRAMEWORK_BASE_BUNDLE_ID).$(PRODUCT_NAME:rfc1034identifier)";
				PRODUCT_NAME = "$(TARGET_NAME)";
				SDKROOT = iphoneos;
				SWIFT_OBJC_BRIDGING_HEADER = "$(SRCROOT)/XCUITests/XCUITests-Bridging-Header.h";
				SWIFT_OPTIMIZATION_LEVEL = "-Onone";
				SWIFT_SWIFT3_OBJC_INFERENCE = Off;
				SWIFT_VERSION = 4.0;
				TEST_TARGET_NAME = Client;
			};
			name = Fennec;
		};
		3BFE4B0F1D342FB900DDF53F /* Firefox */ = {
			isa = XCBuildConfiguration;
			buildSettings = {
				ALWAYS_SEARCH_USER_PATHS = NO;
				CLANG_ANALYZER_NONNULL = YES;
				CLANG_CXX_LANGUAGE_STANDARD = "gnu++0x";
				CLANG_CXX_LIBRARY = "libc++";
				CLANG_ENABLE_MODULES = YES;
				CLANG_ENABLE_OBJC_ARC = YES;
				CLANG_WARN_BOOL_CONVERSION = YES;
				CLANG_WARN_CONSTANT_CONVERSION = YES;
				CLANG_WARN_DIRECT_OBJC_ISA_USAGE = YES_ERROR;
				CLANG_WARN_EMPTY_BODY = YES;
				CLANG_WARN_ENUM_CONVERSION = YES;
				CLANG_WARN_INT_CONVERSION = YES;
				CLANG_WARN_OBJC_ROOT_CLASS = YES_ERROR;
				CLANG_WARN_UNREACHABLE_CODE = YES;
				CLANG_WARN__DUPLICATE_METHOD_MATCH = YES;
				"CODE_SIGN_IDENTITY[sdk=iphoneos*]" = "iPhone Developer";
				COPY_PHASE_STRIP = NO;
				DEBUG_INFORMATION_FORMAT = "dwarf-with-dsym";
				ENABLE_NS_ASSERTIONS = NO;
				ENABLE_STRICT_OBJC_MSGSEND = YES;
				GCC_C_LANGUAGE_STANDARD = gnu99;
				GCC_NO_COMMON_BLOCKS = YES;
				GCC_WARN_64_TO_32_BIT_CONVERSION = YES;
				GCC_WARN_ABOUT_RETURN_TYPE = YES_ERROR;
				GCC_WARN_UNDECLARED_SELECTOR = YES;
				GCC_WARN_UNINITIALIZED_AUTOS = YES_AGGRESSIVE;
				GCC_WARN_UNUSED_FUNCTION = YES;
				GCC_WARN_UNUSED_VARIABLE = YES;
				INFOPLIST_FILE = XCUITests/Info.plist;
				LD_RUNPATH_SEARCH_PATHS = "$(inherited) @executable_path/Frameworks @loader_path/Frameworks";
				MTL_ENABLE_DEBUG_INFO = NO;
				PRODUCT_BUNDLE_IDENTIFIER = "$(FRAMEWORK_BASE_BUNDLE_ID).$(PRODUCT_NAME:rfc1034identifier)";
				PRODUCT_NAME = "$(TARGET_NAME)";
				SDKROOT = iphoneos;
				SWIFT_SWIFT3_OBJC_INFERENCE = Off;
				SWIFT_VERSION = 4.0;
				TEST_TARGET_NAME = Client;
				VALIDATE_PRODUCT = YES;
			};
			name = Firefox;
		};
		3BFE4B101D342FB900DDF53F /* FirefoxBeta */ = {
			isa = XCBuildConfiguration;
			buildSettings = {
				ALWAYS_SEARCH_USER_PATHS = NO;
				CLANG_ANALYZER_NONNULL = YES;
				CLANG_CXX_LANGUAGE_STANDARD = "gnu++0x";
				CLANG_CXX_LIBRARY = "libc++";
				CLANG_ENABLE_MODULES = YES;
				CLANG_ENABLE_OBJC_ARC = YES;
				CLANG_WARN_BOOL_CONVERSION = YES;
				CLANG_WARN_CONSTANT_CONVERSION = YES;
				CLANG_WARN_DIRECT_OBJC_ISA_USAGE = YES_ERROR;
				CLANG_WARN_EMPTY_BODY = YES;
				CLANG_WARN_ENUM_CONVERSION = YES;
				CLANG_WARN_INT_CONVERSION = YES;
				CLANG_WARN_OBJC_ROOT_CLASS = YES_ERROR;
				CLANG_WARN_UNREACHABLE_CODE = YES;
				CLANG_WARN__DUPLICATE_METHOD_MATCH = YES;
				"CODE_SIGN_IDENTITY[sdk=iphoneos*]" = "iPhone Developer";
				COPY_PHASE_STRIP = NO;
				DEBUG_INFORMATION_FORMAT = "dwarf-with-dsym";
				ENABLE_NS_ASSERTIONS = NO;
				ENABLE_STRICT_OBJC_MSGSEND = YES;
				GCC_C_LANGUAGE_STANDARD = gnu99;
				GCC_NO_COMMON_BLOCKS = YES;
				GCC_WARN_64_TO_32_BIT_CONVERSION = YES;
				GCC_WARN_ABOUT_RETURN_TYPE = YES_ERROR;
				GCC_WARN_UNDECLARED_SELECTOR = YES;
				GCC_WARN_UNINITIALIZED_AUTOS = YES_AGGRESSIVE;
				GCC_WARN_UNUSED_FUNCTION = YES;
				GCC_WARN_UNUSED_VARIABLE = YES;
				INFOPLIST_FILE = XCUITests/Info.plist;
				LD_RUNPATH_SEARCH_PATHS = "$(inherited) @executable_path/Frameworks @loader_path/Frameworks";
				MTL_ENABLE_DEBUG_INFO = NO;
				PRODUCT_BUNDLE_IDENTIFIER = "$(FRAMEWORK_BASE_BUNDLE_ID).$(PRODUCT_NAME:rfc1034identifier)";
				PRODUCT_NAME = "$(TARGET_NAME)";
				SDKROOT = iphoneos;
				SWIFT_SWIFT3_OBJC_INFERENCE = Off;
				SWIFT_VERSION = 4.0;
				TEST_TARGET_NAME = Client;
				VALIDATE_PRODUCT = YES;
			};
			name = FirefoxBeta;
		};
		5D1DC52A20AC9AFB00905E5A /* Fennec */ = {
			isa = XCBuildConfiguration;
			buildSettings = {
				ALWAYS_EMBED_SWIFT_STANDARD_LIBRARIES = NO;
				ALWAYS_SEARCH_USER_PATHS = NO;
				CLANG_ANALYZER_NONNULL = YES;
				CLANG_ANALYZER_NUMBER_OBJECT_CONVERSION = YES_AGGRESSIVE;
				CLANG_CXX_LANGUAGE_STANDARD = "gnu++14";
				CLANG_CXX_LIBRARY = "libc++";
				CLANG_ENABLE_MODULES = YES;
				CLANG_ENABLE_OBJC_ARC = YES;
				CLANG_ENABLE_OBJC_WEAK = YES;
				CLANG_WARN_BLOCK_CAPTURE_AUTORELEASING = YES;
				CLANG_WARN_BOOL_CONVERSION = YES;
				CLANG_WARN_COMMA = YES;
				CLANG_WARN_CONSTANT_CONVERSION = YES;
				CLANG_WARN_DEPRECATED_OBJC_IMPLEMENTATIONS = YES;
				CLANG_WARN_DIRECT_OBJC_ISA_USAGE = YES_ERROR;
				CLANG_WARN_DOCUMENTATION_COMMENTS = YES;
				CLANG_WARN_EMPTY_BODY = YES;
				CLANG_WARN_ENUM_CONVERSION = YES;
				CLANG_WARN_INFINITE_RECURSION = YES;
				CLANG_WARN_INT_CONVERSION = YES;
				CLANG_WARN_NON_LITERAL_NULL_CONVERSION = YES;
				CLANG_WARN_OBJC_IMPLICIT_RETAIN_SELF = YES;
				CLANG_WARN_OBJC_LITERAL_CONVERSION = YES;
				CLANG_WARN_OBJC_ROOT_CLASS = YES_ERROR;
				CLANG_WARN_RANGE_LOOP_ANALYSIS = YES;
				CLANG_WARN_STRICT_PROTOTYPES = YES;
				CLANG_WARN_SUSPICIOUS_MOVE = YES;
				CLANG_WARN_UNGUARDED_AVAILABILITY = YES_AGGRESSIVE;
				CLANG_WARN_UNREACHABLE_CODE = YES;
				CLANG_WARN__DUPLICATE_METHOD_MATCH = YES;
				CODE_SIGN_IDENTITY = "iPhone Developer";
				COPY_PHASE_STRIP = NO;
				CURRENT_PROJECT_VERSION = 1;
				DEBUG_INFORMATION_FORMAT = dwarf;
				DEFINES_MODULE = YES;
				DYLIB_COMPATIBILITY_VERSION = 1;
				DYLIB_CURRENT_VERSION = 1;
				DYLIB_INSTALL_NAME_BASE = "@rpath";
				ENABLE_STRICT_OBJC_MSGSEND = YES;
				ENABLE_TESTABILITY = YES;
				GCC_C_LANGUAGE_STANDARD = gnu11;
				GCC_DYNAMIC_NO_PIC = NO;
				GCC_NO_COMMON_BLOCKS = YES;
				GCC_OPTIMIZATION_LEVEL = 0;
				GCC_PREPROCESSOR_DEFINITIONS = (
					"DEBUG=1",
					"$(inherited)",
				);
				GCC_WARN_64_TO_32_BIT_CONVERSION = YES;
				GCC_WARN_ABOUT_RETURN_TYPE = YES_ERROR;
				GCC_WARN_UNDECLARED_SELECTOR = YES;
				GCC_WARN_UNINITIALIZED_AUTOS = YES_AGGRESSIVE;
				GCC_WARN_UNUSED_FUNCTION = YES;
				GCC_WARN_UNUSED_VARIABLE = YES;
				INFOPLIST_FILE = Data/Info.plist;
				INSTALL_PATH = "$(LOCAL_LIBRARY_DIR)/Frameworks";
				LD_RUNPATH_SEARCH_PATHS = "$(inherited) @executable_path/Frameworks @loader_path/Frameworks";
				MTL_ENABLE_DEBUG_INFO = YES;
				ONLY_ACTIVE_ARCH = YES;
				PRODUCT_BUNDLE_IDENTIFIER = "$(FRAMEWORK_BASE_BUNDLE_ID).$(PRODUCT_NAME:rfc1034identifier)";
				PRODUCT_NAME = "$(TARGET_NAME:c99extidentifier)";
				SDKROOT = iphoneos;
				SKIP_INSTALL = YES;
				SWIFT_ACTIVE_COMPILATION_CONDITIONS = DEBUG;
				SWIFT_OPTIMIZATION_LEVEL = "-Onone";
				SWIFT_VERSION = 4.0;
				TARGETED_DEVICE_FAMILY = "1,2";
				VERSIONING_SYSTEM = "apple-generic";
				VERSION_INFO_PREFIX = "";
			};
			name = Fennec;
		};
		5D1DC52B20AC9AFB00905E5A /* Fennec_Enterprise */ = {
			isa = XCBuildConfiguration;
			buildSettings = {
				ALWAYS_EMBED_SWIFT_STANDARD_LIBRARIES = NO;
				ALWAYS_SEARCH_USER_PATHS = NO;
				CLANG_ANALYZER_NONNULL = YES;
				CLANG_ANALYZER_NUMBER_OBJECT_CONVERSION = YES_AGGRESSIVE;
				CLANG_CXX_LANGUAGE_STANDARD = "gnu++14";
				CLANG_CXX_LIBRARY = "libc++";
				CLANG_ENABLE_MODULES = YES;
				CLANG_ENABLE_OBJC_ARC = YES;
				CLANG_ENABLE_OBJC_WEAK = YES;
				CLANG_WARN_BLOCK_CAPTURE_AUTORELEASING = YES;
				CLANG_WARN_BOOL_CONVERSION = YES;
				CLANG_WARN_COMMA = YES;
				CLANG_WARN_CONSTANT_CONVERSION = YES;
				CLANG_WARN_DEPRECATED_OBJC_IMPLEMENTATIONS = YES;
				CLANG_WARN_DIRECT_OBJC_ISA_USAGE = YES_ERROR;
				CLANG_WARN_DOCUMENTATION_COMMENTS = YES;
				CLANG_WARN_EMPTY_BODY = YES;
				CLANG_WARN_ENUM_CONVERSION = YES;
				CLANG_WARN_INFINITE_RECURSION = YES;
				CLANG_WARN_INT_CONVERSION = YES;
				CLANG_WARN_NON_LITERAL_NULL_CONVERSION = YES;
				CLANG_WARN_OBJC_IMPLICIT_RETAIN_SELF = YES;
				CLANG_WARN_OBJC_LITERAL_CONVERSION = YES;
				CLANG_WARN_OBJC_ROOT_CLASS = YES_ERROR;
				CLANG_WARN_RANGE_LOOP_ANALYSIS = YES;
				CLANG_WARN_STRICT_PROTOTYPES = YES;
				CLANG_WARN_SUSPICIOUS_MOVE = YES;
				CLANG_WARN_UNGUARDED_AVAILABILITY = YES_AGGRESSIVE;
				CLANG_WARN_UNREACHABLE_CODE = YES;
				CLANG_WARN__DUPLICATE_METHOD_MATCH = YES;
				CODE_SIGN_IDENTITY = "iPhone Developer";
				COPY_PHASE_STRIP = NO;
				CURRENT_PROJECT_VERSION = 1;
				DEBUG_INFORMATION_FORMAT = "dwarf-with-dsym";
				DEFINES_MODULE = YES;
				DYLIB_COMPATIBILITY_VERSION = 1;
				DYLIB_CURRENT_VERSION = 1;
				DYLIB_INSTALL_NAME_BASE = "@rpath";
				ENABLE_NS_ASSERTIONS = NO;
				ENABLE_STRICT_OBJC_MSGSEND = YES;
				GCC_C_LANGUAGE_STANDARD = gnu11;
				GCC_NO_COMMON_BLOCKS = YES;
				GCC_WARN_64_TO_32_BIT_CONVERSION = YES;
				GCC_WARN_ABOUT_RETURN_TYPE = YES_ERROR;
				GCC_WARN_UNDECLARED_SELECTOR = YES;
				GCC_WARN_UNINITIALIZED_AUTOS = YES_AGGRESSIVE;
				GCC_WARN_UNUSED_FUNCTION = YES;
				GCC_WARN_UNUSED_VARIABLE = YES;
				INFOPLIST_FILE = Data/Info.plist;
				INSTALL_PATH = "$(LOCAL_LIBRARY_DIR)/Frameworks";
				LD_RUNPATH_SEARCH_PATHS = "$(inherited) @executable_path/Frameworks @loader_path/Frameworks";
				MTL_ENABLE_DEBUG_INFO = NO;
				PRODUCT_BUNDLE_IDENTIFIER = "$(FRAMEWORK_BASE_BUNDLE_ID).$(PRODUCT_NAME:rfc1034identifier)";
				PRODUCT_NAME = "$(TARGET_NAME:c99extidentifier)";
				SDKROOT = iphoneos;
				SKIP_INSTALL = YES;
				SWIFT_OPTIMIZATION_LEVEL = "-Owholemodule";
				SWIFT_VERSION = 4.0;
				TARGETED_DEVICE_FAMILY = "1,2";
				VALIDATE_PRODUCT = YES;
				VERSIONING_SYSTEM = "apple-generic";
				VERSION_INFO_PREFIX = "";
			};
			name = Fennec_Enterprise;
		};
		5D1DC52C20AC9AFB00905E5A /* Firefox */ = {
			isa = XCBuildConfiguration;
			buildSettings = {
				ALWAYS_EMBED_SWIFT_STANDARD_LIBRARIES = NO;
				ALWAYS_SEARCH_USER_PATHS = NO;
				CLANG_ANALYZER_NONNULL = YES;
				CLANG_ANALYZER_NUMBER_OBJECT_CONVERSION = YES_AGGRESSIVE;
				CLANG_CXX_LANGUAGE_STANDARD = "gnu++14";
				CLANG_CXX_LIBRARY = "libc++";
				CLANG_ENABLE_MODULES = YES;
				CLANG_ENABLE_OBJC_ARC = YES;
				CLANG_ENABLE_OBJC_WEAK = YES;
				CLANG_WARN_BLOCK_CAPTURE_AUTORELEASING = YES;
				CLANG_WARN_BOOL_CONVERSION = YES;
				CLANG_WARN_COMMA = YES;
				CLANG_WARN_CONSTANT_CONVERSION = YES;
				CLANG_WARN_DEPRECATED_OBJC_IMPLEMENTATIONS = YES;
				CLANG_WARN_DIRECT_OBJC_ISA_USAGE = YES_ERROR;
				CLANG_WARN_DOCUMENTATION_COMMENTS = YES;
				CLANG_WARN_EMPTY_BODY = YES;
				CLANG_WARN_ENUM_CONVERSION = YES;
				CLANG_WARN_INFINITE_RECURSION = YES;
				CLANG_WARN_INT_CONVERSION = YES;
				CLANG_WARN_NON_LITERAL_NULL_CONVERSION = YES;
				CLANG_WARN_OBJC_IMPLICIT_RETAIN_SELF = YES;
				CLANG_WARN_OBJC_LITERAL_CONVERSION = YES;
				CLANG_WARN_OBJC_ROOT_CLASS = YES_ERROR;
				CLANG_WARN_RANGE_LOOP_ANALYSIS = YES;
				CLANG_WARN_STRICT_PROTOTYPES = YES;
				CLANG_WARN_SUSPICIOUS_MOVE = YES;
				CLANG_WARN_UNGUARDED_AVAILABILITY = YES_AGGRESSIVE;
				CLANG_WARN_UNREACHABLE_CODE = YES;
				CLANG_WARN__DUPLICATE_METHOD_MATCH = YES;
				CODE_SIGN_IDENTITY = "iPhone Developer";
				COPY_PHASE_STRIP = NO;
				CURRENT_PROJECT_VERSION = 1;
				DEBUG_INFORMATION_FORMAT = "dwarf-with-dsym";
				DEFINES_MODULE = YES;
				DYLIB_COMPATIBILITY_VERSION = 1;
				DYLIB_CURRENT_VERSION = 1;
				DYLIB_INSTALL_NAME_BASE = "@rpath";
				ENABLE_NS_ASSERTIONS = NO;
				ENABLE_STRICT_OBJC_MSGSEND = YES;
				GCC_C_LANGUAGE_STANDARD = gnu11;
				GCC_NO_COMMON_BLOCKS = YES;
				GCC_WARN_64_TO_32_BIT_CONVERSION = YES;
				GCC_WARN_ABOUT_RETURN_TYPE = YES_ERROR;
				GCC_WARN_UNDECLARED_SELECTOR = YES;
				GCC_WARN_UNINITIALIZED_AUTOS = YES_AGGRESSIVE;
				GCC_WARN_UNUSED_FUNCTION = YES;
				GCC_WARN_UNUSED_VARIABLE = YES;
				INFOPLIST_FILE = Data/Info.plist;
				INSTALL_PATH = "$(LOCAL_LIBRARY_DIR)/Frameworks";
				LD_RUNPATH_SEARCH_PATHS = "$(inherited) @executable_path/Frameworks @loader_path/Frameworks";
				MTL_ENABLE_DEBUG_INFO = NO;
				PRODUCT_BUNDLE_IDENTIFIER = "$(FRAMEWORK_BASE_BUNDLE_ID).$(PRODUCT_NAME:rfc1034identifier)";
				PRODUCT_NAME = "$(TARGET_NAME:c99extidentifier)";
				SDKROOT = iphoneos;
				SKIP_INSTALL = YES;
				SWIFT_OPTIMIZATION_LEVEL = "-Owholemodule";
				SWIFT_VERSION = 4.0;
				TARGETED_DEVICE_FAMILY = "1,2";
				VALIDATE_PRODUCT = YES;
				VERSIONING_SYSTEM = "apple-generic";
				VERSION_INFO_PREFIX = "";
			};
			name = Firefox;
		};
		5D1DC52D20AC9AFB00905E5A /* FirefoxBeta */ = {
			isa = XCBuildConfiguration;
			buildSettings = {
				ALWAYS_EMBED_SWIFT_STANDARD_LIBRARIES = NO;
				ALWAYS_SEARCH_USER_PATHS = NO;
				CLANG_ANALYZER_NONNULL = YES;
				CLANG_ANALYZER_NUMBER_OBJECT_CONVERSION = YES_AGGRESSIVE;
				CLANG_CXX_LANGUAGE_STANDARD = "gnu++14";
				CLANG_CXX_LIBRARY = "libc++";
				CLANG_ENABLE_MODULES = YES;
				CLANG_ENABLE_OBJC_ARC = YES;
				CLANG_ENABLE_OBJC_WEAK = YES;
				CLANG_WARN_BLOCK_CAPTURE_AUTORELEASING = YES;
				CLANG_WARN_BOOL_CONVERSION = YES;
				CLANG_WARN_COMMA = YES;
				CLANG_WARN_CONSTANT_CONVERSION = YES;
				CLANG_WARN_DEPRECATED_OBJC_IMPLEMENTATIONS = YES;
				CLANG_WARN_DIRECT_OBJC_ISA_USAGE = YES_ERROR;
				CLANG_WARN_DOCUMENTATION_COMMENTS = YES;
				CLANG_WARN_EMPTY_BODY = YES;
				CLANG_WARN_ENUM_CONVERSION = YES;
				CLANG_WARN_INFINITE_RECURSION = YES;
				CLANG_WARN_INT_CONVERSION = YES;
				CLANG_WARN_NON_LITERAL_NULL_CONVERSION = YES;
				CLANG_WARN_OBJC_IMPLICIT_RETAIN_SELF = YES;
				CLANG_WARN_OBJC_LITERAL_CONVERSION = YES;
				CLANG_WARN_OBJC_ROOT_CLASS = YES_ERROR;
				CLANG_WARN_RANGE_LOOP_ANALYSIS = YES;
				CLANG_WARN_STRICT_PROTOTYPES = YES;
				CLANG_WARN_SUSPICIOUS_MOVE = YES;
				CLANG_WARN_UNGUARDED_AVAILABILITY = YES_AGGRESSIVE;
				CLANG_WARN_UNREACHABLE_CODE = YES;
				CLANG_WARN__DUPLICATE_METHOD_MATCH = YES;
				CODE_SIGN_IDENTITY = "iPhone Developer";
				COPY_PHASE_STRIP = NO;
				CURRENT_PROJECT_VERSION = 1;
				DEBUG_INFORMATION_FORMAT = "dwarf-with-dsym";
				DEFINES_MODULE = YES;
				DYLIB_COMPATIBILITY_VERSION = 1;
				DYLIB_CURRENT_VERSION = 1;
				DYLIB_INSTALL_NAME_BASE = "@rpath";
				ENABLE_NS_ASSERTIONS = NO;
				ENABLE_STRICT_OBJC_MSGSEND = YES;
				GCC_C_LANGUAGE_STANDARD = gnu11;
				GCC_NO_COMMON_BLOCKS = YES;
				GCC_WARN_64_TO_32_BIT_CONVERSION = YES;
				GCC_WARN_ABOUT_RETURN_TYPE = YES_ERROR;
				GCC_WARN_UNDECLARED_SELECTOR = YES;
				GCC_WARN_UNINITIALIZED_AUTOS = YES_AGGRESSIVE;
				GCC_WARN_UNUSED_FUNCTION = YES;
				GCC_WARN_UNUSED_VARIABLE = YES;
				INFOPLIST_FILE = Data/Info.plist;
				INSTALL_PATH = "$(LOCAL_LIBRARY_DIR)/Frameworks";
				LD_RUNPATH_SEARCH_PATHS = "$(inherited) @executable_path/Frameworks @loader_path/Frameworks";
				MTL_ENABLE_DEBUG_INFO = NO;
				PRODUCT_BUNDLE_IDENTIFIER = "$(FRAMEWORK_BASE_BUNDLE_ID).$(PRODUCT_NAME:rfc1034identifier)";
				PRODUCT_NAME = "$(TARGET_NAME:c99extidentifier)";
				SDKROOT = iphoneos;
				SKIP_INSTALL = YES;
				SWIFT_OPTIMIZATION_LEVEL = "-Owholemodule";
				SWIFT_VERSION = 4.0;
				TARGETED_DEVICE_FAMILY = "1,2";
				VALIDATE_PRODUCT = YES;
				VERSIONING_SYSTEM = "apple-generic";
				VERSION_INFO_PREFIX = "";
			};
			name = FirefoxBeta;
		};
		5D1DC52E20AC9AFB00905E5A /* Fennec */ = {
			isa = XCBuildConfiguration;
			buildSettings = {
				ALWAYS_EMBED_SWIFT_STANDARD_LIBRARIES = YES;
				ALWAYS_SEARCH_USER_PATHS = NO;
				CLANG_ANALYZER_NONNULL = YES;
				CLANG_ANALYZER_NUMBER_OBJECT_CONVERSION = YES_AGGRESSIVE;
				CLANG_CXX_LANGUAGE_STANDARD = "gnu++14";
				CLANG_CXX_LIBRARY = "libc++";
				CLANG_ENABLE_MODULES = YES;
				CLANG_ENABLE_OBJC_ARC = YES;
				CLANG_ENABLE_OBJC_WEAK = YES;
				CLANG_WARN_BLOCK_CAPTURE_AUTORELEASING = YES;
				CLANG_WARN_BOOL_CONVERSION = YES;
				CLANG_WARN_COMMA = YES;
				CLANG_WARN_CONSTANT_CONVERSION = YES;
				CLANG_WARN_DEPRECATED_OBJC_IMPLEMENTATIONS = YES;
				CLANG_WARN_DIRECT_OBJC_ISA_USAGE = YES_ERROR;
				CLANG_WARN_DOCUMENTATION_COMMENTS = YES;
				CLANG_WARN_EMPTY_BODY = YES;
				CLANG_WARN_ENUM_CONVERSION = YES;
				CLANG_WARN_INFINITE_RECURSION = YES;
				CLANG_WARN_INT_CONVERSION = YES;
				CLANG_WARN_NON_LITERAL_NULL_CONVERSION = YES;
				CLANG_WARN_OBJC_IMPLICIT_RETAIN_SELF = YES;
				CLANG_WARN_OBJC_LITERAL_CONVERSION = YES;
				CLANG_WARN_OBJC_ROOT_CLASS = YES_ERROR;
				CLANG_WARN_RANGE_LOOP_ANALYSIS = YES;
				CLANG_WARN_STRICT_PROTOTYPES = YES;
				CLANG_WARN_SUSPICIOUS_MOVE = YES;
				CLANG_WARN_UNGUARDED_AVAILABILITY = YES_AGGRESSIVE;
				CLANG_WARN_UNREACHABLE_CODE = YES;
				CLANG_WARN__DUPLICATE_METHOD_MATCH = YES;
				CODE_SIGN_IDENTITY = "iPhone Developer";
				CODE_SIGN_STYLE = Automatic;
				COPY_PHASE_STRIP = NO;
				DEBUG_INFORMATION_FORMAT = dwarf;
				ENABLE_STRICT_OBJC_MSGSEND = YES;
				ENABLE_TESTABILITY = YES;
				GCC_C_LANGUAGE_STANDARD = gnu11;
				GCC_DYNAMIC_NO_PIC = NO;
				GCC_NO_COMMON_BLOCKS = YES;
				GCC_OPTIMIZATION_LEVEL = 0;
				GCC_PREPROCESSOR_DEFINITIONS = (
					"DEBUG=1",
					"$(inherited)",
				);
				GCC_WARN_64_TO_32_BIT_CONVERSION = YES;
				GCC_WARN_ABOUT_RETURN_TYPE = YES_ERROR;
				GCC_WARN_UNDECLARED_SELECTOR = YES;
				GCC_WARN_UNINITIALIZED_AUTOS = YES_AGGRESSIVE;
				GCC_WARN_UNUSED_FUNCTION = YES;
				GCC_WARN_UNUSED_VARIABLE = YES;
				INFOPLIST_FILE = DataTests/Info.plist;
				LD_RUNPATH_SEARCH_PATHS = "$(inherited) @executable_path/Frameworks @loader_path/Frameworks";
				MTL_ENABLE_DEBUG_INFO = YES;
				ONLY_ACTIVE_ARCH = YES;
				PRODUCT_BUNDLE_IDENTIFIER = "$(FRAMEWORK_BASE_BUNDLE_ID).$(PRODUCT_NAME:rfc1034identifier)";
				PRODUCT_NAME = "$(TARGET_NAME)";
				SDKROOT = iphoneos;
				SWIFT_ACTIVE_COMPILATION_CONDITIONS = DEBUG;
				SWIFT_OPTIMIZATION_LEVEL = "-Onone";
				SWIFT_VERSION = 4.0;
				TARGETED_DEVICE_FAMILY = "1,2";
				TEST_HOST = "$(BUILT_PRODUCTS_DIR)/Client.app/Client";
			};
			name = Fennec;
		};
		5D1DC52F20AC9AFB00905E5A /* Fennec_Enterprise */ = {
			isa = XCBuildConfiguration;
			buildSettings = {
				ALWAYS_EMBED_SWIFT_STANDARD_LIBRARIES = YES;
				ALWAYS_SEARCH_USER_PATHS = NO;
				CLANG_ANALYZER_NONNULL = YES;
				CLANG_ANALYZER_NUMBER_OBJECT_CONVERSION = YES_AGGRESSIVE;
				CLANG_CXX_LANGUAGE_STANDARD = "gnu++14";
				CLANG_CXX_LIBRARY = "libc++";
				CLANG_ENABLE_MODULES = YES;
				CLANG_ENABLE_OBJC_ARC = YES;
				CLANG_ENABLE_OBJC_WEAK = YES;
				CLANG_WARN_BLOCK_CAPTURE_AUTORELEASING = YES;
				CLANG_WARN_BOOL_CONVERSION = YES;
				CLANG_WARN_COMMA = YES;
				CLANG_WARN_CONSTANT_CONVERSION = YES;
				CLANG_WARN_DEPRECATED_OBJC_IMPLEMENTATIONS = YES;
				CLANG_WARN_DIRECT_OBJC_ISA_USAGE = YES_ERROR;
				CLANG_WARN_DOCUMENTATION_COMMENTS = YES;
				CLANG_WARN_EMPTY_BODY = YES;
				CLANG_WARN_ENUM_CONVERSION = YES;
				CLANG_WARN_INFINITE_RECURSION = YES;
				CLANG_WARN_INT_CONVERSION = YES;
				CLANG_WARN_NON_LITERAL_NULL_CONVERSION = YES;
				CLANG_WARN_OBJC_IMPLICIT_RETAIN_SELF = YES;
				CLANG_WARN_OBJC_LITERAL_CONVERSION = YES;
				CLANG_WARN_OBJC_ROOT_CLASS = YES_ERROR;
				CLANG_WARN_RANGE_LOOP_ANALYSIS = YES;
				CLANG_WARN_STRICT_PROTOTYPES = YES;
				CLANG_WARN_SUSPICIOUS_MOVE = YES;
				CLANG_WARN_UNGUARDED_AVAILABILITY = YES_AGGRESSIVE;
				CLANG_WARN_UNREACHABLE_CODE = YES;
				CLANG_WARN__DUPLICATE_METHOD_MATCH = YES;
				CODE_SIGN_IDENTITY = "iPhone Developer";
				CODE_SIGN_STYLE = Automatic;
				COPY_PHASE_STRIP = NO;
				DEBUG_INFORMATION_FORMAT = "dwarf-with-dsym";
				ENABLE_NS_ASSERTIONS = NO;
				ENABLE_STRICT_OBJC_MSGSEND = YES;
				GCC_C_LANGUAGE_STANDARD = gnu11;
				GCC_NO_COMMON_BLOCKS = YES;
				GCC_WARN_64_TO_32_BIT_CONVERSION = YES;
				GCC_WARN_ABOUT_RETURN_TYPE = YES_ERROR;
				GCC_WARN_UNDECLARED_SELECTOR = YES;
				GCC_WARN_UNINITIALIZED_AUTOS = YES_AGGRESSIVE;
				GCC_WARN_UNUSED_FUNCTION = YES;
				GCC_WARN_UNUSED_VARIABLE = YES;
				INFOPLIST_FILE = DataTests/Info.plist;
				LD_RUNPATH_SEARCH_PATHS = "$(inherited) @executable_path/Frameworks @loader_path/Frameworks";
				MTL_ENABLE_DEBUG_INFO = NO;
				PRODUCT_BUNDLE_IDENTIFIER = "$(FRAMEWORK_BASE_BUNDLE_ID).$(PRODUCT_NAME:rfc1034identifier)";
				PRODUCT_NAME = "$(TARGET_NAME)";
				SDKROOT = iphoneos;
				SWIFT_OPTIMIZATION_LEVEL = "-Owholemodule";
				SWIFT_VERSION = 4.0;
				TARGETED_DEVICE_FAMILY = "1,2";
				TEST_HOST = "$(BUILT_PRODUCTS_DIR)/Client.app/Client";
				VALIDATE_PRODUCT = YES;
			};
			name = Fennec_Enterprise;
		};
		5D1DC53020AC9AFB00905E5A /* Firefox */ = {
			isa = XCBuildConfiguration;
			buildSettings = {
				ALWAYS_EMBED_SWIFT_STANDARD_LIBRARIES = YES;
				ALWAYS_SEARCH_USER_PATHS = NO;
				CLANG_ANALYZER_NONNULL = YES;
				CLANG_ANALYZER_NUMBER_OBJECT_CONVERSION = YES_AGGRESSIVE;
				CLANG_CXX_LANGUAGE_STANDARD = "gnu++14";
				CLANG_CXX_LIBRARY = "libc++";
				CLANG_ENABLE_MODULES = YES;
				CLANG_ENABLE_OBJC_ARC = YES;
				CLANG_ENABLE_OBJC_WEAK = YES;
				CLANG_WARN_BLOCK_CAPTURE_AUTORELEASING = YES;
				CLANG_WARN_BOOL_CONVERSION = YES;
				CLANG_WARN_COMMA = YES;
				CLANG_WARN_CONSTANT_CONVERSION = YES;
				CLANG_WARN_DEPRECATED_OBJC_IMPLEMENTATIONS = YES;
				CLANG_WARN_DIRECT_OBJC_ISA_USAGE = YES_ERROR;
				CLANG_WARN_DOCUMENTATION_COMMENTS = YES;
				CLANG_WARN_EMPTY_BODY = YES;
				CLANG_WARN_ENUM_CONVERSION = YES;
				CLANG_WARN_INFINITE_RECURSION = YES;
				CLANG_WARN_INT_CONVERSION = YES;
				CLANG_WARN_NON_LITERAL_NULL_CONVERSION = YES;
				CLANG_WARN_OBJC_IMPLICIT_RETAIN_SELF = YES;
				CLANG_WARN_OBJC_LITERAL_CONVERSION = YES;
				CLANG_WARN_OBJC_ROOT_CLASS = YES_ERROR;
				CLANG_WARN_RANGE_LOOP_ANALYSIS = YES;
				CLANG_WARN_STRICT_PROTOTYPES = YES;
				CLANG_WARN_SUSPICIOUS_MOVE = YES;
				CLANG_WARN_UNGUARDED_AVAILABILITY = YES_AGGRESSIVE;
				CLANG_WARN_UNREACHABLE_CODE = YES;
				CLANG_WARN__DUPLICATE_METHOD_MATCH = YES;
				CODE_SIGN_IDENTITY = "iPhone Developer";
				CODE_SIGN_STYLE = Automatic;
				COPY_PHASE_STRIP = NO;
				DEBUG_INFORMATION_FORMAT = "dwarf-with-dsym";
				ENABLE_NS_ASSERTIONS = NO;
				ENABLE_STRICT_OBJC_MSGSEND = YES;
				GCC_C_LANGUAGE_STANDARD = gnu11;
				GCC_NO_COMMON_BLOCKS = YES;
				GCC_WARN_64_TO_32_BIT_CONVERSION = YES;
				GCC_WARN_ABOUT_RETURN_TYPE = YES_ERROR;
				GCC_WARN_UNDECLARED_SELECTOR = YES;
				GCC_WARN_UNINITIALIZED_AUTOS = YES_AGGRESSIVE;
				GCC_WARN_UNUSED_FUNCTION = YES;
				GCC_WARN_UNUSED_VARIABLE = YES;
				INFOPLIST_FILE = DataTests/Info.plist;
				LD_RUNPATH_SEARCH_PATHS = "$(inherited) @executable_path/Frameworks @loader_path/Frameworks";
				MTL_ENABLE_DEBUG_INFO = NO;
				PRODUCT_BUNDLE_IDENTIFIER = "$(FRAMEWORK_BASE_BUNDLE_ID).$(PRODUCT_NAME:rfc1034identifier)";
				PRODUCT_NAME = "$(TARGET_NAME)";
				SDKROOT = iphoneos;
				SWIFT_OPTIMIZATION_LEVEL = "-Owholemodule";
				SWIFT_VERSION = 4.0;
				TARGETED_DEVICE_FAMILY = "1,2";
				TEST_HOST = "$(BUILT_PRODUCTS_DIR)/Client.app/Client";
				VALIDATE_PRODUCT = YES;
			};
			name = Firefox;
		};
		5D1DC53120AC9AFB00905E5A /* FirefoxBeta */ = {
			isa = XCBuildConfiguration;
			buildSettings = {
				ALWAYS_EMBED_SWIFT_STANDARD_LIBRARIES = YES;
				ALWAYS_SEARCH_USER_PATHS = NO;
				CLANG_ANALYZER_NONNULL = YES;
				CLANG_ANALYZER_NUMBER_OBJECT_CONVERSION = YES_AGGRESSIVE;
				CLANG_CXX_LANGUAGE_STANDARD = "gnu++14";
				CLANG_CXX_LIBRARY = "libc++";
				CLANG_ENABLE_MODULES = YES;
				CLANG_ENABLE_OBJC_ARC = YES;
				CLANG_ENABLE_OBJC_WEAK = YES;
				CLANG_WARN_BLOCK_CAPTURE_AUTORELEASING = YES;
				CLANG_WARN_BOOL_CONVERSION = YES;
				CLANG_WARN_COMMA = YES;
				CLANG_WARN_CONSTANT_CONVERSION = YES;
				CLANG_WARN_DEPRECATED_OBJC_IMPLEMENTATIONS = YES;
				CLANG_WARN_DIRECT_OBJC_ISA_USAGE = YES_ERROR;
				CLANG_WARN_DOCUMENTATION_COMMENTS = YES;
				CLANG_WARN_EMPTY_BODY = YES;
				CLANG_WARN_ENUM_CONVERSION = YES;
				CLANG_WARN_INFINITE_RECURSION = YES;
				CLANG_WARN_INT_CONVERSION = YES;
				CLANG_WARN_NON_LITERAL_NULL_CONVERSION = YES;
				CLANG_WARN_OBJC_IMPLICIT_RETAIN_SELF = YES;
				CLANG_WARN_OBJC_LITERAL_CONVERSION = YES;
				CLANG_WARN_OBJC_ROOT_CLASS = YES_ERROR;
				CLANG_WARN_RANGE_LOOP_ANALYSIS = YES;
				CLANG_WARN_STRICT_PROTOTYPES = YES;
				CLANG_WARN_SUSPICIOUS_MOVE = YES;
				CLANG_WARN_UNGUARDED_AVAILABILITY = YES_AGGRESSIVE;
				CLANG_WARN_UNREACHABLE_CODE = YES;
				CLANG_WARN__DUPLICATE_METHOD_MATCH = YES;
				CODE_SIGN_IDENTITY = "iPhone Developer";
				CODE_SIGN_STYLE = Automatic;
				COPY_PHASE_STRIP = NO;
				DEBUG_INFORMATION_FORMAT = "dwarf-with-dsym";
				ENABLE_NS_ASSERTIONS = NO;
				ENABLE_STRICT_OBJC_MSGSEND = YES;
				GCC_C_LANGUAGE_STANDARD = gnu11;
				GCC_NO_COMMON_BLOCKS = YES;
				GCC_WARN_64_TO_32_BIT_CONVERSION = YES;
				GCC_WARN_ABOUT_RETURN_TYPE = YES_ERROR;
				GCC_WARN_UNDECLARED_SELECTOR = YES;
				GCC_WARN_UNINITIALIZED_AUTOS = YES_AGGRESSIVE;
				GCC_WARN_UNUSED_FUNCTION = YES;
				GCC_WARN_UNUSED_VARIABLE = YES;
				INFOPLIST_FILE = DataTests/Info.plist;
				LD_RUNPATH_SEARCH_PATHS = "$(inherited) @executable_path/Frameworks @loader_path/Frameworks";
				MTL_ENABLE_DEBUG_INFO = NO;
				PRODUCT_BUNDLE_IDENTIFIER = "$(FRAMEWORK_BASE_BUNDLE_ID).$(PRODUCT_NAME:rfc1034identifier)";
				PRODUCT_NAME = "$(TARGET_NAME)";
				SDKROOT = iphoneos;
				SWIFT_OPTIMIZATION_LEVEL = "-Owholemodule";
				SWIFT_VERSION = 4.0;
				TARGETED_DEVICE_FAMILY = "1,2";
				TEST_HOST = "$(BUILT_PRODUCTS_DIR)/Client.app/Client";
				VALIDATE_PRODUCT = YES;
			};
			name = FirefoxBeta;
		};
		5DE7689C20B3456E00FF5533 /* Fennec */ = {
			isa = XCBuildConfiguration;
			buildSettings = {
				ALWAYS_EMBED_SWIFT_STANDARD_LIBRARIES = NO;
				ALWAYS_SEARCH_USER_PATHS = NO;
				CLANG_ANALYZER_NONNULL = YES;
				CLANG_ANALYZER_NUMBER_OBJECT_CONVERSION = YES_AGGRESSIVE;
				CLANG_CXX_LANGUAGE_STANDARD = "gnu++14";
				CLANG_CXX_LIBRARY = "libc++";
				CLANG_ENABLE_MODULES = YES;
				CLANG_ENABLE_OBJC_ARC = YES;
				CLANG_ENABLE_OBJC_WEAK = YES;
				CLANG_WARN_BLOCK_CAPTURE_AUTORELEASING = YES;
				CLANG_WARN_BOOL_CONVERSION = YES;
				CLANG_WARN_COMMA = YES;
				CLANG_WARN_CONSTANT_CONVERSION = YES;
				CLANG_WARN_DEPRECATED_OBJC_IMPLEMENTATIONS = YES;
				CLANG_WARN_DIRECT_OBJC_ISA_USAGE = YES_ERROR;
				CLANG_WARN_DOCUMENTATION_COMMENTS = YES;
				CLANG_WARN_EMPTY_BODY = YES;
				CLANG_WARN_ENUM_CONVERSION = YES;
				CLANG_WARN_INFINITE_RECURSION = YES;
				CLANG_WARN_INT_CONVERSION = YES;
				CLANG_WARN_NON_LITERAL_NULL_CONVERSION = YES;
				CLANG_WARN_OBJC_IMPLICIT_RETAIN_SELF = YES;
				CLANG_WARN_OBJC_LITERAL_CONVERSION = YES;
				CLANG_WARN_OBJC_ROOT_CLASS = YES_ERROR;
				CLANG_WARN_RANGE_LOOP_ANALYSIS = YES;
				CLANG_WARN_STRICT_PROTOTYPES = YES;
				CLANG_WARN_SUSPICIOUS_MOVE = YES;
				CLANG_WARN_UNGUARDED_AVAILABILITY = YES_AGGRESSIVE;
				CLANG_WARN_UNREACHABLE_CODE = YES;
				CLANG_WARN__DUPLICATE_METHOD_MATCH = YES;
				COPY_PHASE_STRIP = NO;
				CURRENT_PROJECT_VERSION = 1;
				DEBUG_INFORMATION_FORMAT = dwarf;
				DEFINES_MODULE = YES;
				DYLIB_COMPATIBILITY_VERSION = 1;
				DYLIB_CURRENT_VERSION = 1;
				DYLIB_INSTALL_NAME_BASE = "@rpath";
				ENABLE_STRICT_OBJC_MSGSEND = YES;
				ENABLE_TESTABILITY = YES;
				GCC_C_LANGUAGE_STANDARD = gnu11;
				GCC_DYNAMIC_NO_PIC = NO;
				GCC_NO_COMMON_BLOCKS = YES;
				GCC_OPTIMIZATION_LEVEL = 0;
				GCC_PREPROCESSOR_DEFINITIONS = (
					"DEBUG=1",
					"$(inherited)",
				);
				GCC_WARN_64_TO_32_BIT_CONVERSION = YES;
				GCC_WARN_ABOUT_RETURN_TYPE = YES_ERROR;
				GCC_WARN_UNDECLARED_SELECTOR = YES;
				GCC_WARN_UNINITIALIZED_AUTOS = YES_AGGRESSIVE;
				GCC_WARN_UNUSED_FUNCTION = YES;
				GCC_WARN_UNUSED_VARIABLE = YES;
				INFOPLIST_FILE = BraveShared/Info.plist;
				INSTALL_PATH = "$(LOCAL_LIBRARY_DIR)/Frameworks";
				LD_RUNPATH_SEARCH_PATHS = "$(inherited) @executable_path/Frameworks @loader_path/Frameworks";
				MTL_ENABLE_DEBUG_INFO = YES;
				ONLY_ACTIVE_ARCH = YES;
				PRODUCT_BUNDLE_IDENTIFIER = "$(FRAMEWORK_BASE_BUNDLE_ID).$(PRODUCT_NAME:rfc1034identifier)";
				PRODUCT_NAME = "$(TARGET_NAME:c99extidentifier)";
				SDKROOT = iphoneos;
				SKIP_INSTALL = YES;
				SWIFT_ACTIVE_COMPILATION_CONDITIONS = DEBUG;
				SWIFT_OPTIMIZATION_LEVEL = "-Onone";
				SWIFT_VERSION = 4.0;
				TARGETED_DEVICE_FAMILY = "1,2";
				VERSIONING_SYSTEM = "apple-generic";
				VERSION_INFO_PREFIX = "";
			};
			name = Fennec;
		};
		5DE7689D20B3456E00FF5533 /* Fennec_Enterprise */ = {
			isa = XCBuildConfiguration;
			buildSettings = {
				ALWAYS_EMBED_SWIFT_STANDARD_LIBRARIES = NO;
				ALWAYS_SEARCH_USER_PATHS = NO;
				CLANG_ANALYZER_NONNULL = YES;
				CLANG_ANALYZER_NUMBER_OBJECT_CONVERSION = YES_AGGRESSIVE;
				CLANG_CXX_LANGUAGE_STANDARD = "gnu++14";
				CLANG_CXX_LIBRARY = "libc++";
				CLANG_ENABLE_MODULES = YES;
				CLANG_ENABLE_OBJC_ARC = YES;
				CLANG_ENABLE_OBJC_WEAK = YES;
				CLANG_WARN_BLOCK_CAPTURE_AUTORELEASING = YES;
				CLANG_WARN_BOOL_CONVERSION = YES;
				CLANG_WARN_COMMA = YES;
				CLANG_WARN_CONSTANT_CONVERSION = YES;
				CLANG_WARN_DEPRECATED_OBJC_IMPLEMENTATIONS = YES;
				CLANG_WARN_DIRECT_OBJC_ISA_USAGE = YES_ERROR;
				CLANG_WARN_DOCUMENTATION_COMMENTS = YES;
				CLANG_WARN_EMPTY_BODY = YES;
				CLANG_WARN_ENUM_CONVERSION = YES;
				CLANG_WARN_INFINITE_RECURSION = YES;
				CLANG_WARN_INT_CONVERSION = YES;
				CLANG_WARN_NON_LITERAL_NULL_CONVERSION = YES;
				CLANG_WARN_OBJC_IMPLICIT_RETAIN_SELF = YES;
				CLANG_WARN_OBJC_LITERAL_CONVERSION = YES;
				CLANG_WARN_OBJC_ROOT_CLASS = YES_ERROR;
				CLANG_WARN_RANGE_LOOP_ANALYSIS = YES;
				CLANG_WARN_STRICT_PROTOTYPES = YES;
				CLANG_WARN_SUSPICIOUS_MOVE = YES;
				CLANG_WARN_UNGUARDED_AVAILABILITY = YES_AGGRESSIVE;
				CLANG_WARN_UNREACHABLE_CODE = YES;
				CLANG_WARN__DUPLICATE_METHOD_MATCH = YES;
				COPY_PHASE_STRIP = NO;
				CURRENT_PROJECT_VERSION = 1;
				DEBUG_INFORMATION_FORMAT = "dwarf-with-dsym";
				DEFINES_MODULE = YES;
				DYLIB_COMPATIBILITY_VERSION = 1;
				DYLIB_CURRENT_VERSION = 1;
				DYLIB_INSTALL_NAME_BASE = "@rpath";
				ENABLE_NS_ASSERTIONS = NO;
				ENABLE_STRICT_OBJC_MSGSEND = YES;
				GCC_C_LANGUAGE_STANDARD = gnu11;
				GCC_NO_COMMON_BLOCKS = YES;
				GCC_WARN_64_TO_32_BIT_CONVERSION = YES;
				GCC_WARN_ABOUT_RETURN_TYPE = YES_ERROR;
				GCC_WARN_UNDECLARED_SELECTOR = YES;
				GCC_WARN_UNINITIALIZED_AUTOS = YES_AGGRESSIVE;
				GCC_WARN_UNUSED_FUNCTION = YES;
				GCC_WARN_UNUSED_VARIABLE = YES;
				INFOPLIST_FILE = BraveShared/Info.plist;
				INSTALL_PATH = "$(LOCAL_LIBRARY_DIR)/Frameworks";
				LD_RUNPATH_SEARCH_PATHS = "$(inherited) @executable_path/Frameworks @loader_path/Frameworks";
				MTL_ENABLE_DEBUG_INFO = NO;
				PRODUCT_BUNDLE_IDENTIFIER = "$(FRAMEWORK_BASE_BUNDLE_ID).$(PRODUCT_NAME:rfc1034identifier)";
				PRODUCT_NAME = "$(TARGET_NAME:c99extidentifier)";
				SDKROOT = iphoneos;
				SKIP_INSTALL = YES;
				SWIFT_OPTIMIZATION_LEVEL = "-Owholemodule";
				SWIFT_VERSION = 4.0;
				TARGETED_DEVICE_FAMILY = "1,2";
				VALIDATE_PRODUCT = YES;
				VERSIONING_SYSTEM = "apple-generic";
				VERSION_INFO_PREFIX = "";
			};
			name = Fennec_Enterprise;
		};
		5DE7689E20B3456E00FF5533 /* Firefox */ = {
			isa = XCBuildConfiguration;
			buildSettings = {
				ALWAYS_EMBED_SWIFT_STANDARD_LIBRARIES = NO;
				ALWAYS_SEARCH_USER_PATHS = NO;
				CLANG_ANALYZER_NONNULL = YES;
				CLANG_ANALYZER_NUMBER_OBJECT_CONVERSION = YES_AGGRESSIVE;
				CLANG_CXX_LANGUAGE_STANDARD = "gnu++14";
				CLANG_CXX_LIBRARY = "libc++";
				CLANG_ENABLE_MODULES = YES;
				CLANG_ENABLE_OBJC_ARC = YES;
				CLANG_ENABLE_OBJC_WEAK = YES;
				CLANG_WARN_BLOCK_CAPTURE_AUTORELEASING = YES;
				CLANG_WARN_BOOL_CONVERSION = YES;
				CLANG_WARN_COMMA = YES;
				CLANG_WARN_CONSTANT_CONVERSION = YES;
				CLANG_WARN_DEPRECATED_OBJC_IMPLEMENTATIONS = YES;
				CLANG_WARN_DIRECT_OBJC_ISA_USAGE = YES_ERROR;
				CLANG_WARN_DOCUMENTATION_COMMENTS = YES;
				CLANG_WARN_EMPTY_BODY = YES;
				CLANG_WARN_ENUM_CONVERSION = YES;
				CLANG_WARN_INFINITE_RECURSION = YES;
				CLANG_WARN_INT_CONVERSION = YES;
				CLANG_WARN_NON_LITERAL_NULL_CONVERSION = YES;
				CLANG_WARN_OBJC_IMPLICIT_RETAIN_SELF = YES;
				CLANG_WARN_OBJC_LITERAL_CONVERSION = YES;
				CLANG_WARN_OBJC_ROOT_CLASS = YES_ERROR;
				CLANG_WARN_RANGE_LOOP_ANALYSIS = YES;
				CLANG_WARN_STRICT_PROTOTYPES = YES;
				CLANG_WARN_SUSPICIOUS_MOVE = YES;
				CLANG_WARN_UNGUARDED_AVAILABILITY = YES_AGGRESSIVE;
				CLANG_WARN_UNREACHABLE_CODE = YES;
				CLANG_WARN__DUPLICATE_METHOD_MATCH = YES;
				COPY_PHASE_STRIP = NO;
				CURRENT_PROJECT_VERSION = 1;
				DEBUG_INFORMATION_FORMAT = "dwarf-with-dsym";
				DEFINES_MODULE = YES;
				DYLIB_COMPATIBILITY_VERSION = 1;
				DYLIB_CURRENT_VERSION = 1;
				DYLIB_INSTALL_NAME_BASE = "@rpath";
				ENABLE_NS_ASSERTIONS = NO;
				ENABLE_STRICT_OBJC_MSGSEND = YES;
				GCC_C_LANGUAGE_STANDARD = gnu11;
				GCC_NO_COMMON_BLOCKS = YES;
				GCC_WARN_64_TO_32_BIT_CONVERSION = YES;
				GCC_WARN_ABOUT_RETURN_TYPE = YES_ERROR;
				GCC_WARN_UNDECLARED_SELECTOR = YES;
				GCC_WARN_UNINITIALIZED_AUTOS = YES_AGGRESSIVE;
				GCC_WARN_UNUSED_FUNCTION = YES;
				GCC_WARN_UNUSED_VARIABLE = YES;
				INFOPLIST_FILE = BraveShared/Info.plist;
				INSTALL_PATH = "$(LOCAL_LIBRARY_DIR)/Frameworks";
				LD_RUNPATH_SEARCH_PATHS = "$(inherited) @executable_path/Frameworks @loader_path/Frameworks";
				MTL_ENABLE_DEBUG_INFO = NO;
				PRODUCT_BUNDLE_IDENTIFIER = "$(FRAMEWORK_BASE_BUNDLE_ID).$(PRODUCT_NAME:rfc1034identifier)";
				PRODUCT_NAME = "$(TARGET_NAME:c99extidentifier)";
				SDKROOT = iphoneos;
				SKIP_INSTALL = YES;
				SWIFT_OPTIMIZATION_LEVEL = "-Owholemodule";
				SWIFT_VERSION = 4.0;
				TARGETED_DEVICE_FAMILY = "1,2";
				VALIDATE_PRODUCT = YES;
				VERSIONING_SYSTEM = "apple-generic";
				VERSION_INFO_PREFIX = "";
			};
			name = Firefox;
		};
		5DE7689F20B3456E00FF5533 /* FirefoxBeta */ = {
			isa = XCBuildConfiguration;
			buildSettings = {
				ALWAYS_EMBED_SWIFT_STANDARD_LIBRARIES = NO;
				ALWAYS_SEARCH_USER_PATHS = NO;
				CLANG_ANALYZER_NONNULL = YES;
				CLANG_ANALYZER_NUMBER_OBJECT_CONVERSION = YES_AGGRESSIVE;
				CLANG_CXX_LANGUAGE_STANDARD = "gnu++14";
				CLANG_CXX_LIBRARY = "libc++";
				CLANG_ENABLE_MODULES = YES;
				CLANG_ENABLE_OBJC_ARC = YES;
				CLANG_ENABLE_OBJC_WEAK = YES;
				CLANG_WARN_BLOCK_CAPTURE_AUTORELEASING = YES;
				CLANG_WARN_BOOL_CONVERSION = YES;
				CLANG_WARN_COMMA = YES;
				CLANG_WARN_CONSTANT_CONVERSION = YES;
				CLANG_WARN_DEPRECATED_OBJC_IMPLEMENTATIONS = YES;
				CLANG_WARN_DIRECT_OBJC_ISA_USAGE = YES_ERROR;
				CLANG_WARN_DOCUMENTATION_COMMENTS = YES;
				CLANG_WARN_EMPTY_BODY = YES;
				CLANG_WARN_ENUM_CONVERSION = YES;
				CLANG_WARN_INFINITE_RECURSION = YES;
				CLANG_WARN_INT_CONVERSION = YES;
				CLANG_WARN_NON_LITERAL_NULL_CONVERSION = YES;
				CLANG_WARN_OBJC_IMPLICIT_RETAIN_SELF = YES;
				CLANG_WARN_OBJC_LITERAL_CONVERSION = YES;
				CLANG_WARN_OBJC_ROOT_CLASS = YES_ERROR;
				CLANG_WARN_RANGE_LOOP_ANALYSIS = YES;
				CLANG_WARN_STRICT_PROTOTYPES = YES;
				CLANG_WARN_SUSPICIOUS_MOVE = YES;
				CLANG_WARN_UNGUARDED_AVAILABILITY = YES_AGGRESSIVE;
				CLANG_WARN_UNREACHABLE_CODE = YES;
				CLANG_WARN__DUPLICATE_METHOD_MATCH = YES;
				COPY_PHASE_STRIP = NO;
				CURRENT_PROJECT_VERSION = 1;
				DEBUG_INFORMATION_FORMAT = "dwarf-with-dsym";
				DEFINES_MODULE = YES;
				DYLIB_COMPATIBILITY_VERSION = 1;
				DYLIB_CURRENT_VERSION = 1;
				DYLIB_INSTALL_NAME_BASE = "@rpath";
				ENABLE_NS_ASSERTIONS = NO;
				ENABLE_STRICT_OBJC_MSGSEND = YES;
				GCC_C_LANGUAGE_STANDARD = gnu11;
				GCC_NO_COMMON_BLOCKS = YES;
				GCC_WARN_64_TO_32_BIT_CONVERSION = YES;
				GCC_WARN_ABOUT_RETURN_TYPE = YES_ERROR;
				GCC_WARN_UNDECLARED_SELECTOR = YES;
				GCC_WARN_UNINITIALIZED_AUTOS = YES_AGGRESSIVE;
				GCC_WARN_UNUSED_FUNCTION = YES;
				GCC_WARN_UNUSED_VARIABLE = YES;
				INFOPLIST_FILE = BraveShared/Info.plist;
				INSTALL_PATH = "$(LOCAL_LIBRARY_DIR)/Frameworks";
				LD_RUNPATH_SEARCH_PATHS = "$(inherited) @executable_path/Frameworks @loader_path/Frameworks";
				MTL_ENABLE_DEBUG_INFO = NO;
				PRODUCT_BUNDLE_IDENTIFIER = "$(FRAMEWORK_BASE_BUNDLE_ID).$(PRODUCT_NAME:rfc1034identifier)";
				PRODUCT_NAME = "$(TARGET_NAME:c99extidentifier)";
				SDKROOT = iphoneos;
				SKIP_INSTALL = YES;
				SWIFT_OPTIMIZATION_LEVEL = "-Owholemodule";
				SWIFT_VERSION = 4.0;
				TARGETED_DEVICE_FAMILY = "1,2";
				VALIDATE_PRODUCT = YES;
				VERSIONING_SYSTEM = "apple-generic";
				VERSION_INFO_PREFIX = "";
			};
			name = FirefoxBeta;
		};
		5DE768A120B3456E00FF5533 /* Fennec */ = {
			isa = XCBuildConfiguration;
			buildSettings = {
				ALWAYS_EMBED_SWIFT_STANDARD_LIBRARIES = YES;
				ALWAYS_SEARCH_USER_PATHS = NO;
				CLANG_ANALYZER_NONNULL = YES;
				CLANG_ANALYZER_NUMBER_OBJECT_CONVERSION = YES_AGGRESSIVE;
				CLANG_CXX_LANGUAGE_STANDARD = "gnu++14";
				CLANG_CXX_LIBRARY = "libc++";
				CLANG_ENABLE_MODULES = YES;
				CLANG_ENABLE_OBJC_ARC = YES;
				CLANG_ENABLE_OBJC_WEAK = YES;
				CLANG_WARN_BLOCK_CAPTURE_AUTORELEASING = YES;
				CLANG_WARN_BOOL_CONVERSION = YES;
				CLANG_WARN_COMMA = YES;
				CLANG_WARN_CONSTANT_CONVERSION = YES;
				CLANG_WARN_DEPRECATED_OBJC_IMPLEMENTATIONS = YES;
				CLANG_WARN_DIRECT_OBJC_ISA_USAGE = YES_ERROR;
				CLANG_WARN_DOCUMENTATION_COMMENTS = YES;
				CLANG_WARN_EMPTY_BODY = YES;
				CLANG_WARN_ENUM_CONVERSION = YES;
				CLANG_WARN_INFINITE_RECURSION = YES;
				CLANG_WARN_INT_CONVERSION = YES;
				CLANG_WARN_NON_LITERAL_NULL_CONVERSION = YES;
				CLANG_WARN_OBJC_IMPLICIT_RETAIN_SELF = YES;
				CLANG_WARN_OBJC_LITERAL_CONVERSION = YES;
				CLANG_WARN_OBJC_ROOT_CLASS = YES_ERROR;
				CLANG_WARN_RANGE_LOOP_ANALYSIS = YES;
				CLANG_WARN_STRICT_PROTOTYPES = YES;
				CLANG_WARN_SUSPICIOUS_MOVE = YES;
				CLANG_WARN_UNGUARDED_AVAILABILITY = YES_AGGRESSIVE;
				CLANG_WARN_UNREACHABLE_CODE = YES;
				CLANG_WARN__DUPLICATE_METHOD_MATCH = YES;
				CODE_SIGN_IDENTITY = "iPhone Developer";
				CODE_SIGN_STYLE = Automatic;
				COPY_PHASE_STRIP = NO;
				DEBUG_INFORMATION_FORMAT = dwarf;
				ENABLE_STRICT_OBJC_MSGSEND = YES;
				ENABLE_TESTABILITY = YES;
				GCC_C_LANGUAGE_STANDARD = gnu11;
				GCC_DYNAMIC_NO_PIC = NO;
				GCC_NO_COMMON_BLOCKS = YES;
				GCC_OPTIMIZATION_LEVEL = 0;
				GCC_PREPROCESSOR_DEFINITIONS = (
					"DEBUG=1",
					"$(inherited)",
				);
				GCC_WARN_64_TO_32_BIT_CONVERSION = YES;
				GCC_WARN_ABOUT_RETURN_TYPE = YES_ERROR;
				GCC_WARN_UNDECLARED_SELECTOR = YES;
				GCC_WARN_UNINITIALIZED_AUTOS = YES_AGGRESSIVE;
				GCC_WARN_UNUSED_FUNCTION = YES;
				GCC_WARN_UNUSED_VARIABLE = YES;
				INFOPLIST_FILE = BraveSharedTests/Info.plist;
				LD_RUNPATH_SEARCH_PATHS = "$(inherited) @executable_path/Frameworks @loader_path/Frameworks";
				MTL_ENABLE_DEBUG_INFO = YES;
				ONLY_ACTIVE_ARCH = YES;
				PRODUCT_BUNDLE_IDENTIFIER = "$(FRAMEWORK_BASE_BUNDLE_ID).$(PRODUCT_NAME:rfc1034identifier)";
				PRODUCT_NAME = "$(TARGET_NAME)";
				SDKROOT = iphoneos;
				SWIFT_ACTIVE_COMPILATION_CONDITIONS = DEBUG;
				SWIFT_OPTIMIZATION_LEVEL = "-Onone";
				SWIFT_VERSION = 4.0;
				TARGETED_DEVICE_FAMILY = "1,2";
				TEST_HOST = "$(BUILT_PRODUCTS_DIR)/Client.app/Client";
			};
			name = Fennec;
		};
		5DE768A220B3456E00FF5533 /* Fennec_Enterprise */ = {
			isa = XCBuildConfiguration;
			buildSettings = {
				ALWAYS_EMBED_SWIFT_STANDARD_LIBRARIES = YES;
				ALWAYS_SEARCH_USER_PATHS = NO;
				CLANG_ANALYZER_NONNULL = YES;
				CLANG_ANALYZER_NUMBER_OBJECT_CONVERSION = YES_AGGRESSIVE;
				CLANG_CXX_LANGUAGE_STANDARD = "gnu++14";
				CLANG_CXX_LIBRARY = "libc++";
				CLANG_ENABLE_MODULES = YES;
				CLANG_ENABLE_OBJC_ARC = YES;
				CLANG_ENABLE_OBJC_WEAK = YES;
				CLANG_WARN_BLOCK_CAPTURE_AUTORELEASING = YES;
				CLANG_WARN_BOOL_CONVERSION = YES;
				CLANG_WARN_COMMA = YES;
				CLANG_WARN_CONSTANT_CONVERSION = YES;
				CLANG_WARN_DEPRECATED_OBJC_IMPLEMENTATIONS = YES;
				CLANG_WARN_DIRECT_OBJC_ISA_USAGE = YES_ERROR;
				CLANG_WARN_DOCUMENTATION_COMMENTS = YES;
				CLANG_WARN_EMPTY_BODY = YES;
				CLANG_WARN_ENUM_CONVERSION = YES;
				CLANG_WARN_INFINITE_RECURSION = YES;
				CLANG_WARN_INT_CONVERSION = YES;
				CLANG_WARN_NON_LITERAL_NULL_CONVERSION = YES;
				CLANG_WARN_OBJC_IMPLICIT_RETAIN_SELF = YES;
				CLANG_WARN_OBJC_LITERAL_CONVERSION = YES;
				CLANG_WARN_OBJC_ROOT_CLASS = YES_ERROR;
				CLANG_WARN_RANGE_LOOP_ANALYSIS = YES;
				CLANG_WARN_STRICT_PROTOTYPES = YES;
				CLANG_WARN_SUSPICIOUS_MOVE = YES;
				CLANG_WARN_UNGUARDED_AVAILABILITY = YES_AGGRESSIVE;
				CLANG_WARN_UNREACHABLE_CODE = YES;
				CLANG_WARN__DUPLICATE_METHOD_MATCH = YES;
				CODE_SIGN_IDENTITY = "iPhone Developer";
				CODE_SIGN_STYLE = Automatic;
				COPY_PHASE_STRIP = NO;
				DEBUG_INFORMATION_FORMAT = "dwarf-with-dsym";
				ENABLE_NS_ASSERTIONS = NO;
				ENABLE_STRICT_OBJC_MSGSEND = YES;
				GCC_C_LANGUAGE_STANDARD = gnu11;
				GCC_NO_COMMON_BLOCKS = YES;
				GCC_WARN_64_TO_32_BIT_CONVERSION = YES;
				GCC_WARN_ABOUT_RETURN_TYPE = YES_ERROR;
				GCC_WARN_UNDECLARED_SELECTOR = YES;
				GCC_WARN_UNINITIALIZED_AUTOS = YES_AGGRESSIVE;
				GCC_WARN_UNUSED_FUNCTION = YES;
				GCC_WARN_UNUSED_VARIABLE = YES;
				INFOPLIST_FILE = BraveSharedTests/Info.plist;
				LD_RUNPATH_SEARCH_PATHS = "$(inherited) @executable_path/Frameworks @loader_path/Frameworks";
				MTL_ENABLE_DEBUG_INFO = NO;
				PRODUCT_BUNDLE_IDENTIFIER = "$(FRAMEWORK_BASE_BUNDLE_ID).$(PRODUCT_NAME:rfc1034identifier)";
				PRODUCT_NAME = "$(TARGET_NAME)";
				SDKROOT = iphoneos;
				SWIFT_OPTIMIZATION_LEVEL = "-Owholemodule";
				SWIFT_VERSION = 4.0;
				TARGETED_DEVICE_FAMILY = "1,2";
				TEST_HOST = "$(BUILT_PRODUCTS_DIR)/Client.app/Client";
				VALIDATE_PRODUCT = YES;
			};
			name = Fennec_Enterprise;
		};
		5DE768A320B3456E00FF5533 /* Firefox */ = {
			isa = XCBuildConfiguration;
			buildSettings = {
				ALWAYS_EMBED_SWIFT_STANDARD_LIBRARIES = YES;
				ALWAYS_SEARCH_USER_PATHS = NO;
				CLANG_ANALYZER_NONNULL = YES;
				CLANG_ANALYZER_NUMBER_OBJECT_CONVERSION = YES_AGGRESSIVE;
				CLANG_CXX_LANGUAGE_STANDARD = "gnu++14";
				CLANG_CXX_LIBRARY = "libc++";
				CLANG_ENABLE_MODULES = YES;
				CLANG_ENABLE_OBJC_ARC = YES;
				CLANG_ENABLE_OBJC_WEAK = YES;
				CLANG_WARN_BLOCK_CAPTURE_AUTORELEASING = YES;
				CLANG_WARN_BOOL_CONVERSION = YES;
				CLANG_WARN_COMMA = YES;
				CLANG_WARN_CONSTANT_CONVERSION = YES;
				CLANG_WARN_DEPRECATED_OBJC_IMPLEMENTATIONS = YES;
				CLANG_WARN_DIRECT_OBJC_ISA_USAGE = YES_ERROR;
				CLANG_WARN_DOCUMENTATION_COMMENTS = YES;
				CLANG_WARN_EMPTY_BODY = YES;
				CLANG_WARN_ENUM_CONVERSION = YES;
				CLANG_WARN_INFINITE_RECURSION = YES;
				CLANG_WARN_INT_CONVERSION = YES;
				CLANG_WARN_NON_LITERAL_NULL_CONVERSION = YES;
				CLANG_WARN_OBJC_IMPLICIT_RETAIN_SELF = YES;
				CLANG_WARN_OBJC_LITERAL_CONVERSION = YES;
				CLANG_WARN_OBJC_ROOT_CLASS = YES_ERROR;
				CLANG_WARN_RANGE_LOOP_ANALYSIS = YES;
				CLANG_WARN_STRICT_PROTOTYPES = YES;
				CLANG_WARN_SUSPICIOUS_MOVE = YES;
				CLANG_WARN_UNGUARDED_AVAILABILITY = YES_AGGRESSIVE;
				CLANG_WARN_UNREACHABLE_CODE = YES;
				CLANG_WARN__DUPLICATE_METHOD_MATCH = YES;
				CODE_SIGN_IDENTITY = "iPhone Developer";
				CODE_SIGN_STYLE = Automatic;
				COPY_PHASE_STRIP = NO;
				DEBUG_INFORMATION_FORMAT = "dwarf-with-dsym";
				ENABLE_NS_ASSERTIONS = NO;
				ENABLE_STRICT_OBJC_MSGSEND = YES;
				GCC_C_LANGUAGE_STANDARD = gnu11;
				GCC_NO_COMMON_BLOCKS = YES;
				GCC_WARN_64_TO_32_BIT_CONVERSION = YES;
				GCC_WARN_ABOUT_RETURN_TYPE = YES_ERROR;
				GCC_WARN_UNDECLARED_SELECTOR = YES;
				GCC_WARN_UNINITIALIZED_AUTOS = YES_AGGRESSIVE;
				GCC_WARN_UNUSED_FUNCTION = YES;
				GCC_WARN_UNUSED_VARIABLE = YES;
				INFOPLIST_FILE = BraveSharedTests/Info.plist;
				LD_RUNPATH_SEARCH_PATHS = "$(inherited) @executable_path/Frameworks @loader_path/Frameworks";
				MTL_ENABLE_DEBUG_INFO = NO;
				PRODUCT_BUNDLE_IDENTIFIER = "$(FRAMEWORK_BASE_BUNDLE_ID).$(PRODUCT_NAME:rfc1034identifier)";
				PRODUCT_NAME = "$(TARGET_NAME)";
				SDKROOT = iphoneos;
				SWIFT_OPTIMIZATION_LEVEL = "-Owholemodule";
				SWIFT_VERSION = 4.0;
				TARGETED_DEVICE_FAMILY = "1,2";
				TEST_HOST = "$(BUILT_PRODUCTS_DIR)/Client.app/Client";
				VALIDATE_PRODUCT = YES;
			};
			name = Firefox;
		};
		5DE768A420B3456E00FF5533 /* FirefoxBeta */ = {
			isa = XCBuildConfiguration;
			buildSettings = {
				ALWAYS_EMBED_SWIFT_STANDARD_LIBRARIES = YES;
				ALWAYS_SEARCH_USER_PATHS = NO;
				CLANG_ANALYZER_NONNULL = YES;
				CLANG_ANALYZER_NUMBER_OBJECT_CONVERSION = YES_AGGRESSIVE;
				CLANG_CXX_LANGUAGE_STANDARD = "gnu++14";
				CLANG_CXX_LIBRARY = "libc++";
				CLANG_ENABLE_MODULES = YES;
				CLANG_ENABLE_OBJC_ARC = YES;
				CLANG_ENABLE_OBJC_WEAK = YES;
				CLANG_WARN_BLOCK_CAPTURE_AUTORELEASING = YES;
				CLANG_WARN_BOOL_CONVERSION = YES;
				CLANG_WARN_COMMA = YES;
				CLANG_WARN_CONSTANT_CONVERSION = YES;
				CLANG_WARN_DEPRECATED_OBJC_IMPLEMENTATIONS = YES;
				CLANG_WARN_DIRECT_OBJC_ISA_USAGE = YES_ERROR;
				CLANG_WARN_DOCUMENTATION_COMMENTS = YES;
				CLANG_WARN_EMPTY_BODY = YES;
				CLANG_WARN_ENUM_CONVERSION = YES;
				CLANG_WARN_INFINITE_RECURSION = YES;
				CLANG_WARN_INT_CONVERSION = YES;
				CLANG_WARN_NON_LITERAL_NULL_CONVERSION = YES;
				CLANG_WARN_OBJC_IMPLICIT_RETAIN_SELF = YES;
				CLANG_WARN_OBJC_LITERAL_CONVERSION = YES;
				CLANG_WARN_OBJC_ROOT_CLASS = YES_ERROR;
				CLANG_WARN_RANGE_LOOP_ANALYSIS = YES;
				CLANG_WARN_STRICT_PROTOTYPES = YES;
				CLANG_WARN_SUSPICIOUS_MOVE = YES;
				CLANG_WARN_UNGUARDED_AVAILABILITY = YES_AGGRESSIVE;
				CLANG_WARN_UNREACHABLE_CODE = YES;
				CLANG_WARN__DUPLICATE_METHOD_MATCH = YES;
				CODE_SIGN_IDENTITY = "iPhone Developer";
				CODE_SIGN_STYLE = Automatic;
				COPY_PHASE_STRIP = NO;
				DEBUG_INFORMATION_FORMAT = "dwarf-with-dsym";
				ENABLE_NS_ASSERTIONS = NO;
				ENABLE_STRICT_OBJC_MSGSEND = YES;
				GCC_C_LANGUAGE_STANDARD = gnu11;
				GCC_NO_COMMON_BLOCKS = YES;
				GCC_WARN_64_TO_32_BIT_CONVERSION = YES;
				GCC_WARN_ABOUT_RETURN_TYPE = YES_ERROR;
				GCC_WARN_UNDECLARED_SELECTOR = YES;
				GCC_WARN_UNINITIALIZED_AUTOS = YES_AGGRESSIVE;
				GCC_WARN_UNUSED_FUNCTION = YES;
				GCC_WARN_UNUSED_VARIABLE = YES;
				INFOPLIST_FILE = BraveSharedTests/Info.plist;
				LD_RUNPATH_SEARCH_PATHS = "$(inherited) @executable_path/Frameworks @loader_path/Frameworks";
				MTL_ENABLE_DEBUG_INFO = NO;
				PRODUCT_BUNDLE_IDENTIFIER = "$(FRAMEWORK_BASE_BUNDLE_ID).$(PRODUCT_NAME:rfc1034identifier)";
				PRODUCT_NAME = "$(TARGET_NAME)";
				SDKROOT = iphoneos;
				SWIFT_OPTIMIZATION_LEVEL = "-Owholemodule";
				SWIFT_VERSION = 4.0;
				TARGETED_DEVICE_FAMILY = "1,2";
				TEST_HOST = "$(BUILT_PRODUCTS_DIR)/Client.app/Client";
				VALIDATE_PRODUCT = YES;
			};
			name = FirefoxBeta;
		};
		D39FA1681A83E0EC00EE869C /* Fennec */ = {
			isa = XCBuildConfiguration;
			buildSettings = {
				BUNDLE_LOADER = "$(TEST_HOST)";
				INFOPLIST_FILE = UITests/Info.plist;
				LD_RUNPATH_SEARCH_PATHS = "$(inherited) @executable_path/Frameworks @loader_path/Frameworks";
				OTHER_LDFLAGS = "-ObjC";
				PRODUCT_BUNDLE_IDENTIFIER = "org.allizom.$(PRODUCT_NAME:rfc1034identifier)";
				PRODUCT_NAME = "$(TARGET_NAME)";
				SWIFT_OBJC_BRIDGING_HEADER = "$(SRCROOT)/UITests/UITests-Bridging-Header.h";
				SWIFT_SWIFT3_OBJC_INFERENCE = Off;
				SWIFT_VERSION = 4.0;
				TEST_HOST = "$(BUILT_PRODUCTS_DIR)/Client.app/Client";
			};
			name = Fennec;
		};
		E448FC9D1AEE7A6000869B6C /* Firefox */ = {
			isa = XCBuildConfiguration;
			baseConfigurationReference = E60961891B62B8C800DD640F /* Firefox.xcconfig */;
			buildSettings = {
				ALWAYS_EMBED_SWIFT_STANDARD_LIBRARIES = YES;
				ALWAYS_SEARCH_USER_PATHS = NO;
				CLANG_ALLOW_NON_MODULAR_INCLUDES_IN_FRAMEWORK_MODULES = YES;
				CLANG_CXX_LANGUAGE_STANDARD = "gnu++0x";
				CLANG_CXX_LIBRARY = "libc++";
				CLANG_ENABLE_MODULES = YES;
				CLANG_ENABLE_OBJC_ARC = YES;
				CLANG_WARN_BOOL_CONVERSION = YES;
				CLANG_WARN_CONSTANT_CONVERSION = YES;
				CLANG_WARN_DIRECT_OBJC_ISA_USAGE = YES_ERROR;
				CLANG_WARN_EMPTY_BODY = YES;
				CLANG_WARN_ENUM_CONVERSION = YES;
				CLANG_WARN_INFINITE_RECURSION = YES;
				CLANG_WARN_INT_CONVERSION = YES;
				CLANG_WARN_OBJC_ROOT_CLASS = YES_ERROR;
				CLANG_WARN_SUSPICIOUS_MOVE = YES;
				CLANG_WARN_UNREACHABLE_CODE = YES;
				CLANG_WARN__DUPLICATE_METHOD_MATCH = YES;
				CODE_SIGN_IDENTITY = "iPhone Developer";
				CURRENT_PROJECT_VERSION = "";
				DEBUG_ACTIVITY_MODE = "";
				"DEBUG_ACTIVITY_MODE[sdk=iphonesimulator*]" = disable;
				ENABLE_NS_ASSERTIONS = NO;
				ENABLE_STRICT_OBJC_MSGSEND = YES;
				FRAMEWORK_SEARCH_PATHS = (
					"$(inherited)",
					"$(PROJECT_DIR)/Carthage/Build/iOS",
					"$(BUILD_DIR)/Release$(EFFECTIVE_PLATFORM_NAME)",
				);
				GCC_C_LANGUAGE_STANDARD = gnu99;
				GCC_NO_COMMON_BLOCKS = YES;
				GCC_WARN_64_TO_32_BIT_CONVERSION = YES;
				GCC_WARN_ABOUT_RETURN_TYPE = YES_ERROR;
				GCC_WARN_UNDECLARED_SELECTOR = YES;
				GCC_WARN_UNINITIALIZED_AUTOS = YES_AGGRESSIVE;
				GCC_WARN_UNUSED_FUNCTION = YES;
				GCC_WARN_UNUSED_VARIABLE = YES;
				HEADER_SEARCH_PATHS = (
					"$(SRCROOT)/ThirdParty/sqlcipher",
					"$(inherited)",
					/Applications/Xcode.app/Contents/Developer/Toolchains/XcodeDefault.xctoolchain/usr/include,
					"$(SRCROOT)",
					"$(SDKROOT)/usr/include/libxml2",
					"$(BUILD_DIR)/Release$(EFFECTIVE_PLATFORM_NAME)/include/**",
				);
				IPHONEOS_DEPLOYMENT_TARGET = 11.3;
				LD_RUNPATH_SEARCH_PATHS = "@executable_path/Frameworks";
				LIBRARY_SEARCH_PATHS = "$(BUILD_DIR)/Release$(EFFECTIVE_PLATFORM_NAME)";
				MOZ_INTERNAL_URL_SCHEME = "firefox-internal";
				MTL_ENABLE_DEBUG_INFO = NO;
				OTHER_LDFLAGS = (
					"-ObjC",
					"-lxml2",
				);
				OTHER_SWIFT_FLAGS = "-DMOZ_CHANNEL_RELEASE";
				PRODUCT_BUNDLE_IDENTIFIER = "$(MOZ_BUNDLE_ID)";
				SDKROOT = iphoneos;
				SWIFT_ACTIVE_COMPILATION_CONDITIONS = "";
				SWIFT_INCLUDE_PATHS = "$(PROJECT_DIR)/Storage/modules";
				SWIFT_OPTIMIZATION_LEVEL = "-Owholemodule";
				TARGETED_DEVICE_FAMILY = "1,2";
				VERSIONING_SYSTEM = "apple-generic";
			};
			name = Firefox;
		};
		E448FC9E1AEE7A6000869B6C /* Firefox */ = {
			isa = XCBuildConfiguration;
			buildSettings = {
				ALWAYS_EMBED_SWIFT_STANDARD_LIBRARIES = YES;
				ASSETCATALOG_COMPILER_APPICON_NAME = AppIcon;
				CODE_SIGN_ENTITLEMENTS = "$(SRCROOT)/Client/Entitlements/FirefoxApplication.entitlements";
				CODE_SIGN_STYLE = Automatic;
				ENABLE_BITCODE = NO;
				ENABLE_TESTABILITY = YES;
				FRAMEWORK_SEARCH_PATHS = (
					"$(inherited)",
					"$(BUILD_DIR)/Release$(EFFECTIVE_PLATFORM_NAME)",
					"$(PROJECT_DIR)/Carthage/Build/iOS",
					"$(PROJECT_DIR)/ThirdParty/BuddyBuild",
				);
				HEADER_SEARCH_PATHS = (
					"$(inherited)",
					/Applications/Xcode.app/Contents/Developer/Toolchains/XcodeDefault.xctoolchain/usr/include,
					"$(SRCROOT)",
					"$(SDKROOT)/usr/include/libxml2",
					"$(BUILD_DIR)/Debug$(EFFECTIVE_PLATFORM_NAME)/include/**",
					"$(BUILD_DIR)/Release$(EFFECTIVE_PLATFORM_NAME)/include/**",
				);
				INFOPLIST_FILE = Client/Info.plist;
				LD_RUNPATH_SEARCH_PATHS = "$(inherited) @executable_path/Frameworks";
				OTHER_LDFLAGS = (
					"-ObjC",
					"-lxml2",
				);
				OTHER_SWIFT_FLAGS = "-DMOZ_CHANNEL_RELEASE -DMOZ_TARGET_CLIENT";
				PRODUCT_MODULE_NAME = Client;
				PRODUCT_NAME = Client;
				SWIFT_OBJC_BRIDGING_HEADER = "$(PROJECT_DIR)/Client-Bridging-Header.h";
				SWIFT_SWIFT3_OBJC_INFERENCE = Off;
				SWIFT_VERSION = 4.0;
			};
			name = Firefox;
		};
		E448FC9F1AEE7A6000869B6C /* Firefox */ = {
			isa = XCBuildConfiguration;
			buildSettings = {
				BUNDLE_LOADER = "$(TEST_HOST)";
				FRAMEWORK_SEARCH_PATHS = (
					"$(inherited)",
					"$(PROJECT_DIR)/Carthage/Build/iOS",
					"$(BUILD_DIR)/Release$(EFFECTIVE_PLATFORM_NAME)",
				);
				GCC_PREPROCESSOR_DEFINITIONS = "DEBUG=1";
				INFOPLIST_FILE = ClientTests/Info.plist;
				LD_RUNPATH_SEARCH_PATHS = "$(inherited) @executable_path/Frameworks @loader_path/Frameworks";
				PRODUCT_BUNDLE_IDENTIFIER = "$(BASE_BUNDLE_ID).$(PRODUCT_NAME:rfc1034identifier)";
				PRODUCT_NAME = ClientTests;
				SWIFT_SWIFT3_OBJC_INFERENCE = Off;
				SWIFT_VERSION = 4.0;
				TEST_HOST = "$(BUILT_PRODUCTS_DIR)/Client.app/Client";
			};
			name = Firefox;
		};
		E448FCA21AEE7A6000869B6C /* Firefox */ = {
			isa = XCBuildConfiguration;
			buildSettings = {
				OTHER_LDFLAGS = "-ObjC";
				PRODUCT_BUNDLE_IDENTIFIER = "org.allizom.$(PRODUCT_NAME:rfc1034identifier)";
				PRODUCT_NAME = UITests;
				SWIFT_SWIFT3_OBJC_INFERENCE = Off;
				SWIFT_VERSION = 4.0;
			};
			name = Firefox;
		};
		E448FCA31AEE7A6000869B6C /* Firefox */ = {
			isa = XCBuildConfiguration;
			buildSettings = {
				ALWAYS_EMBED_SWIFT_STANDARD_LIBRARIES = NO;
				APPLICATION_EXTENSION_API_ONLY = YES;
				DEFINES_MODULE = YES;
				DYLIB_COMPATIBILITY_VERSION = 1;
				DYLIB_CURRENT_VERSION = 1;
				DYLIB_INSTALL_NAME_BASE = "@rpath";
				ENABLE_TESTABILITY = YES;
				INFOPLIST_FILE = "Shared/Supporting Files/Info.plist";
				INSTALL_PATH = "$(LOCAL_LIBRARY_DIR)/Frameworks";
				LD_RUNPATH_SEARCH_PATHS = "$(inherited) @executable_path/Frameworks @loader_path/Frameworks";
				PRODUCT_BUNDLE_IDENTIFIER = "$(FRAMEWORK_BASE_BUNDLE_ID).$(PRODUCT_NAME:rfc1034identifier)";
				PRODUCT_NAME = "$(TARGET_NAME)";
				SKIP_INSTALL = YES;
				SWIFT_OBJC_BRIDGING_HEADER = "$SRCROOT/Shared/Shared-Bridging-Header.h";
				SWIFT_SWIFT3_OBJC_INFERENCE = Off;
				SWIFT_VERSION = 4.0;
			};
			name = Firefox;
		};
		E448FCA41AEE7A6000869B6C /* Firefox */ = {
			isa = XCBuildConfiguration;
			buildSettings = {
				ALWAYS_EMBED_SWIFT_STANDARD_LIBRARIES = NO;
				APPLICATION_EXTENSION_API_ONLY = YES;
				DEFINES_MODULE = YES;
				DYLIB_COMPATIBILITY_VERSION = 1;
				DYLIB_CURRENT_VERSION = 1;
				DYLIB_INSTALL_NAME_BASE = "@rpath";
				ENABLE_TESTABILITY = YES;
				GCC_PREPROCESSOR_DEFINITIONS = "SQLITE_HAS_CODEC=1";
				INFOPLIST_FILE = Storage/Info.plist;
				INSTALL_PATH = "$(LOCAL_LIBRARY_DIR)/Frameworks";
				LD_RUNPATH_SEARCH_PATHS = "$(inherited) @executable_path/Frameworks @loader_path/Frameworks";
				MTL_ENABLE_DEBUG_INFO = NO;
				OTHER_CFLAGS = "-DSQLITE_HAS_CODEC";
				PRODUCT_BUNDLE_IDENTIFIER = "$(FRAMEWORK_BASE_BUNDLE_ID).$(PRODUCT_NAME:rfc1034identifier)";
				PRODUCT_NAME = "$(TARGET_NAME)";
				SKIP_INSTALL = YES;
				SWIFT_OBJC_BRIDGING_HEADER = "$SRCROOT/Storage/Storage-Bridging-Header.h";
				SWIFT_OPTIMIZATION_LEVEL = "-O";
				SWIFT_SWIFT3_OBJC_INFERENCE = Off;
				SWIFT_VERSION = 4.0;
			};
			name = Firefox;
		};
		E448FCA51AEE7A6000869B6C /* Firefox */ = {
			isa = XCBuildConfiguration;
			buildSettings = {
				ENABLE_STRICT_OBJC_MSGSEND = YES;
				INFOPLIST_FILE = StorageTests/Info.plist;
				LD_RUNPATH_SEARCH_PATHS = "$(inherited) @executable_path/Frameworks @loader_path/Frameworks";
				MTL_ENABLE_DEBUG_INFO = NO;
				PRODUCT_BUNDLE_IDENTIFIER = "$(FRAMEWORK_BASE_BUNDLE_ID).$(PRODUCT_NAME:rfc1034identifier)";
				PRODUCT_NAME = "$(TARGET_NAME)";
				SWIFT_OBJC_BRIDGING_HEADER = "$SRCROOT/Storage/Storage-Bridging-Header.h";
				SWIFT_SWIFT3_OBJC_INFERENCE = Off;
				SWIFT_VERSION = 4.0;
				TEST_HOST = "$(BUILT_PRODUCTS_DIR)/Client.app/Client";
			};
			name = Firefox;
		};
		E601384C1C89EAE600DF9756 /* Fennec */ = {
			isa = XCBuildConfiguration;
			buildSettings = {
				LD_RUNPATH_SEARCH_PATHS = "@executable_path/Frameworks @loader_path/Frameworks";
				PRODUCT_BUNDLE_IDENTIFIER = "$(FRAMEWORK_BASE_BUNDLE_ID).$(PRODUCT_NAME:rfc1034identifier)";
				PRODUCT_NAME = L10nSnapshotTests;
				SWIFT_SWIFT3_OBJC_INFERENCE = Off;
				SWIFT_VERSION = 4.0;
				TEST_TARGET_NAME = Client;
				USES_XCTRUNNER = YES;
			};
			name = Fennec;
		};
		E601384D1C89EAE600DF9756 /* Firefox */ = {
			isa = XCBuildConfiguration;
			buildSettings = {
				LD_RUNPATH_SEARCH_PATHS = "@executable_path/Frameworks @loader_path/Frameworks";
				PRODUCT_BUNDLE_IDENTIFIER = "$(FRAMEWORK_BASE_BUNDLE_ID).$(PRODUCT_NAME:rfc1034identifier)";
				PRODUCT_NAME = L10nSnapshotTests;
				SWIFT_SWIFT3_OBJC_INFERENCE = Off;
				SWIFT_VERSION = 4.0;
				TEST_TARGET_NAME = Client;
				USES_XCTRUNNER = YES;
			};
			name = Firefox;
		};
		E601384E1C89EAE600DF9756 /* FirefoxBeta */ = {
			isa = XCBuildConfiguration;
			buildSettings = {
				LD_RUNPATH_SEARCH_PATHS = "@executable_path/Frameworks @loader_path/Frameworks";
				PRODUCT_BUNDLE_IDENTIFIER = "$(FRAMEWORK_BASE_BUNDLE_ID).$(PRODUCT_NAME:rfc1034identifier)";
				PRODUCT_NAME = L10nSnapshotTests;
				SWIFT_SWIFT3_OBJC_INFERENCE = Off;
				SWIFT_VERSION = 4.0;
				TEST_TARGET_NAME = Client;
				USES_XCTRUNNER = YES;
			};
			name = FirefoxBeta;
		};
		E60138511C89EAE600DF9756 /* Fennec */ = {
			isa = XCBuildConfiguration;
			buildSettings = {
				ALWAYS_EMBED_SWIFT_STANDARD_LIBRARIES = YES;
				ALWAYS_SEARCH_USER_PATHS = NO;
				CLANG_ANALYZER_NONNULL = YES;
				CLANG_ANALYZER_NUMBER_OBJECT_CONVERSION = YES_AGGRESSIVE;
				CLANG_CXX_LANGUAGE_STANDARD = "gnu++0x";
				CLANG_CXX_LIBRARY = "libc++";
				CLANG_ENABLE_MODULES = YES;
				CLANG_ENABLE_OBJC_ARC = YES;
				CLANG_WARN_BOOL_CONVERSION = YES;
				CLANG_WARN_CONSTANT_CONVERSION = YES;
				CLANG_WARN_DIRECT_OBJC_ISA_USAGE = YES_ERROR;
				CLANG_WARN_DOCUMENTATION_COMMENTS = YES;
				CLANG_WARN_EMPTY_BODY = YES;
				CLANG_WARN_ENUM_CONVERSION = YES;
				CLANG_WARN_INFINITE_RECURSION = YES;
				CLANG_WARN_INT_CONVERSION = YES;
				CLANG_WARN_OBJC_ROOT_CLASS = YES_ERROR;
				CLANG_WARN_SUSPICIOUS_MOVE = YES;
				CLANG_WARN_UNREACHABLE_CODE = YES;
				CLANG_WARN__DUPLICATE_METHOD_MATCH = YES;
				"CODE_SIGN_IDENTITY[sdk=iphoneos*]" = "iPhone Developer";
				COPY_PHASE_STRIP = NO;
				DEBUG_INFORMATION_FORMAT = "dwarf-with-dsym";
				ENABLE_NS_ASSERTIONS = NO;
				ENABLE_STRICT_OBJC_MSGSEND = YES;
				GCC_C_LANGUAGE_STANDARD = gnu99;
				GCC_NO_COMMON_BLOCKS = YES;
				GCC_WARN_64_TO_32_BIT_CONVERSION = YES;
				GCC_WARN_ABOUT_RETURN_TYPE = YES_ERROR;
				GCC_WARN_UNDECLARED_SELECTOR = YES;
				GCC_WARN_UNINITIALIZED_AUTOS = YES_AGGRESSIVE;
				GCC_WARN_UNUSED_FUNCTION = YES;
				GCC_WARN_UNUSED_VARIABLE = YES;
				INFOPLIST_FILE = SyncTelemetryTests/Info.plist;
				LD_RUNPATH_SEARCH_PATHS = "$(inherited) @executable_path/Frameworks @loader_path/Frameworks";
				MTL_ENABLE_DEBUG_INFO = NO;
				PRODUCT_BUNDLE_IDENTIFIER = "$(BASE_BUNDLE_ID).$(PRODUCT_NAME:rfc1034identifier)";
				PRODUCT_NAME = "$(TARGET_NAME)";
				SDKROOT = iphoneos;
				SWIFT_OPTIMIZATION_LEVEL = "-Owholemodule";
				SWIFT_SWIFT3_OBJC_INFERENCE = Off;
				SWIFT_VERSION = 4.0;
				TEST_HOST = "$(BUILT_PRODUCTS_DIR)/Client.app/Client";
				VALIDATE_PRODUCT = YES;
			};
			name = Fennec;
		};
		E60138521C89EAE600DF9756 /* Firefox */ = {
			isa = XCBuildConfiguration;
			buildSettings = {
				ALWAYS_EMBED_SWIFT_STANDARD_LIBRARIES = YES;
				ALWAYS_SEARCH_USER_PATHS = NO;
				CLANG_ANALYZER_NONNULL = YES;
				CLANG_ANALYZER_NUMBER_OBJECT_CONVERSION = YES_AGGRESSIVE;
				CLANG_CXX_LANGUAGE_STANDARD = "gnu++0x";
				CLANG_CXX_LIBRARY = "libc++";
				CLANG_ENABLE_MODULES = YES;
				CLANG_ENABLE_OBJC_ARC = YES;
				CLANG_WARN_BOOL_CONVERSION = YES;
				CLANG_WARN_CONSTANT_CONVERSION = YES;
				CLANG_WARN_DIRECT_OBJC_ISA_USAGE = YES_ERROR;
				CLANG_WARN_DOCUMENTATION_COMMENTS = YES;
				CLANG_WARN_EMPTY_BODY = YES;
				CLANG_WARN_ENUM_CONVERSION = YES;
				CLANG_WARN_INFINITE_RECURSION = YES;
				CLANG_WARN_INT_CONVERSION = YES;
				CLANG_WARN_OBJC_ROOT_CLASS = YES_ERROR;
				CLANG_WARN_SUSPICIOUS_MOVE = YES;
				CLANG_WARN_UNREACHABLE_CODE = YES;
				CLANG_WARN__DUPLICATE_METHOD_MATCH = YES;
				"CODE_SIGN_IDENTITY[sdk=iphoneos*]" = "iPhone Developer";
				COPY_PHASE_STRIP = NO;
				DEBUG_INFORMATION_FORMAT = "dwarf-with-dsym";
				ENABLE_NS_ASSERTIONS = NO;
				ENABLE_STRICT_OBJC_MSGSEND = YES;
				GCC_C_LANGUAGE_STANDARD = gnu99;
				GCC_NO_COMMON_BLOCKS = YES;
				GCC_WARN_64_TO_32_BIT_CONVERSION = YES;
				GCC_WARN_ABOUT_RETURN_TYPE = YES_ERROR;
				GCC_WARN_UNDECLARED_SELECTOR = YES;
				GCC_WARN_UNINITIALIZED_AUTOS = YES_AGGRESSIVE;
				GCC_WARN_UNUSED_FUNCTION = YES;
				GCC_WARN_UNUSED_VARIABLE = YES;
				INFOPLIST_FILE = SyncTelemetryTests/Info.plist;
				LD_RUNPATH_SEARCH_PATHS = "$(inherited) @executable_path/Frameworks @loader_path/Frameworks";
				MTL_ENABLE_DEBUG_INFO = NO;
				PRODUCT_BUNDLE_IDENTIFIER = "$(BASE_BUNDLE_ID).$(PRODUCT_NAME:rfc1034identifier)";
				PRODUCT_NAME = "$(TARGET_NAME)";
				SDKROOT = iphoneos;
				SWIFT_OPTIMIZATION_LEVEL = "-Owholemodule";
				SWIFT_SWIFT3_OBJC_INFERENCE = Off;
				SWIFT_VERSION = 4.0;
				TEST_HOST = "$(BUILT_PRODUCTS_DIR)/Client.app/Client";
				VALIDATE_PRODUCT = YES;
			};
			name = Firefox;
		};
		E60138531C89EAE600DF9756 /* FirefoxBeta */ = {
			isa = XCBuildConfiguration;
			buildSettings = {
				ALWAYS_EMBED_SWIFT_STANDARD_LIBRARIES = YES;
				ALWAYS_SEARCH_USER_PATHS = NO;
				CLANG_ANALYZER_NONNULL = YES;
				CLANG_ANALYZER_NUMBER_OBJECT_CONVERSION = YES_AGGRESSIVE;
				CLANG_CXX_LANGUAGE_STANDARD = "gnu++0x";
				CLANG_CXX_LIBRARY = "libc++";
				CLANG_ENABLE_MODULES = YES;
				CLANG_ENABLE_OBJC_ARC = YES;
				CLANG_WARN_BOOL_CONVERSION = YES;
				CLANG_WARN_CONSTANT_CONVERSION = YES;
				CLANG_WARN_DIRECT_OBJC_ISA_USAGE = YES_ERROR;
				CLANG_WARN_DOCUMENTATION_COMMENTS = YES;
				CLANG_WARN_EMPTY_BODY = YES;
				CLANG_WARN_ENUM_CONVERSION = YES;
				CLANG_WARN_INFINITE_RECURSION = YES;
				CLANG_WARN_INT_CONVERSION = YES;
				CLANG_WARN_OBJC_ROOT_CLASS = YES_ERROR;
				CLANG_WARN_SUSPICIOUS_MOVE = YES;
				CLANG_WARN_UNREACHABLE_CODE = YES;
				CLANG_WARN__DUPLICATE_METHOD_MATCH = YES;
				"CODE_SIGN_IDENTITY[sdk=iphoneos*]" = "iPhone Developer";
				COPY_PHASE_STRIP = NO;
				DEBUG_INFORMATION_FORMAT = "dwarf-with-dsym";
				ENABLE_NS_ASSERTIONS = NO;
				ENABLE_STRICT_OBJC_MSGSEND = YES;
				GCC_C_LANGUAGE_STANDARD = gnu99;
				GCC_NO_COMMON_BLOCKS = YES;
				GCC_WARN_64_TO_32_BIT_CONVERSION = YES;
				GCC_WARN_ABOUT_RETURN_TYPE = YES_ERROR;
				GCC_WARN_UNDECLARED_SELECTOR = YES;
				GCC_WARN_UNINITIALIZED_AUTOS = YES_AGGRESSIVE;
				GCC_WARN_UNUSED_FUNCTION = YES;
				GCC_WARN_UNUSED_VARIABLE = YES;
				INFOPLIST_FILE = SyncTelemetryTests/Info.plist;
				LD_RUNPATH_SEARCH_PATHS = "$(inherited) @executable_path/Frameworks @loader_path/Frameworks";
				MTL_ENABLE_DEBUG_INFO = NO;
				PRODUCT_BUNDLE_IDENTIFIER = "$(BASE_BUNDLE_ID).$(PRODUCT_NAME:rfc1034identifier)";
				PRODUCT_NAME = "$(TARGET_NAME)";
				SDKROOT = iphoneos;
				SWIFT_OPTIMIZATION_LEVEL = "-Owholemodule";
				SWIFT_SWIFT3_OBJC_INFERENCE = Off;
				SWIFT_VERSION = 4.0;
				TEST_HOST = "$(BUILT_PRODUCTS_DIR)/Client.app/Client";
				VALIDATE_PRODUCT = YES;
			};
			name = FirefoxBeta;
		};
		E6DCC2051DCBB6F100CEC4B7 /* Fennec_Enterprise */ = {
			isa = XCBuildConfiguration;
			baseConfigurationReference = E6DCC1ED1DCBB6AA00CEC4B7 /* Fennec.enterprise.xcconfig */;
			buildSettings = {
				ALWAYS_EMBED_SWIFT_STANDARD_LIBRARIES = YES;
				ALWAYS_SEARCH_USER_PATHS = NO;
				CLANG_ALLOW_NON_MODULAR_INCLUDES_IN_FRAMEWORK_MODULES = YES;
				CLANG_CXX_LANGUAGE_STANDARD = "gnu++0x";
				CLANG_CXX_LIBRARY = "libc++";
				CLANG_ENABLE_MODULES = YES;
				CLANG_ENABLE_OBJC_ARC = YES;
				CLANG_WARN_BOOL_CONVERSION = YES;
				CLANG_WARN_CONSTANT_CONVERSION = YES;
				CLANG_WARN_DIRECT_OBJC_ISA_USAGE = YES_ERROR;
				CLANG_WARN_EMPTY_BODY = YES;
				CLANG_WARN_ENUM_CONVERSION = YES;
				CLANG_WARN_INFINITE_RECURSION = YES;
				CLANG_WARN_INT_CONVERSION = YES;
				CLANG_WARN_OBJC_ROOT_CLASS = YES_ERROR;
				CLANG_WARN_SUSPICIOUS_MOVE = YES;
				CLANG_WARN_UNREACHABLE_CODE = YES;
				CLANG_WARN__DUPLICATE_METHOD_MATCH = YES;
				CODE_SIGN_IDENTITY = "iPhone Developer";
				CURRENT_PROJECT_VERSION = "";
				DEBUG_ACTIVITY_MODE = "";
				"DEBUG_ACTIVITY_MODE[sdk=iphonesimulator*]" = disable;
				ENABLE_STRICT_OBJC_MSGSEND = YES;
				FRAMEWORK_SEARCH_PATHS = (
					"$(inherited)",
					"$(PROJECT_DIR)/Carthage/Build/iOS",
					"$(BUILD_DIR)/Release$(EFFECTIVE_PLATFORM_NAME)",
				);
				GCC_C_LANGUAGE_STANDARD = gnu99;
				GCC_DYNAMIC_NO_PIC = NO;
				GCC_NO_COMMON_BLOCKS = YES;
				GCC_OPTIMIZATION_LEVEL = 0;
				GCC_PREPROCESSOR_DEFINITIONS = "DEBUG=1";
				GCC_SYMBOLS_PRIVATE_EXTERN = NO;
				GCC_WARN_64_TO_32_BIT_CONVERSION = YES;
				GCC_WARN_ABOUT_RETURN_TYPE = YES_ERROR;
				GCC_WARN_UNDECLARED_SELECTOR = YES;
				GCC_WARN_UNINITIALIZED_AUTOS = YES_AGGRESSIVE;
				GCC_WARN_UNUSED_FUNCTION = YES;
				GCC_WARN_UNUSED_VARIABLE = YES;
				HEADER_SEARCH_PATHS = (
					"$(SRCROOT)/ThirdParty/sqlcipher",
					"$(inherited)",
					/Applications/Xcode.app/Contents/Developer/Toolchains/XcodeDefault.xctoolchain/usr/include,
					"$(SRCROOT)",
					"$(SDKROOT)/usr/include/libxml2",
					"$(BUILD_DIR)/Release$(EFFECTIVE_PLATFORM_NAME)/include/**",
				);
				IPHONEOS_DEPLOYMENT_TARGET = 11.3;
				LD_RUNPATH_SEARCH_PATHS = "@executable_path/Frameworks";
				LIBRARY_SEARCH_PATHS = "$(BUILD_DIR)/Release$(EFFECTIVE_PLATFORM_NAME)";
				MOZ_INTERNAL_URL_SCHEME = fennec;
				MTL_ENABLE_DEBUG_INFO = YES;
				ONLY_ACTIVE_ARCH = YES;
				OTHER_LDFLAGS = (
					"-ObjC",
					"-lxml2",
				);
				OTHER_SWIFT_FLAGS = "-DMOZ_CHANNEL_FENNEC";
				PRODUCT_BUNDLE_IDENTIFIER = "$(MOZ_BUNDLE_ID)";
				SDKROOT = iphoneos;
				SWIFT_ACTIVE_COMPILATION_CONDITIONS = "";
				SWIFT_INCLUDE_PATHS = "$(PROJECT_DIR)/Storage/modules";
				SWIFT_OPTIMIZATION_LEVEL = "-Onone";
				TARGETED_DEVICE_FAMILY = "1,2";
				VERSIONING_SYSTEM = "apple-generic";
			};
			name = Fennec_Enterprise;
		};
		E6DCC2061DCBB6F100CEC4B7 /* Fennec_Enterprise */ = {
			isa = XCBuildConfiguration;
			buildSettings = {
				ALWAYS_EMBED_SWIFT_STANDARD_LIBRARIES = YES;
				ASSETCATALOG_COMPILER_APPICON_NAME = AppIcon;
				CODE_SIGN_ENTITLEMENTS = "$(SRCROOT)/Client/Entitlements/FennecEnterpriseApplication.entitlements";
				CODE_SIGN_STYLE = Automatic;
				ENABLE_BITCODE = NO;
				FRAMEWORK_SEARCH_PATHS = (
					"$(inherited)",
					"$(BUILD_DIR)/Release$(EFFECTIVE_PLATFORM_NAME)",
					"$(PROJECT_DIR)/Carthage/Build/iOS",
					"$(PROJECT_DIR)/ThirdParty/BuddyBuild",
				);
				HEADER_SEARCH_PATHS = (
					"$(inherited)",
					/Applications/Xcode.app/Contents/Developer/Toolchains/XcodeDefault.xctoolchain/usr/include,
					"$(SRCROOT)",
					"$(SDKROOT)/usr/include/libxml2",
					"$(BUILD_DIR)/Debug$(EFFECTIVE_PLATFORM_NAME)/include/**",
					"$(BUILD_DIR)/Release$(EFFECTIVE_PLATFORM_NAME)/include/**",
				);
				INFOPLIST_FILE = Client/Info.plist;
				LD_RUNPATH_SEARCH_PATHS = "$(inherited) @executable_path/Frameworks";
				OTHER_LDFLAGS = (
					"-ObjC",
					"-lxml2",
					"-framework",
					BuddyBuildSDK,
					"-framework",
					AssetsLibrary,
					"-framework",
					CoreText,
					"-framework",
					CoreTelephony,
					"-framework",
					SystemConfiguration,
					"-framework",
					QuartzCore,
					"-framework",
					CoreVideo,
					"-framework",
					AVFoundation,
					"-framework",
					CoreMedia,
				);
				OTHER_SWIFT_FLAGS = "-DMOZ_CHANNEL_FENNEC -DMOZ_TARGET_CLIENT";
				PRODUCT_MODULE_NAME = Client;
				PRODUCT_NAME = Client;
				SWIFT_ACTIVE_COMPILATION_CONDITIONS = BUDDYBUILD;
				SWIFT_OBJC_BRIDGING_HEADER = "$(PROJECT_DIR)/Client-Bridging-Header.h";
				SWIFT_SWIFT3_OBJC_INFERENCE = Off;
				SWIFT_VERSION = 4.0;
			};
			name = Fennec_Enterprise;
		};
		E6DCC2091DCBB6F100CEC4B7 /* Fennec_Enterprise */ = {
			isa = XCBuildConfiguration;
			buildSettings = {
				ALWAYS_EMBED_SWIFT_STANDARD_LIBRARIES = NO;
				APPLICATION_EXTENSION_API_ONLY = YES;
				CODE_SIGN_STYLE = Automatic;
				ENABLE_BITCODE = NO;
				INFOPLIST_FILE = Extensions/Today/Info.plist;
				LD_RUNPATH_SEARCH_PATHS = "@executable_path/../../Frameworks";
				OTHER_SWIFT_FLAGS = "-DMOZ_CHANNEL_FENNEC -DMOZ_TARGET_TODAY";
				PRODUCT_BUNDLE_IDENTIFIER = "$(inherited).$(PRODUCT_NAME:rfc1034identifier)";
				PRODUCT_NAME = Today;
				SWIFT_SWIFT3_OBJC_INFERENCE = Off;
				SWIFT_VERSION = 4.0;
			};
			name = Fennec_Enterprise;
		};
		E6DCC20B1DCBB6F100CEC4B7 /* Fennec_Enterprise */ = {
			isa = XCBuildConfiguration;
			buildSettings = {
				ALWAYS_EMBED_SWIFT_STANDARD_LIBRARIES = NO;
				APPLICATION_EXTENSION_API_ONLY = YES;
				DEFINES_MODULE = YES;
				DYLIB_COMPATIBILITY_VERSION = 1;
				DYLIB_CURRENT_VERSION = 1;
				DYLIB_INSTALL_NAME_BASE = "@rpath";
				INFOPLIST_FILE = "Shared/Supporting Files/Info.plist";
				INSTALL_PATH = "$(LOCAL_LIBRARY_DIR)/Frameworks";
				LD_RUNPATH_SEARCH_PATHS = "$(inherited) @executable_path/Frameworks @loader_path/Frameworks";
				PRODUCT_BUNDLE_IDENTIFIER = "$(FRAMEWORK_BASE_BUNDLE_ID).$(PRODUCT_NAME:rfc1034identifier)";
				PRODUCT_NAME = "$(TARGET_NAME)";
				SKIP_INSTALL = YES;
				SWIFT_OBJC_BRIDGING_HEADER = "$SRCROOT/Shared/Shared-Bridging-Header.h";
				SWIFT_SWIFT3_OBJC_INFERENCE = Off;
				SWIFT_VERSION = 4.0;
			};
			name = Fennec_Enterprise;
		};
		E6DCC20C1DCBB6F100CEC4B7 /* Fennec_Enterprise */ = {
			isa = XCBuildConfiguration;
			buildSettings = {
				ALWAYS_EMBED_SWIFT_STANDARD_LIBRARIES = NO;
				APPLICATION_EXTENSION_API_ONLY = YES;
				DEFINES_MODULE = YES;
				DYLIB_COMPATIBILITY_VERSION = 1;
				DYLIB_CURRENT_VERSION = 1;
				DYLIB_INSTALL_NAME_BASE = "@rpath";
				GCC_PREPROCESSOR_DEFINITIONS = (
					"SQLITE_HAS_CODEC=1",
					"DEBUG=1",
				);
				INFOPLIST_FILE = Storage/Info.plist;
				INSTALL_PATH = "$(LOCAL_LIBRARY_DIR)/Frameworks";
				LD_RUNPATH_SEARCH_PATHS = "$(inherited) @executable_path/Frameworks @loader_path/Frameworks";
				PRODUCT_BUNDLE_IDENTIFIER = "$(FRAMEWORK_BASE_BUNDLE_ID).$(PRODUCT_NAME:rfc1034identifier)";
				PRODUCT_NAME = "$(TARGET_NAME)";
				SKIP_INSTALL = YES;
				SWIFT_OBJC_BRIDGING_HEADER = "$SRCROOT/Storage/Storage-Bridging-Header.h";
				SWIFT_SWIFT3_OBJC_INFERENCE = Off;
				SWIFT_VERSION = 4.0;
			};
			name = Fennec_Enterprise;
		};
		E6DCC2101DCBB6F100CEC4B7 /* Fennec_Enterprise */ = {
			isa = XCBuildConfiguration;
			buildSettings = {
				BUNDLE_LOADER = "$(TEST_HOST)";
				FRAMEWORK_SEARCH_PATHS = (
					"$(inherited)",
					"$(PROJECT_DIR)/Carthage/Build/iOS",
					"$(BUILD_DIR)/Release$(EFFECTIVE_PLATFORM_NAME)",
				);
				INFOPLIST_FILE = ClientTests/Info.plist;
				LD_RUNPATH_SEARCH_PATHS = "$(inherited) @executable_path/Frameworks @loader_path/Frameworks";
				PRODUCT_BUNDLE_IDENTIFIER = "$(BASE_BUNDLE_ID).$(PRODUCT_NAME:rfc1034identifier)";
				PRODUCT_NAME = ClientTests;
				SWIFT_SWIFT3_OBJC_INFERENCE = Off;
				SWIFT_VERSION = 4.0;
				TEST_HOST = "$(BUILT_PRODUCTS_DIR)/Client.app/Client";
			};
			name = Fennec_Enterprise;
		};
		E6DCC2111DCBB6F100CEC4B7 /* Fennec_Enterprise */ = {
			isa = XCBuildConfiguration;
			buildSettings = {
				BUNDLE_LOADER = "$(TEST_HOST)";
				INFOPLIST_FILE = UITests/Info.plist;
				LD_RUNPATH_SEARCH_PATHS = "$(inherited) @executable_path/Frameworks @loader_path/Frameworks";
				OTHER_LDFLAGS = "-ObjC";
				PRODUCT_BUNDLE_IDENTIFIER = "org.allizom.$(PRODUCT_NAME:rfc1034identifier)";
				PRODUCT_NAME = "$(TARGET_NAME)";
				SWIFT_OBJC_BRIDGING_HEADER = "$(SRCROOT)/UITests/UITests-Bridging-Header.h";
				SWIFT_SWIFT3_OBJC_INFERENCE = Off;
				SWIFT_VERSION = 4.0;
				TEST_HOST = "$(BUILT_PRODUCTS_DIR)/Client.app/Client";
			};
			name = Fennec_Enterprise;
		};
		E6DCC2131DCBB6F100CEC4B7 /* Fennec_Enterprise */ = {
			isa = XCBuildConfiguration;
			buildSettings = {
				INFOPLIST_FILE = StorageTests/Info.plist;
				LD_RUNPATH_SEARCH_PATHS = "$(inherited) @executable_path/Frameworks @loader_path/Frameworks";
				PRODUCT_BUNDLE_IDENTIFIER = "$(FRAMEWORK_BASE_BUNDLE_ID).$(PRODUCT_NAME:rfc1034identifier)";
				PRODUCT_NAME = "$(TARGET_NAME)";
				SWIFT_OBJC_BRIDGING_HEADER = "$SRCROOT/Storage/Storage-Bridging-Header.h";
				SWIFT_SWIFT3_OBJC_INFERENCE = Off;
				SWIFT_VERSION = 4.0;
				TEST_HOST = "$(BUILT_PRODUCTS_DIR)/Client.app/Client";
			};
			name = Fennec_Enterprise;
		};
		E6DCC2171DCBB6F100CEC4B7 /* Fennec_Enterprise */ = {
			isa = XCBuildConfiguration;
			buildSettings = {
				DEBUG_INFORMATION_FORMAT = "dwarf-with-dsym";
				GCC_NO_COMMON_BLOCKS = YES;
				INFOPLIST_FILE = SharedTests/Info.plist;
				LD_RUNPATH_SEARCH_PATHS = "$(inherited) @executable_path/Frameworks @loader_path/Frameworks";
				PRODUCT_BUNDLE_IDENTIFIER = "$(FRAMEWORK_BASE_BUNDLE_ID).$(PRODUCT_NAME:rfc1034identifier)";
				PRODUCT_NAME = "$(TARGET_NAME)";
				SWIFT_OBJC_BRIDGING_HEADER = "$SRCROOT/Shared/Shared-Bridging-Header.h";
				SWIFT_SWIFT3_OBJC_INFERENCE = Off;
				SWIFT_VERSION = 4.0;
				TEST_HOST = "$(BUILT_PRODUCTS_DIR)/Client.app/Client";
			};
			name = Fennec_Enterprise;
		};
		E6DCC2181DCBB6F100CEC4B7 /* Fennec_Enterprise */ = {
			isa = XCBuildConfiguration;
			buildSettings = {
				LD_RUNPATH_SEARCH_PATHS = "@executable_path/Frameworks @loader_path/Frameworks";
				PRODUCT_BUNDLE_IDENTIFIER = "$(FRAMEWORK_BASE_BUNDLE_ID).$(PRODUCT_NAME:rfc1034identifier)";
				PRODUCT_NAME = L10nSnapshotTests;
				SWIFT_SWIFT3_OBJC_INFERENCE = Off;
				SWIFT_VERSION = 4.0;
				TEST_TARGET_NAME = Client;
				USES_XCTRUNNER = YES;
			};
			name = Fennec_Enterprise;
		};
		E6DCC2191DCBB6F100CEC4B7 /* Fennec_Enterprise */ = {
			isa = XCBuildConfiguration;
			buildSettings = {
				LD_RUNPATH_SEARCH_PATHS = "@executable_path/Frameworks @loader_path/Frameworks";
				PRODUCT_BUNDLE_IDENTIFIER = "$(FRAMEWORK_BASE_BUNDLE_ID).$(PRODUCT_NAME:rfc1034identifier)";
				PRODUCT_NAME = MarketingUITests;
			};
			name = Fennec_Enterprise;
		};
		E6DCC21A1DCBB6F100CEC4B7 /* Fennec_Enterprise */ = {
			isa = XCBuildConfiguration;
			buildSettings = {
				ALWAYS_SEARCH_USER_PATHS = NO;
				CLANG_ANALYZER_NONNULL = YES;
				CLANG_CXX_LANGUAGE_STANDARD = "gnu++0x";
				CLANG_CXX_LIBRARY = "libc++";
				CLANG_ENABLE_MODULES = YES;
				CLANG_ENABLE_OBJC_ARC = YES;
				CLANG_WARN_BOOL_CONVERSION = YES;
				CLANG_WARN_CONSTANT_CONVERSION = YES;
				CLANG_WARN_DIRECT_OBJC_ISA_USAGE = YES_ERROR;
				CLANG_WARN_EMPTY_BODY = YES;
				CLANG_WARN_ENUM_CONVERSION = YES;
				CLANG_WARN_INT_CONVERSION = YES;
				CLANG_WARN_OBJC_ROOT_CLASS = YES_ERROR;
				CLANG_WARN_UNREACHABLE_CODE = YES;
				CLANG_WARN__DUPLICATE_METHOD_MATCH = YES;
				"CODE_SIGN_IDENTITY[sdk=iphoneos*]" = "iPhone Developer";
				COPY_PHASE_STRIP = NO;
				DEBUG_INFORMATION_FORMAT = dwarf;
				ENABLE_STRICT_OBJC_MSGSEND = YES;
				ENABLE_TESTABILITY = YES;
				GCC_C_LANGUAGE_STANDARD = gnu99;
				GCC_DYNAMIC_NO_PIC = NO;
				GCC_NO_COMMON_BLOCKS = YES;
				GCC_OPTIMIZATION_LEVEL = 0;
				GCC_PREPROCESSOR_DEFINITIONS = (
					"DEBUG=1",
					"$(inherited)",
				);
				GCC_WARN_64_TO_32_BIT_CONVERSION = YES;
				GCC_WARN_ABOUT_RETURN_TYPE = YES_ERROR;
				GCC_WARN_UNDECLARED_SELECTOR = YES;
				GCC_WARN_UNINITIALIZED_AUTOS = YES_AGGRESSIVE;
				GCC_WARN_UNUSED_FUNCTION = YES;
				GCC_WARN_UNUSED_VARIABLE = YES;
				INFOPLIST_FILE = XCUITests/Info.plist;
				LD_RUNPATH_SEARCH_PATHS = "$(inherited) @executable_path/Frameworks @loader_path/Frameworks";
				MTL_ENABLE_DEBUG_INFO = YES;
				ONLY_ACTIVE_ARCH = YES;
				PRODUCT_BUNDLE_IDENTIFIER = "$(FRAMEWORK_BASE_BUNDLE_ID).$(PRODUCT_NAME:rfc1034identifier)";
				PRODUCT_NAME = "$(TARGET_NAME)";
				SDKROOT = iphoneos;
				SWIFT_OBJC_BRIDGING_HEADER = "$(SRCROOT)/XCUITests/XCUITests-Bridging-Header.h";
				SWIFT_OPTIMIZATION_LEVEL = "-Onone";
				SWIFT_SWIFT3_OBJC_INFERENCE = Off;
				SWIFT_VERSION = 4.0;
				TEST_TARGET_NAME = Client;
			};
			name = Fennec_Enterprise;
		};
		E6DCC21B1DCBB6F100CEC4B7 /* Fennec_Enterprise */ = {
			isa = XCBuildConfiguration;
			buildSettings = {
				ALWAYS_SEARCH_USER_PATHS = NO;
				BUNDLE_LOADER = "$(TEST_HOST)";
				CLANG_ANALYZER_NONNULL = YES;
				CLANG_CXX_LANGUAGE_STANDARD = "gnu++0x";
				CLANG_CXX_LIBRARY = "libc++";
				CLANG_ENABLE_MODULES = YES;
				CLANG_ENABLE_OBJC_ARC = YES;
				CLANG_WARN_BOOL_CONVERSION = YES;
				CLANG_WARN_CONSTANT_CONVERSION = YES;
				CLANG_WARN_DIRECT_OBJC_ISA_USAGE = YES_ERROR;
				CLANG_WARN_DOCUMENTATION_COMMENTS = YES;
				CLANG_WARN_EMPTY_BODY = YES;
				CLANG_WARN_ENUM_CONVERSION = YES;
				CLANG_WARN_INFINITE_RECURSION = YES;
				CLANG_WARN_INT_CONVERSION = YES;
				CLANG_WARN_OBJC_ROOT_CLASS = YES_ERROR;
				CLANG_WARN_SUSPICIOUS_MOVES = YES;
				CLANG_WARN_UNREACHABLE_CODE = YES;
				CLANG_WARN__DUPLICATE_METHOD_MATCH = YES;
				"CODE_SIGN_IDENTITY[sdk=iphoneos*]" = "iPhone Developer";
				COPY_PHASE_STRIP = NO;
				DEBUG_INFORMATION_FORMAT = dwarf;
				ENABLE_STRICT_OBJC_MSGSEND = YES;
				ENABLE_TESTABILITY = YES;
				GCC_C_LANGUAGE_STANDARD = gnu99;
				GCC_DYNAMIC_NO_PIC = NO;
				GCC_NO_COMMON_BLOCKS = YES;
				GCC_OPTIMIZATION_LEVEL = 0;
				GCC_PREPROCESSOR_DEFINITIONS = (
					"DEBUG=1",
					"$(inherited)",
				);
				GCC_WARN_64_TO_32_BIT_CONVERSION = YES;
				GCC_WARN_ABOUT_RETURN_TYPE = YES_ERROR;
				GCC_WARN_UNDECLARED_SELECTOR = YES;
				GCC_WARN_UNINITIALIZED_AUTOS = YES_AGGRESSIVE;
				GCC_WARN_UNUSED_FUNCTION = YES;
				GCC_WARN_UNUSED_VARIABLE = YES;
				INFOPLIST_FILE = StoragePerfTests/Info.plist;
				LD_RUNPATH_SEARCH_PATHS = "$(inherited) @executable_path/Frameworks @loader_path/Frameworks";
				MTL_ENABLE_DEBUG_INFO = YES;
				ONLY_ACTIVE_ARCH = YES;
				PRODUCT_BUNDLE_IDENTIFIER = "$(FRAMEWORK_BASE_BUNDLE_ID).$(PRODUCT_NAME:rfc1034identifier)";
				PRODUCT_NAME = "$(TARGET_NAME)";
				SDKROOT = iphoneos;
				SWIFT_ACTIVE_COMPILATION_CONDITIONS = DEBUG;
				SWIFT_OPTIMIZATION_LEVEL = "-Onone";
				SWIFT_SWIFT3_OBJC_INFERENCE = Off;
				SWIFT_VERSION = 4.0;
				TEST_HOST = "$(BUILT_PRODUCTS_DIR)/Client.app/Client";
			};
			name = Fennec_Enterprise;
		};
		E6F965151B2F1CF20034B023 /* Fennec */ = {
			isa = XCBuildConfiguration;
			buildSettings = {
				DEBUG_INFORMATION_FORMAT = "dwarf-with-dsym";
				GCC_NO_COMMON_BLOCKS = YES;
				INFOPLIST_FILE = SharedTests/Info.plist;
				LD_RUNPATH_SEARCH_PATHS = "$(inherited) @executable_path/Frameworks @loader_path/Frameworks";
				PRODUCT_BUNDLE_IDENTIFIER = "$(FRAMEWORK_BASE_BUNDLE_ID).$(PRODUCT_NAME:rfc1034identifier)";
				PRODUCT_NAME = "$(TARGET_NAME)";
				SWIFT_OBJC_BRIDGING_HEADER = "$SRCROOT/Shared/Shared-Bridging-Header.h";
				SWIFT_SWIFT3_OBJC_INFERENCE = Off;
				SWIFT_VERSION = 4.0;
				TEST_HOST = "$(BUILT_PRODUCTS_DIR)/Client.app/Client";
			};
			name = Fennec;
		};
		E6F965171B2F1CF20034B023 /* Firefox */ = {
			isa = XCBuildConfiguration;
			buildSettings = {
				DEBUG_INFORMATION_FORMAT = "dwarf-with-dsym";
				GCC_NO_COMMON_BLOCKS = YES;
				INFOPLIST_FILE = SharedTests/Info.plist;
				LD_RUNPATH_SEARCH_PATHS = "$(inherited) @executable_path/Frameworks @loader_path/Frameworks";
				MTL_ENABLE_DEBUG_INFO = NO;
				PRODUCT_BUNDLE_IDENTIFIER = "$(FRAMEWORK_BASE_BUNDLE_ID).$(PRODUCT_NAME:rfc1034identifier)";
				PRODUCT_NAME = "$(TARGET_NAME)";
				SWIFT_OBJC_BRIDGING_HEADER = "$SRCROOT/Shared/Shared-Bridging-Header.h";
				SWIFT_SWIFT3_OBJC_INFERENCE = Off;
				SWIFT_VERSION = 4.0;
				TEST_HOST = "$(BUILT_PRODUCTS_DIR)/Client.app/Client";
			};
			name = Firefox;
		};
		E6FCC4291C40562400DF6113 /* FirefoxBeta */ = {
			isa = XCBuildConfiguration;
			baseConfigurationReference = E6FCC43C1C40565200DF6113 /* FirefoxBeta.xcconfig */;
			buildSettings = {
				ALWAYS_EMBED_SWIFT_STANDARD_LIBRARIES = YES;
				ALWAYS_SEARCH_USER_PATHS = NO;
				CLANG_ALLOW_NON_MODULAR_INCLUDES_IN_FRAMEWORK_MODULES = YES;
				CLANG_CXX_LANGUAGE_STANDARD = "gnu++0x";
				CLANG_CXX_LIBRARY = "libc++";
				CLANG_ENABLE_MODULES = YES;
				CLANG_ENABLE_OBJC_ARC = YES;
				CLANG_WARN_BOOL_CONVERSION = YES;
				CLANG_WARN_CONSTANT_CONVERSION = YES;
				CLANG_WARN_DIRECT_OBJC_ISA_USAGE = YES_ERROR;
				CLANG_WARN_EMPTY_BODY = YES;
				CLANG_WARN_ENUM_CONVERSION = YES;
				CLANG_WARN_INFINITE_RECURSION = YES;
				CLANG_WARN_INT_CONVERSION = YES;
				CLANG_WARN_OBJC_ROOT_CLASS = YES_ERROR;
				CLANG_WARN_SUSPICIOUS_MOVE = YES;
				CLANG_WARN_UNREACHABLE_CODE = YES;
				CLANG_WARN__DUPLICATE_METHOD_MATCH = YES;
				CODE_SIGN_IDENTITY = "iPhone Developer";
				CURRENT_PROJECT_VERSION = "";
				DEBUG_ACTIVITY_MODE = "";
				"DEBUG_ACTIVITY_MODE[sdk=iphonesimulator*]" = disable;
				ENABLE_NS_ASSERTIONS = NO;
				ENABLE_STRICT_OBJC_MSGSEND = YES;
				FRAMEWORK_SEARCH_PATHS = (
					"$(inherited)",
					"$(PROJECT_DIR)/Carthage/Build/iOS",
					"$(BUILD_DIR)/Release$(EFFECTIVE_PLATFORM_NAME)",
				);
				GCC_C_LANGUAGE_STANDARD = gnu99;
				GCC_NO_COMMON_BLOCKS = YES;
				GCC_WARN_64_TO_32_BIT_CONVERSION = YES;
				GCC_WARN_ABOUT_RETURN_TYPE = YES_ERROR;
				GCC_WARN_UNDECLARED_SELECTOR = YES;
				GCC_WARN_UNINITIALIZED_AUTOS = YES_AGGRESSIVE;
				GCC_WARN_UNUSED_FUNCTION = YES;
				GCC_WARN_UNUSED_VARIABLE = YES;
				HEADER_SEARCH_PATHS = (
					"$(SRCROOT)/ThirdParty/sqlcipher",
					"$(inherited)",
					/Applications/Xcode.app/Contents/Developer/Toolchains/XcodeDefault.xctoolchain/usr/include,
					"$(SRCROOT)",
					"$(SDKROOT)/usr/include/libxml2",
					"$(BUILD_DIR)/Release$(EFFECTIVE_PLATFORM_NAME)/include/**",
				);
				IPHONEOS_DEPLOYMENT_TARGET = 11.3;
				LD_RUNPATH_SEARCH_PATHS = "@executable_path/Frameworks";
				LIBRARY_SEARCH_PATHS = "$(BUILD_DIR)/Release$(EFFECTIVE_PLATFORM_NAME)";
				MOZ_INTERNAL_URL_SCHEME = "firefox-beta";
				MTL_ENABLE_DEBUG_INFO = NO;
				OTHER_LDFLAGS = (
					"-ObjC",
					"-lxml2",
				);
				OTHER_SWIFT_FLAGS = "-DMOZ_CHANNEL_BETA";
				PRODUCT_BUNDLE_IDENTIFIER = "$(MOZ_BUNDLE_ID)";
				SDKROOT = iphoneos;
				SWIFT_ACTIVE_COMPILATION_CONDITIONS = "";
				SWIFT_INCLUDE_PATHS = "$(PROJECT_DIR)/Storage/modules";
				SWIFT_OPTIMIZATION_LEVEL = "-Owholemodule";
				TARGETED_DEVICE_FAMILY = "1,2";
				VERSIONING_SYSTEM = "apple-generic";
			};
			name = FirefoxBeta;
		};
		E6FCC42A1C40562400DF6113 /* FirefoxBeta */ = {
			isa = XCBuildConfiguration;
			buildSettings = {
				ALWAYS_EMBED_SWIFT_STANDARD_LIBRARIES = YES;
				ASSETCATALOG_COMPILER_APPICON_NAME = AppIcon;
				CODE_SIGN_ENTITLEMENTS = "$(SRCROOT)/Client/Entitlements/FirefoxBetaApplication.entitlements";
				CODE_SIGN_STYLE = Automatic;
				ENABLE_BITCODE = NO;
				ENABLE_TESTABILITY = YES;
				FRAMEWORK_SEARCH_PATHS = (
					"$(inherited)",
					"$(BUILD_DIR)/Release$(EFFECTIVE_PLATFORM_NAME)",
					"$(PROJECT_DIR)/Carthage/Build/iOS",
					"$(PROJECT_DIR)/ThirdParty/BuddyBuild",
				);
				HEADER_SEARCH_PATHS = (
					"$(inherited)",
					/Applications/Xcode.app/Contents/Developer/Toolchains/XcodeDefault.xctoolchain/usr/include,
					"$(SRCROOT)",
					"$(SDKROOT)/usr/include/libxml2",
					"$(BUILD_DIR)/Debug$(EFFECTIVE_PLATFORM_NAME)/include/**",
					"$(BUILD_DIR)/Release$(EFFECTIVE_PLATFORM_NAME)/include/**",
				);
				INFOPLIST_FILE = Client/Info.plist;
				LD_RUNPATH_SEARCH_PATHS = "$(inherited) @executable_path/Frameworks";
				OTHER_LDFLAGS = (
					"-ObjC",
					"-lxml2",
				);
				OTHER_SWIFT_FLAGS = "-DMOZ_CHANNEL_BETA -DMOZ_TARGET_CLIENT";
				PRODUCT_MODULE_NAME = Client;
				PRODUCT_NAME = Client;
				SWIFT_OBJC_BRIDGING_HEADER = "$(PROJECT_DIR)/Client-Bridging-Header.h";
				SWIFT_SWIFT3_OBJC_INFERENCE = Off;
				SWIFT_VERSION = 4.0;
			};
			name = FirefoxBeta;
		};
		E6FCC42B1C40562400DF6113 /* FirefoxBeta */ = {
			isa = XCBuildConfiguration;
			buildSettings = {
				BUNDLE_LOADER = "$(TEST_HOST)";
				FRAMEWORK_SEARCH_PATHS = (
					"$(inherited)",
					"$(PROJECT_DIR)/Carthage/Build/iOS",
					"$(BUILD_DIR)/Release$(EFFECTIVE_PLATFORM_NAME)",
				);
				INFOPLIST_FILE = ClientTests/Info.plist;
				LD_RUNPATH_SEARCH_PATHS = "$(inherited) @executable_path/Frameworks @loader_path/Frameworks";
				PRODUCT_BUNDLE_IDENTIFIER = "$(BASE_BUNDLE_ID).$(PRODUCT_NAME:rfc1034identifier)";
				PRODUCT_NAME = ClientTests;
				SWIFT_SWIFT3_OBJC_INFERENCE = Off;
				SWIFT_VERSION = 4.0;
				TEST_HOST = "$(BUILT_PRODUCTS_DIR)/Client.app/Client";
			};
			name = FirefoxBeta;
		};
		E6FCC42F1C40562400DF6113 /* FirefoxBeta */ = {
			isa = XCBuildConfiguration;
			buildSettings = {
				OTHER_LDFLAGS = "-ObjC";
				PRODUCT_BUNDLE_IDENTIFIER = "org.allizom.$(PRODUCT_NAME:rfc1034identifier)";
				PRODUCT_NAME = UITests;
				SWIFT_SWIFT3_OBJC_INFERENCE = Off;
				SWIFT_VERSION = 4.0;
			};
			name = FirefoxBeta;
		};
		E6FCC4311C40562400DF6113 /* FirefoxBeta */ = {
			isa = XCBuildConfiguration;
			buildSettings = {
				ALWAYS_EMBED_SWIFT_STANDARD_LIBRARIES = NO;
				APPLICATION_EXTENSION_API_ONLY = YES;
				DEFINES_MODULE = YES;
				DYLIB_COMPATIBILITY_VERSION = 1;
				DYLIB_CURRENT_VERSION = 1;
				DYLIB_INSTALL_NAME_BASE = "@rpath";
				ENABLE_TESTABILITY = YES;
				INFOPLIST_FILE = "Shared/Supporting Files/Info.plist";
				INSTALL_PATH = "$(LOCAL_LIBRARY_DIR)/Frameworks";
				LD_RUNPATH_SEARCH_PATHS = "$(inherited) @executable_path/Frameworks @loader_path/Frameworks";
				PRODUCT_BUNDLE_IDENTIFIER = "$(FRAMEWORK_BASE_BUNDLE_ID).$(PRODUCT_NAME:rfc1034identifier)";
				PRODUCT_NAME = "$(TARGET_NAME)";
				SKIP_INSTALL = YES;
				SWIFT_OBJC_BRIDGING_HEADER = "$SRCROOT/Shared/Shared-Bridging-Header.h";
				SWIFT_SWIFT3_OBJC_INFERENCE = Off;
				SWIFT_VERSION = 4.0;
			};
			name = FirefoxBeta;
		};
		E6FCC4321C40562400DF6113 /* FirefoxBeta */ = {
			isa = XCBuildConfiguration;
			buildSettings = {
				ALWAYS_EMBED_SWIFT_STANDARD_LIBRARIES = NO;
				APPLICATION_EXTENSION_API_ONLY = YES;
				DEFINES_MODULE = YES;
				DYLIB_COMPATIBILITY_VERSION = 1;
				DYLIB_CURRENT_VERSION = 1;
				DYLIB_INSTALL_NAME_BASE = "@rpath";
				ENABLE_TESTABILITY = YES;
				GCC_PREPROCESSOR_DEFINITIONS = "SQLITE_HAS_CODEC=1";
				INFOPLIST_FILE = Storage/Info.plist;
				INSTALL_PATH = "$(LOCAL_LIBRARY_DIR)/Frameworks";
				LD_RUNPATH_SEARCH_PATHS = "$(inherited) @executable_path/Frameworks @loader_path/Frameworks";
				MTL_ENABLE_DEBUG_INFO = NO;
				OTHER_CFLAGS = "-DSQLITE_HAS_CODEC";
				PRODUCT_BUNDLE_IDENTIFIER = "$(FRAMEWORK_BASE_BUNDLE_ID).$(PRODUCT_NAME:rfc1034identifier)";
				PRODUCT_NAME = "$(TARGET_NAME)";
				SKIP_INSTALL = YES;
				SWIFT_OBJC_BRIDGING_HEADER = "$SRCROOT/Storage/Storage-Bridging-Header.h";
				SWIFT_OPTIMIZATION_LEVEL = "-O";
				SWIFT_SWIFT3_OBJC_INFERENCE = Off;
				SWIFT_VERSION = 4.0;
			};
			name = FirefoxBeta;
		};
		E6FCC4331C40562400DF6113 /* FirefoxBeta */ = {
			isa = XCBuildConfiguration;
			buildSettings = {
				ENABLE_STRICT_OBJC_MSGSEND = YES;
				INFOPLIST_FILE = StorageTests/Info.plist;
				LD_RUNPATH_SEARCH_PATHS = "$(inherited) @executable_path/Frameworks @loader_path/Frameworks";
				MTL_ENABLE_DEBUG_INFO = NO;
				PRODUCT_BUNDLE_IDENTIFIER = "$(FRAMEWORK_BASE_BUNDLE_ID).$(PRODUCT_NAME:rfc1034identifier)";
				PRODUCT_NAME = "$(TARGET_NAME)";
				SWIFT_OBJC_BRIDGING_HEADER = "$SRCROOT/Storage/Storage-Bridging-Header.h";
				SWIFT_SWIFT3_OBJC_INFERENCE = Off;
				SWIFT_VERSION = 4.0;
				TEST_HOST = "$(BUILT_PRODUCTS_DIR)/Client.app/Client";
			};
			name = FirefoxBeta;
		};
		E6FCC43A1C40562400DF6113 /* FirefoxBeta */ = {
			isa = XCBuildConfiguration;
			buildSettings = {
				DEBUG_INFORMATION_FORMAT = "dwarf-with-dsym";
				GCC_NO_COMMON_BLOCKS = YES;
				INFOPLIST_FILE = SharedTests/Info.plist;
				LD_RUNPATH_SEARCH_PATHS = "$(inherited) @executable_path/Frameworks @loader_path/Frameworks";
				MTL_ENABLE_DEBUG_INFO = NO;
				PRODUCT_BUNDLE_IDENTIFIER = "$(FRAMEWORK_BASE_BUNDLE_ID).$(PRODUCT_NAME:rfc1034identifier)";
				PRODUCT_NAME = "$(TARGET_NAME)";
				SWIFT_OBJC_BRIDGING_HEADER = "$SRCROOT/Shared/Shared-Bridging-Header.h";
				SWIFT_SWIFT3_OBJC_INFERENCE = Off;
				SWIFT_VERSION = 4.0;
				TEST_HOST = "$(BUILT_PRODUCTS_DIR)/Client.app/Client";
			};
			name = FirefoxBeta;
		};
		F84B21DB1A090F8100AAB793 /* Fennec */ = {
			isa = XCBuildConfiguration;
			baseConfigurationReference = E60961861B62B8A700DD640F /* Fennec.xcconfig */;
			buildSettings = {
				ALWAYS_EMBED_SWIFT_STANDARD_LIBRARIES = YES;
				ALWAYS_SEARCH_USER_PATHS = NO;
				CLANG_ALLOW_NON_MODULAR_INCLUDES_IN_FRAMEWORK_MODULES = YES;
				CLANG_CXX_LANGUAGE_STANDARD = "gnu++0x";
				CLANG_CXX_LIBRARY = "libc++";
				CLANG_ENABLE_MODULES = YES;
				CLANG_ENABLE_OBJC_ARC = YES;
				CLANG_WARN_BOOL_CONVERSION = YES;
				CLANG_WARN_CONSTANT_CONVERSION = YES;
				CLANG_WARN_DIRECT_OBJC_ISA_USAGE = YES_ERROR;
				CLANG_WARN_EMPTY_BODY = YES;
				CLANG_WARN_ENUM_CONVERSION = YES;
				CLANG_WARN_INFINITE_RECURSION = YES;
				CLANG_WARN_INT_CONVERSION = YES;
				CLANG_WARN_OBJC_ROOT_CLASS = YES_ERROR;
				CLANG_WARN_SUSPICIOUS_MOVE = YES;
				CLANG_WARN_UNREACHABLE_CODE = YES;
				CLANG_WARN__DUPLICATE_METHOD_MATCH = YES;
				CODE_SIGN_IDENTITY = "iPhone Developer";
				CURRENT_PROJECT_VERSION = "";
				DEBUG_ACTIVITY_MODE = "";
				"DEBUG_ACTIVITY_MODE[sdk=iphonesimulator*]" = disable;
				ENABLE_STRICT_OBJC_MSGSEND = YES;
				FRAMEWORK_SEARCH_PATHS = (
					"$(inherited)",
					"$(PROJECT_DIR)/Carthage/Build/iOS",
					"$(BUILD_DIR)/Release$(EFFECTIVE_PLATFORM_NAME)",
				);
				GCC_C_LANGUAGE_STANDARD = gnu99;
				GCC_DYNAMIC_NO_PIC = NO;
				GCC_NO_COMMON_BLOCKS = YES;
				GCC_OPTIMIZATION_LEVEL = 0;
				GCC_PREPROCESSOR_DEFINITIONS = "DEBUG=1";
				GCC_SYMBOLS_PRIVATE_EXTERN = NO;
				GCC_WARN_64_TO_32_BIT_CONVERSION = YES;
				GCC_WARN_ABOUT_RETURN_TYPE = YES_ERROR;
				GCC_WARN_UNDECLARED_SELECTOR = YES;
				GCC_WARN_UNINITIALIZED_AUTOS = YES_AGGRESSIVE;
				GCC_WARN_UNUSED_FUNCTION = YES;
				GCC_WARN_UNUSED_VARIABLE = YES;
				HEADER_SEARCH_PATHS = (
					"$(SRCROOT)/ThirdParty/sqlcipher",
					"$(inherited)",
					/Applications/Xcode.app/Contents/Developer/Toolchains/XcodeDefault.xctoolchain/usr/include,
					"$(SRCROOT)",
					"$(SDKROOT)/usr/include/libxml2",
					"$(BUILD_DIR)/Release$(EFFECTIVE_PLATFORM_NAME)/include/**",
				);
				IPHONEOS_DEPLOYMENT_TARGET = 11.3;
				LD_RUNPATH_SEARCH_PATHS = "@executable_path/Frameworks";
				LIBRARY_SEARCH_PATHS = "$(BUILD_DIR)/Release$(EFFECTIVE_PLATFORM_NAME)";
				MOZ_INTERNAL_URL_SCHEME = fennec;
				MTL_ENABLE_DEBUG_INFO = YES;
				ONLY_ACTIVE_ARCH = YES;
				OTHER_LDFLAGS = (
					"-ObjC",
					"-lxml2",
				);
				OTHER_SWIFT_FLAGS = "-DMOZ_CHANNEL_FENNEC";
				PRODUCT_BUNDLE_IDENTIFIER = "$(MOZ_BUNDLE_ID)";
				SDKROOT = iphoneos;
				SWIFT_ACTIVE_COMPILATION_CONDITIONS = "";
				SWIFT_INCLUDE_PATHS = "$(PROJECT_DIR)/Storage/modules";
				SWIFT_OPTIMIZATION_LEVEL = "-Onone";
				TARGETED_DEVICE_FAMILY = "1,2";
				VERSIONING_SYSTEM = "apple-generic";
			};
			name = Fennec;
		};
		F84B21DE1A090F8100AAB793 /* Fennec */ = {
			isa = XCBuildConfiguration;
			buildSettings = {
				ALWAYS_EMBED_SWIFT_STANDARD_LIBRARIES = YES;
				ASSETCATALOG_COMPILER_APPICON_NAME = AppIcon;
				CODE_SIGN_ENTITLEMENTS = "$(SRCROOT)/Client/Entitlements/FennecApplication.entitlements";
				CODE_SIGN_STYLE = Automatic;
				ENABLE_BITCODE = NO;
				FRAMEWORK_SEARCH_PATHS = (
					"$(inherited)",
					"$(BUILD_DIR)/Release$(EFFECTIVE_PLATFORM_NAME)",
					"$(PROJECT_DIR)/Carthage/Build/iOS",
					"$(PROJECT_DIR)/ThirdParty/BuddyBuild",
				);
				HEADER_SEARCH_PATHS = (
					"$(inherited)",
					/Applications/Xcode.app/Contents/Developer/Toolchains/XcodeDefault.xctoolchain/usr/include,
					"$(SRCROOT)",
					"$(SDKROOT)/usr/include/libxml2",
					"$(BUILD_DIR)/Debug$(EFFECTIVE_PLATFORM_NAME)/include/**",
					"$(BUILD_DIR)/Release$(EFFECTIVE_PLATFORM_NAME)/include/**",
				);
				INFOPLIST_FILE = Client/Info.plist;
				LD_RUNPATH_SEARCH_PATHS = "$(inherited) @executable_path/Frameworks";
				OTHER_LDFLAGS = (
					"-ObjC",
					"-lxml2",
					"-framework",
					BuddyBuildSDK,
					"-framework",
					AssetsLibrary,
					"-framework",
					CoreText,
					"-framework",
					CoreTelephony,
					"-framework",
					SystemConfiguration,
					"-framework",
					QuartzCore,
					"-framework",
					CoreVideo,
					"-framework",
					AVFoundation,
					"-framework",
					CoreMedia,
				);
				OTHER_SWIFT_FLAGS = "-DMOZ_CHANNEL_FENNEC -DMOZ_TARGET_CLIENT";
				PRODUCT_MODULE_NAME = Client;
				PRODUCT_NAME = Client;
				SWIFT_ACTIVE_COMPILATION_CONDITIONS = BUDDYBUILD;
				SWIFT_OBJC_BRIDGING_HEADER = "$(PROJECT_DIR)/Client-Bridging-Header.h";
				SWIFT_SWIFT3_OBJC_INFERENCE = Off;
				SWIFT_VERSION = 4.0;
			};
			name = Fennec;
		};
		F84B21E11A090F8100AAB793 /* Fennec */ = {
			isa = XCBuildConfiguration;
			buildSettings = {
				BUNDLE_LOADER = "$(TEST_HOST)";
				FRAMEWORK_SEARCH_PATHS = (
					"$(inherited)",
					"$(PROJECT_DIR)/Carthage/Build/iOS",
					"$(BUILD_DIR)/Release$(EFFECTIVE_PLATFORM_NAME)",
				);
				INFOPLIST_FILE = ClientTests/Info.plist;
				LD_RUNPATH_SEARCH_PATHS = "$(inherited) @executable_path/Frameworks @loader_path/Frameworks";
				PRODUCT_BUNDLE_IDENTIFIER = "$(BASE_BUNDLE_ID).$(PRODUCT_NAME:rfc1034identifier)";
				PRODUCT_NAME = ClientTests;
				SWIFT_SWIFT3_OBJC_INFERENCE = Off;
				SWIFT_VERSION = 4.0;
				TEST_HOST = "$(BUILT_PRODUCTS_DIR)/Client.app/Client";
			};
			name = Fennec;
		};
/* End XCBuildConfiguration section */

/* Begin XCConfigurationList section */
		0A6231F52121F761007B429B /* Build configuration list for PBXNativeTarget "UnitTests" */ = {
			isa = XCConfigurationList;
			buildConfigurations = (
				0A6231EA2121F761007B429B /* Fennec */,
				0A6231EB2121F761007B429B /* Fennec_Enterprise */,
				0A6231EC2121F761007B429B /* Firefox */,
				0A6231ED2121F761007B429B /* FirefoxBeta */,
			);
			defaultConfigurationIsVisible = 0;
			defaultConfigurationName = Fennec;
		};
		288A2D9F1AB8B3260023ABC3 /* Build configuration list for PBXNativeTarget "Shared" */ = {
			isa = XCConfigurationList;
			buildConfigurations = (
				288A2DA01AB8B3260023ABC3 /* Fennec */,
				E6DCC20B1DCBB6F100CEC4B7 /* Fennec_Enterprise */,
				E448FCA31AEE7A6000869B6C /* Firefox */,
				E6FCC4311C40562400DF6113 /* FirefoxBeta */,
			);
			defaultConfigurationIsVisible = 0;
			defaultConfigurationName = Fennec;
		};
		2FCAE2331ABB51F900877008 /* Build configuration list for PBXNativeTarget "Storage" */ = {
			isa = XCConfigurationList;
			buildConfigurations = (
				2FCAE2341ABB51F900877008 /* Fennec */,
				E6DCC20C1DCBB6F100CEC4B7 /* Fennec_Enterprise */,
				E448FCA41AEE7A6000869B6C /* Firefox */,
				E6FCC4321C40562400DF6113 /* FirefoxBeta */,
			);
			defaultConfigurationIsVisible = 0;
			defaultConfigurationName = Fennec;
		};
		2FCAE2371ABB51F900877008 /* Build configuration list for PBXNativeTarget "StorageTests" */ = {
			isa = XCConfigurationList;
			buildConfigurations = (
				2FCAE2381ABB51F900877008 /* Fennec */,
				E6DCC2131DCBB6F100CEC4B7 /* Fennec_Enterprise */,
				E448FCA51AEE7A6000869B6C /* Firefox */,
				E6FCC4331C40562400DF6113 /* FirefoxBeta */,
			);
			defaultConfigurationIsVisible = 0;
			defaultConfigurationName = Fennec;
		};
		39409A521C90E68300DAE683 /* Build configuration list for PBXNativeTarget "Today" */ = {
			isa = XCConfigurationList;
			buildConfigurations = (
				39409A401C90E68300DAE683 /* Fennec */,
				E6DCC2091DCBB6F100CEC4B7 /* Fennec_Enterprise */,
				39409A411C90E68300DAE683 /* Firefox */,
				39409A421C90E68300DAE683 /* FirefoxBeta */,
			);
			defaultConfigurationIsVisible = 0;
			defaultConfigurationName = Fennec;
		};
		3B43E3E91D95C48E00BBA9DB /* Build configuration list for PBXNativeTarget "StoragePerfTests" */ = {
			isa = XCConfigurationList;
			buildConfigurations = (
				3B43E3D71D95C48E00BBA9DB /* Fennec */,
				E6DCC21B1DCBB6F100CEC4B7 /* Fennec_Enterprise */,
				3B43E3D81D95C48E00BBA9DB /* Firefox */,
				3B43E3D91D95C48E00BBA9DB /* FirefoxBeta */,
			);
			defaultConfigurationIsVisible = 0;
			defaultConfigurationName = Fennec;
		};
		3BFE4B201D342FB900DDF53F /* Build configuration list for PBXNativeTarget "XCUITests" */ = {
			isa = XCConfigurationList;
			buildConfigurations = (
				3BFE4B0E1D342FB900DDF53F /* Fennec */,
				E6DCC21A1DCBB6F100CEC4B7 /* Fennec_Enterprise */,
				3BFE4B0F1D342FB900DDF53F /* Firefox */,
				3BFE4B101D342FB900DDF53F /* FirefoxBeta */,
			);
			defaultConfigurationIsVisible = 0;
			defaultConfigurationName = Fennec;
		};
		5D1DC53A20AC9AFB00905E5A /* Build configuration list for PBXNativeTarget "Data" */ = {
			isa = XCConfigurationList;
			buildConfigurations = (
				5D1DC52A20AC9AFB00905E5A /* Fennec */,
				5D1DC52B20AC9AFB00905E5A /* Fennec_Enterprise */,
				5D1DC52C20AC9AFB00905E5A /* Firefox */,
				5D1DC52D20AC9AFB00905E5A /* FirefoxBeta */,
			);
			defaultConfigurationIsVisible = 0;
			defaultConfigurationName = Fennec;
		};
		5D1DC53B20AC9AFB00905E5A /* Build configuration list for PBXNativeTarget "DataTests" */ = {
			isa = XCConfigurationList;
			buildConfigurations = (
				5D1DC52E20AC9AFB00905E5A /* Fennec */,
				5D1DC52F20AC9AFB00905E5A /* Fennec_Enterprise */,
				5D1DC53020AC9AFB00905E5A /* Firefox */,
				5D1DC53120AC9AFB00905E5A /* FirefoxBeta */,
			);
			defaultConfigurationIsVisible = 0;
			defaultConfigurationName = Fennec;
		};
		5DE7689B20B3456E00FF5533 /* Build configuration list for PBXNativeTarget "BraveShared" */ = {
			isa = XCConfigurationList;
			buildConfigurations = (
				5DE7689C20B3456E00FF5533 /* Fennec */,
				5DE7689D20B3456E00FF5533 /* Fennec_Enterprise */,
				5DE7689E20B3456E00FF5533 /* Firefox */,
				5DE7689F20B3456E00FF5533 /* FirefoxBeta */,
			);
			defaultConfigurationIsVisible = 0;
			defaultConfigurationName = Fennec;
		};
		5DE768A020B3456E00FF5533 /* Build configuration list for PBXNativeTarget "BraveSharedTests" */ = {
			isa = XCConfigurationList;
			buildConfigurations = (
				5DE768A120B3456E00FF5533 /* Fennec */,
				5DE768A220B3456E00FF5533 /* Fennec_Enterprise */,
				5DE768A320B3456E00FF5533 /* Firefox */,
				5DE768A420B3456E00FF5533 /* FirefoxBeta */,
			);
			defaultConfigurationIsVisible = 0;
			defaultConfigurationName = Fennec;
		};
		D39FA1671A83E0EC00EE869C /* Build configuration list for PBXNativeTarget "UITests" */ = {
			isa = XCConfigurationList;
			buildConfigurations = (
				D39FA1681A83E0EC00EE869C /* Fennec */,
				E6DCC2111DCBB6F100CEC4B7 /* Fennec_Enterprise */,
				E448FCA21AEE7A6000869B6C /* Firefox */,
				E6FCC42F1C40562400DF6113 /* FirefoxBeta */,
			);
			defaultConfigurationIsVisible = 0;
			defaultConfigurationName = Fennec;
		};
		E60138631C89EAE700DF9756 /* Build configuration list for PBXNativeTarget "L10nSnapshotTests" */ = {
			isa = XCConfigurationList;
			buildConfigurations = (
				E601384C1C89EAE600DF9756 /* Fennec */,
				E6DCC2181DCBB6F100CEC4B7 /* Fennec_Enterprise */,
				E601384D1C89EAE600DF9756 /* Firefox */,
				E601384E1C89EAE600DF9756 /* FirefoxBeta */,
			);
			defaultConfigurationIsVisible = 0;
			defaultConfigurationName = Fennec;
		};
		E60138641C89EAE700DF9756 /* Build configuration list for PBXNativeTarget "MarketingUITests" */ = {
			isa = XCConfigurationList;
			buildConfigurations = (
				E60138511C89EAE600DF9756 /* Fennec */,
				E6DCC2191DCBB6F100CEC4B7 /* Fennec_Enterprise */,
				E60138521C89EAE600DF9756 /* Firefox */,
				E60138531C89EAE600DF9756 /* FirefoxBeta */,
			);
			defaultConfigurationIsVisible = 0;
			defaultConfigurationName = Fennec;
		};
		E6F965381B2F1CF20034B023 /* Build configuration list for PBXNativeTarget "SharedTests" */ = {
			isa = XCConfigurationList;
			buildConfigurations = (
				E6F965151B2F1CF20034B023 /* Fennec */,
				E6DCC2171DCBB6F100CEC4B7 /* Fennec_Enterprise */,
				E6F965171B2F1CF20034B023 /* Firefox */,
				E6FCC43A1C40562400DF6113 /* FirefoxBeta */,
			);
			defaultConfigurationIsVisible = 0;
			defaultConfigurationName = Fennec;
		};
		F84B21B91A090F8100AAB793 /* Build configuration list for PBXProject "Client" */ = {
			isa = XCConfigurationList;
			buildConfigurations = (
				F84B21DB1A090F8100AAB793 /* Fennec */,
				E6DCC2051DCBB6F100CEC4B7 /* Fennec_Enterprise */,
				E448FC9D1AEE7A6000869B6C /* Firefox */,
				E6FCC4291C40562400DF6113 /* FirefoxBeta */,
			);
			defaultConfigurationIsVisible = 0;
			defaultConfigurationName = Fennec;
		};
		F84B21DD1A090F8100AAB793 /* Build configuration list for PBXNativeTarget "Client" */ = {
			isa = XCConfigurationList;
			buildConfigurations = (
				F84B21DE1A090F8100AAB793 /* Fennec */,
				E6DCC2061DCBB6F100CEC4B7 /* Fennec_Enterprise */,
				E448FC9E1AEE7A6000869B6C /* Firefox */,
				E6FCC42A1C40562400DF6113 /* FirefoxBeta */,
			);
			defaultConfigurationIsVisible = 0;
			defaultConfigurationName = Fennec;
		};
		F84B21E01A090F8100AAB793 /* Build configuration list for PBXNativeTarget "ClientTests" */ = {
			isa = XCConfigurationList;
			buildConfigurations = (
				F84B21E11A090F8100AAB793 /* Fennec */,
				E6DCC2101DCBB6F100CEC4B7 /* Fennec_Enterprise */,
				E448FC9F1AEE7A6000869B6C /* Firefox */,
				E6FCC42B1C40562400DF6113 /* FirefoxBeta */,
			);
			defaultConfigurationIsVisible = 0;
			defaultConfigurationName = Fennec;
		};
/* End XCConfigurationList section */

/* Begin XCVersionGroup section */
		5D1DC54C20AE004600905E5A /* Model.xcdatamodeld */ = {
			isa = XCVersionGroup;
			children = (
				0A9B6A3420E6453400712BC9 /* Model8.xcdatamodel */,
				5D1DC54D20AE004600905E5A /* Model7.xcdatamodel */,
				5D1DC54E20AE004600905E5A /* Model2.xcdatamodel */,
				5D1DC54F20AE004600905E5A /* Model4.xcdatamodel */,
				5D1DC55020AE004600905E5A /* Model3.xcdatamodel */,
				5D1DC55120AE004600905E5A /* Model6.xcdatamodel */,
				5D1DC55220AE004600905E5A /* Model5.xcdatamodel */,
				5D1DC55320AE004600905E5A /* Model.xcdatamodel */,
			);
			currentVersion = 0A9B6A3420E6453400712BC9 /* Model8.xcdatamodel */;
			path = Model.xcdatamodeld;
			sourceTree = "<group>";
			versionGroupType = wrapper.xcdatamodel;
		};
/* End XCVersionGroup section */
	};
	rootObject = F84B21B61A090F8100AAB793 /* Project object */;
}<|MERGE_RESOLUTION|>--- conflicted
+++ resolved
@@ -12,16 +12,13 @@
 		0A4B012220D02F26004D4011 /* TabBarCell.swift in Sources */ = {isa = PBXBuildFile; fileRef = 0A4B012120D02F26004D4011 /* TabBarCell.swift */; };
 		0A4B012420D0321A004D4011 /* UX.swift in Sources */ = {isa = PBXBuildFile; fileRef = 0A4B012320D0321A004D4011 /* UX.swift */; };
 		0A4CB76920D8178E00A9CF4A /* HomePanelDelegates.swift in Sources */ = {isa = PBXBuildFile; fileRef = 0A4CB76820D8178E00A9CF4A /* HomePanelDelegates.swift */; };
-<<<<<<< HEAD
 		0AA4FC392109D685000B173A /* CRUDProtocols.swift in Sources */ = {isa = PBXBuildFile; fileRef = 0AA4FC382109D685000B173A /* CRUDProtocols.swift */; };
-=======
 		0A6231F72121F875007B429B /* CoreDataTestCase.swift in Sources */ = {isa = PBXBuildFile; fileRef = 0A6231F62121F875007B429B /* CoreDataTestCase.swift */; };
 		0A6231F921221603007B429B /* DataControllerTests.swift in Sources */ = {isa = PBXBuildFile; fileRef = 0A6231F821221602007B429B /* DataControllerTests.swift */; };
 		0A6231FB21221815007B429B /* BookmarkTests.swift in Sources */ = {isa = PBXBuildFile; fileRef = 0A6231FA21221815007B429B /* BookmarkTests.swift */; };
 		0A6231FD21222E36007B429B /* TabMOTests.swift in Sources */ = {isa = PBXBuildFile; fileRef = 0A6231FC21222E36007B429B /* TabMOTests.swift */; };
 		0A6231FF2122EF12007B429B /* DeviceTests.swift in Sources */ = {isa = PBXBuildFile; fileRef = 0A6231FE2122EF12007B429B /* DeviceTests.swift */; };
 		0A6232012125DA20007B429B /* HistoryTests.swift in Sources */ = {isa = PBXBuildFile; fileRef = 0A6232002125DA20007B429B /* HistoryTests.swift */; };
->>>>>>> af198375
 		0AADC4C820D2A55A00FDE368 /* TopSitesViewController.swift in Sources */ = {isa = PBXBuildFile; fileRef = 0AADC4C720D2A55A00FDE368 /* TopSitesViewController.swift */; };
 		0AADC4CA20D2A66E00FDE368 /* FavoriteCell.swift in Sources */ = {isa = PBXBuildFile; fileRef = 0AADC4C920D2A66E00FDE368 /* FavoriteCell.swift */; };
 		0AADC4D220D2A6A200FDE368 /* FavoritesHelper.swift in Sources */ = {isa = PBXBuildFile; fileRef = 0AADC4CE20D2A6A200FDE368 /* FavoritesHelper.swift */; };
